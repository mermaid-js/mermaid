--- conflicted
+++ resolved
@@ -20,11 +20,7 @@
     "plugin:markdown/recommended",
     "prettier"
   ],
-<<<<<<< HEAD
-  "plugins": ["html", "jest", "jsdoc", "json"],
-=======
   "plugins": ["@typescript-eslint", "html", "jest", "jsdoc", "json"],
->>>>>>> d52c1f09
   "rules": {
     "no-prototype-builtins": "off",
     "no-unused-vars": "off",
