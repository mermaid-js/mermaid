> **Warning**
>
> ## THIS IS AN AUTOGENERATED FILE. DO NOT EDIT.
>
> ## Please edit the corresponding file in [/packages/mermaid/src/docs/intro/index.md](../../packages/mermaid/src/docs/intro/index.md).

# About Mermaid

**Mermaid lets you create diagrams and visualizations using text and code.**

It is a JavaScript based diagramming and charting tool that renders Markdown-inspired text definitions to create and modify diagrams dynamically.

> If you are familiar with Markdown you should have no problem learning [Mermaid's Syntax](n00b-syntaxReference.md).

<img src="/header.png" alt="" />

[![Build CI Status](https://github.com/mermaid-js/mermaid/actions/workflows/build.yml/badge.svg)](https://github.com/mermaid-js/mermaid/actions/workflows/build.yml) [![NPM](https://img.shields.io/npm/v/mermaid)](https://www.npmjs.com/package/mermaid) [![npm minified gzipped bundle size](https://img.shields.io/bundlephobia/minzip/mermaid)](https://bundlephobia.com/package/mermaid) [![Coverage Status](https://coveralls.io/repos/github/mermaid-js/mermaid/badge.svg?branch=master)](https://coveralls.io/github/mermaid-js/mermaid?branch=master) [![CDN Status](https://img.shields.io/jsdelivr/npm/hm/mermaid)](https://www.jsdelivr.com/package/npm/mermaid) [![NPM](https://img.shields.io/npm/dm/mermaid)](https://www.npmjs.com/package/mermaid) [![Join our Slack!](https://img.shields.io/static/v1?message=join%20chat&color=9cf&logo=slack&label=slack)](https://join.slack.com/t/mermaid-talk/shared_invite/enQtNzc4NDIyNzk4OTAyLWVhYjQxOTI2OTg4YmE1ZmJkY2Y4MTU3ODliYmIwOTY3NDJlYjA0YjIyZTdkMDMyZTUwOGI0NjEzYmEwODcwOTE) [![Twitter Follow](https://img.shields.io/twitter/follow/mermaidjs_?style=social)](https://twitter.com/mermaidjs_)

<!-- Mermaid book banner -->

[![Explore Mermaid.js in depth, with real-world examples, tips & tricks from the creator... The first official book on Mermaid is available for purchase. Check it out!](img/book-banner-post-release.jpg)](https://mermaid-js.github.io/mermaid/landing/)

<!-- <Main description> -->

Mermaid is a JavaScript based diagramming and charting tool that uses Markdown-inspired text definitions and a renderer to create and modify complex diagrams. The main purpose of Mermaid is to help documentation catch up with development.

> Doc-Rot is a Catch-22 that Mermaid helps to solve.

Diagramming and documentation costs precious developer time and gets outdated quickly.
But not having diagrams or docs ruins productivity and hurts organizational learning.<br/>
Mermaid addresses this problem by enabling users to create easily modifiable diagrams, it can also be made part of production scripts (and other pieces of code).<br/> <br/>
Mermaid allows even non-programmers to easily create detailed and diagrams through the [Mermaid Live Editor](https://mermaid.live/).<br/>
[Tutorials](../config/Tutorials.md) has video tutorials.
Use Mermaid with your favorite applications, check out the list of [Integrations and Usages of Mermaid](../ecosystem/integrations.md).

For a more detailed introduction to Mermaid and some of its more basic uses, look to the [Beginner's Guide](../community/n00b-overview.md) and [Usage](../config/usage.md).

<<<<<<< HEAD
🌐 [CDN](https://unpkg.com/mermaid/) | 📖 [Documentation](https://mermaidjs.github.io) | 🙌 [Contribution](../community/development.md) | 🔌 [Plug-Ins](../ecosystem/integrations.md)
=======
🌐 [CDN](https://www.jsdelivr.com/package/npm/mermaid) | 📖 [Documentation](https://mermaidjs.github.io) | 🙌 [Contribution](../community/development.md) | 🔌 [Plug-Ins](../misc/integrations.md)
>>>>>>> 98bec36f

> 🖖 Keep a steady pulse: mermaid needs more Collaborators, [Read More](https://github.com/knsv/mermaid/issues/866).

:trophy: **Mermaid was nominated and won the [JS Open Source Awards (2019)](https://osawards.com/javascript/#nominees) in the category "The most exciting use of technology"!!!**

**Thanks to all involved, people committing pull requests, people answering questions and special thanks to Tyler Long who is helping me maintain the project 🙏**

In our release process we rely heavily on visual regression tests using [applitools](https://applitools.com/). Applitools is a great service which has been easy to use and integrate with our tests.

<a href="https://applitools.com/">
<svg width="170" height="32" viewBox="0 0 170 32" fill="none" xmlns="http://www.w3.org/2000/svg"><mask id="a" maskUnits="userSpaceOnUse" x="27" y="0" width="143" height="32"><path fill-rule="evenodd" clip-rule="evenodd" d="M27.732.227h141.391v31.19H27.733V.227z" fill="#fff"></path></mask><g mask="url(#a)"><path fill-rule="evenodd" clip-rule="evenodd" d="M153.851 22.562l1.971-3.298c1.291 1.219 3.837 2.402 5.988 2.402 1.971 0 2.903-.753 2.903-1.829 0-2.832-10.253-.502-10.253-7.313 0-2.904 2.51-5.45 7.099-5.45 2.904 0 5.234 1.004 6.955 2.367l-1.829 3.226c-1.039-1.075-3.011-2.008-5.126-2.008-1.65 0-2.725.717-2.725 1.685 0 2.546 10.289.395 10.289 7.386 0 3.19-2.724 5.52-7.528 5.52-3.012 0-5.916-1.003-7.744-2.688zm-5.7 2.259h4.553V.908h-4.553v23.913zm-6.273-8.676c0-2.689-1.578-5.02-4.446-5.02-2.832 0-4.409 2.331-4.409 5.02 0 2.724 1.577 5.055 4.409 5.055 2.868 0 4.446-2.33 4.446-5.055zm-13.588 0c0-4.912 3.442-9.07 9.142-9.07 5.736 0 9.178 4.158 9.178 9.07 0 4.911-3.442 9.106-9.178 9.106-5.7 0-9.142-4.195-9.142-9.106zm-5.628 0c0-2.689-1.577-5.02-4.445-5.02-2.832 0-4.41 2.331-4.41 5.02 0 2.724 1.578 5.055 4.41 5.055 2.868 0 4.445-2.33 4.445-5.055zm-13.587 0c0-4.912 3.441-9.07 9.142-9.07 5.736 0 9.178 4.158 9.178 9.07 0 4.911-3.442 9.106-9.178 9.106-5.701 0-9.142-4.195-9.142-9.106zm-8.425 4.338v-8.999h-2.868v-3.98h2.868V2.773h4.553v4.733h3.514v3.979h-3.514v7.78c0 1.111.574 1.936 1.578 1.936.681 0 1.326-.251 1.577-.538l.968 3.478c-.681.609-1.9 1.11-3.8 1.11-3.191 0-4.876-1.648-4.876-4.767zm-8.962 4.338h4.553V7.505h-4.553V24.82zm-.43-21.905a2.685 2.685 0 012.688-2.69c1.506 0 2.725 1.184 2.725 2.69a2.724 2.724 0 01-2.725 2.724c-1.47 0-2.688-1.219-2.688-2.724zM84.482 24.82h4.553V.908h-4.553v23.913zm-6.165-8.676c0-2.976-1.793-5.02-4.41-5.02-1.47 0-3.119.825-3.908 1.973v6.094c.753 1.111 2.438 2.008 3.908 2.008 2.617 0 4.41-2.044 4.41-5.055zm-8.318 6.453v8.82h-4.553V7.504H70v2.187c1.327-1.685 3.227-2.618 5.342-2.618 4.446 0 7.672 3.299 7.672 9.07 0 5.773-3.226 9.107-7.672 9.107-2.043 0-3.907-.86-5.342-2.653zm-10.718-6.453c0-2.976-1.793-5.02-4.41-5.02-1.47 0-3.119.825-3.908 1.973v6.094c.753 1.111 2.438 2.008 3.908 2.008 2.617 0 4.41-2.044 4.41-5.055zm-8.318 6.453v8.82H46.41V7.504h4.553v2.187c1.327-1.685 3.227-2.618 5.342-2.618 4.446 0 7.672 3.299 7.672 9.07 0 5.773-3.226 9.107-7.672 9.107-2.043 0-3.908-.86-5.342-2.653zm-11.758-1.936V18.51c-.753-1.004-2.187-1.542-3.657-1.542-1.793 0-3.263.968-3.263 2.617 0 1.65 1.47 2.582 3.263 2.582 1.47 0 2.904-.502 3.657-1.506zm0 4.159v-1.829c-1.183 1.434-3.227 2.259-5.485 2.259-2.761 0-5.988-1.864-5.988-5.736 0-4.087 3.227-5.593 5.988-5.593 2.33 0 4.337.753 5.485 2.115V13.85c0-1.756-1.506-2.904-3.8-2.904-1.829 0-3.55.717-4.984 2.044L28.63 9.8c2.115-1.901 4.84-2.726 7.564-2.726 3.98 0 7.6 1.578 7.6 6.561v11.186h-4.588z" fill="#00A298"></path></g><path fill-rule="evenodd" clip-rule="evenodd" d="M14.934 16.177c0 1.287-.136 2.541-.391 3.752-1.666-1.039-3.87-2.288-6.777-3.752 2.907-1.465 5.11-2.714 6.777-3.753.255 1.211.39 2.466.39 3.753m4.6-7.666V4.486a78.064 78.064 0 01-4.336 3.567c-1.551-2.367-3.533-4.038-6.14-5.207C11.1 4.658 12.504 6.7 13.564 9.262 5.35 15.155 0 16.177 0 16.177s5.35 1.021 13.564 6.915c-1.06 2.563-2.463 4.603-4.507 6.415 2.607-1.169 4.589-2.84 6.14-5.207a77.978 77.978 0 014.336 3.568v-4.025s-.492-.82-2.846-2.492c.6-1.611.93-3.354.93-5.174a14.8 14.8 0 00-.93-5.174c2.354-1.673 2.846-2.492 2.846-2.492" fill="#00A298"></path></svg>
</a>

## Diagram Types

### [Flowchart](../syntax/flowchart.md?id=flowcharts-basic-syntax)

```mermaid-example
graph TD;
    A-->B;
    A-->C;
    B-->D;
    C-->D;
```

```mermaid
graph TD;
    A-->B;
    A-->C;
    B-->D;
    C-->D;
```

### [Sequence diagram](../syntax/sequenceDiagram.md)

```mermaid-example
sequenceDiagram
    participant Alice
    participant Bob
    Alice->>John: Hello John, how are you?
    loop Healthcheck
        John->>John: Fight against hypochondria
    end
    Note right of John: Rational thoughts <br/>prevail!
    John-->>Alice: Great!
    John->>Bob: How about you?
    Bob-->>John: Jolly good!
```

```mermaid
sequenceDiagram
    participant Alice
    participant Bob
    Alice->>John: Hello John, how are you?
    loop Healthcheck
        John->>John: Fight against hypochondria
    end
    Note right of John: Rational thoughts <br/>prevail!
    John-->>Alice: Great!
    John->>Bob: How about you?
    Bob-->>John: Jolly good!
```

### [Gantt diagram](../syntax/gantt.md)

```mermaid-example
gantt
dateFormat  YYYY-MM-DD
title Adding GANTT diagram to mermaid
excludes weekdays 2014-01-10

section A section
Completed task            :done,    des1, 2014-01-06,2014-01-08
Active task               :active,  des2, 2014-01-09, 3d
Future task               :         des3, after des2, 5d
Future task2               :         des4, after des3, 5d
```

```mermaid
gantt
dateFormat  YYYY-MM-DD
title Adding GANTT diagram to mermaid
excludes weekdays 2014-01-10

section A section
Completed task            :done,    des1, 2014-01-06,2014-01-08
Active task               :active,  des2, 2014-01-09, 3d
Future task               :         des3, after des2, 5d
Future task2               :         des4, after des3, 5d
```

### [Class diagram](../syntax/classDiagram.md)

```mermaid-example
classDiagram
Class01 <|-- AveryLongClass : Cool
Class03 *-- Class04
Class05 o-- Class06
Class07 .. Class08
Class09 --> C2 : Where am i?
Class09 --* C3
Class09 --|> Class07
Class07 : equals()
Class07 : Object[] elementData
Class01 : size()
Class01 : int chimp
Class01 : int gorilla
Class08 <--> C2: Cool label
```

```mermaid
classDiagram
Class01 <|-- AveryLongClass : Cool
Class03 *-- Class04
Class05 o-- Class06
Class07 .. Class08
Class09 --> C2 : Where am i?
Class09 --* C3
Class09 --|> Class07
Class07 : equals()
Class07 : Object[] elementData
Class01 : size()
Class01 : int chimp
Class01 : int gorilla
Class08 <--> C2: Cool label
```

### [Git graph](../syntax/gitgraph.md)

```mermaid-example
    gitGraph
       commit
       commit
       branch develop
       commit
       commit
       commit
       checkout main
       commit
       commit
```

```mermaid
    gitGraph
       commit
       commit
       branch develop
       commit
       commit
       commit
       checkout main
       commit
       commit
```

### [Entity Relationship Diagram - :exclamation: experimental](../syntax/entityRelationshipDiagram.md)

```mermaid-example
erDiagram
    CUSTOMER ||--o{ ORDER : places
    ORDER ||--|{ LINE-ITEM : contains
    CUSTOMER }|..|{ DELIVERY-ADDRESS : uses

```

```mermaid
erDiagram
    CUSTOMER ||--o{ ORDER : places
    ORDER ||--|{ LINE-ITEM : contains
    CUSTOMER }|..|{ DELIVERY-ADDRESS : uses

```

### [User Journey Diagram](../syntax/userJourney.md)

```mermaid-example
journey
    title My working day
    section Go to work
      Make tea: 5: Me
      Go upstairs: 3: Me
      Do work: 1: Me, Cat
    section Go home
      Go downstairs: 5: Me
      Sit down: 5: Me
```

```mermaid
journey
    title My working day
    section Go to work
      Make tea: 5: Me
      Go upstairs: 3: Me
      Do work: 1: Me, Cat
    section Go home
      Go downstairs: 5: Me
      Sit down: 5: Me
```

## Installation

**In depth guides and examples can be found at [Getting Started](./n00b-gettingStarted.md) and [Usage](../config/usage.md).**

**It would also be helpful to learn more about mermaid's [Syntax](./n00b-syntaxReference.md).**

### CDN

<<<<<<< HEAD
    https://cdn.jsdelivr.net/npm/mermaid@<version>/dist/
=======
    https://cdn.jsdelivr.net/npm@<version>/dist/
>>>>>>> 98bec36f

To select a version:

Replace `<version>` with the desired version number.

Latest Version: <https://cdn.jsdelivr.net/npm/mermaid@9>

## Deploying Mermaid

To Deploy Mermaid:

1.  You will need to install node v16, which would have npm
2.  Install mermaid
    - NPM: `npm i mermaid`
    - Yarn: `yarn add mermaid`
    - Pnpm: `pnpm add mermaid`

### [Mermaid API](../config/setup/README.md):

**To deploy mermaid without a bundler, one can insert a `script` tag with an absolute address and a `mermaid.initialize` call into the HTML like so:**

```html
<script type="module">
  import mermaid from 'https://cdn.jsdelivr.net/npm/mermaid@9/dist/mermaid.esm.min.mjs';
  mermaid.initialize({ startOnLoad: true });
</script>
```

**Doing so will command the mermaid parser to look for the `<div>` or `<pre>` tags with `class="mermaid"`. From these tags mermaid will try to read the diagram/chart definitions and render them into SVG charts.**

**Examples can be found at** [Other examples](../syntax/examples.md)

## Sibling projects

- [Mermaid Live Editor](https://github.com/mermaid-js/mermaid-live-editor)
- [Mermaid CLI](https://github.com/mermaid-js/mermaid-cli)
- [Mermaid Webpack Demo](https://github.com/mermaidjs/mermaid-webpack-demo)
- [Mermaid Parcel Demo](https://github.com/mermaidjs/mermaid-parcel-demo)

## Request for Assistance

Things are piling up and I have a hard time keeping up. It would be great if we could form a core team of developers to cooperate
with the future development of mermaid.

As part of this team you would get write access to the repository and would
represent the project when answering questions and issues.

Together we could continue the work with things like:

- Adding more types of diagrams like mindmaps, ert diagrams, etc.
- Improving existing diagrams

Don't hesitate to contact me if you want to get involved!

## For contributors

### Requirements

- [volta](https://volta.sh/) to manage node versions.
- [Node.js](https://nodejs.org/en/). `volta install node`
- [pnpm](https://pnpm.io/) package manager. `volta install pnpm`

## Development Installation

```bash
git clone git@github.com:mermaid-js/mermaid.git
cd mermaid
# npx is required for first install as volta support for pnpm is not added yet.
npx pnpm install
pnpm test
```

### Lint

```sh
pnpm lint
```

We use [eslint](https://eslint.org/).
We recommend you to install [editor plugins](https://eslint.org/docs/user-guide/integrations) to get real time lint result.

### Test

```sh
pnpm test
```

Manual test in browser: open `dist/index.html`

### Release

For those who have the permission to do so:

Update version number in `package.json`.

```sh
npm publish
```

The above command generates files into the `dist` folder and publishes them to \<npmjs.org>.

## Related projects

- [Command Line Interface](https://github.com/mermaid-js/mermaid-cli)
- [Live Editor](https://github.com/mermaid-js/mermaid-live-editor)
- [HTTP Server](https://github.com/TomWright/mermaid-server)

## Contributors [![Good first issue](https://img.shields.io/github/labels/mermaid-js/mermaid/Good%20first%20issue%21)](https://github.com/mermaid-js/mermaid/issues?q=is%3Aissue+is%3Aopen+label%3A%22Good+first+issue%21%22) [![Contributors](https://img.shields.io/github/contributors/mermaid-js/mermaid)](https://github.com/mermaid-js/mermaid/graphs/contributors) [![Commits](https://img.shields.io/github/commit-activity/m/mermaid-js/mermaid)](https://github.com/mermaid-js/mermaid/graphs/contributors)

Mermaid is a growing community and is always accepting new contributors. There's a lot of different ways to help out and we're always looking for extra hands! Look at [this issue](https://github.com/mermaid-js/mermaid/issues/866) if you want to know where to start helping out.

Detailed information about how to contribute can be found in the [contribution guide](https://github.com/mermaid-js/mermaid/blob/develop/CONTRIBUTING.md)

## Security and safe diagrams

For public sites, it can be precarious to retrieve text from users on the internet, storing that content for presentation in a browser at a later stage. The reason is that the user content can contain embedded malicious scripts that will run when the data is presented. For Mermaid this is a risk, specially as mermaid diagrams contain many characters that are used in html which makes the standard sanitation unusable as it also breaks the diagrams. We still make an effort to sanitize the incoming code and keep refining the process but it is hard to guarantee that there are no loop holes.

As an extra level of security for sites with external users we are happy to introduce a new security level in which the diagram is rendered in a sandboxed iframe preventing JavaScript in the code from being executed. This is a great step forward for better security.

_Unfortunately you can not have a cake and eat it at the same time which in this case means that some of the interactive functionality gets blocked along with the possible malicious code._

## Reporting vulnerabilities

To report a vulnerability, please e-mail <security@mermaid.live> with a description of the issue, the steps you took to create the issue, affected versions, and if known, mitigations for the issue.

## Appreciation

A quick note from Knut Sveidqvist:

> _Many thanks to the [d3](https://d3js.org/) and [dagre-d3](https://github.com/cpettitt/dagre-d3) projects for providing the graphical layout and drawing libraries!_
>
> _Thanks also to the [js-sequence-diagram](https://bramp.github.io/js-sequence-diagrams) project for usage of the grammar for the sequence diagrams. Thanks to Jessica Peter for inspiration and starting point for gantt rendering._
>
> _Thank you to [Tyler Long](https://github.com/tylerlong) who has been a collaborator since April 2017._
>
> _Thank you to the ever-growing list of [contributors](https://github.com/knsv/mermaid/graphs/contributors) that brought the project this far!_

---

_Mermaid was created by Knut Sveidqvist for easier documentation._

<style scoped>
  #contributors + p,
  #about-mermaid + p + p + blockquote + img + p
  {
    display: flex
  }

  #contributors + p a,
  #about-mermaid + p + p + blockquote + img + p a
  {
    margin: 0 0.5rem
  }

  .dark #VPContent > div > div > div.content > div > main > div > div > img
  {
    filter: invert(1) hue-rotate(217deg)  contrast(0.72);
  }
</style><|MERGE_RESOLUTION|>--- conflicted
+++ resolved
@@ -35,11 +35,7 @@
 
 For a more detailed introduction to Mermaid and some of its more basic uses, look to the [Beginner's Guide](../community/n00b-overview.md) and [Usage](../config/usage.md).
 
-<<<<<<< HEAD
 🌐 [CDN](https://unpkg.com/mermaid/) | 📖 [Documentation](https://mermaidjs.github.io) | 🙌 [Contribution](../community/development.md) | 🔌 [Plug-Ins](../ecosystem/integrations.md)
-=======
-🌐 [CDN](https://www.jsdelivr.com/package/npm/mermaid) | 📖 [Documentation](https://mermaidjs.github.io) | 🙌 [Contribution](../community/development.md) | 🔌 [Plug-Ins](../misc/integrations.md)
->>>>>>> 98bec36f
 
 > 🖖 Keep a steady pulse: mermaid needs more Collaborators, [Read More](https://github.com/knsv/mermaid/issues/866).
 
@@ -247,11 +243,7 @@
 
 ### CDN
 
-<<<<<<< HEAD
     https://cdn.jsdelivr.net/npm/mermaid@<version>/dist/
-=======
-    https://cdn.jsdelivr.net/npm@<version>/dist/
->>>>>>> 98bec36f
 
 To select a version:
 
