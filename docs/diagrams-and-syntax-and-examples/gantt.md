---
sort: 9
title: Gantt
---

# Gantt diagrams

> A Gantt chart is a type of bar chart, first developed by Karol Adamiecki in 1896, and independently by Henry Gantt in the 1910s, that illustrates a project schedule and the amount of time it would take for any one project to finish. Gantt charts illustrate number of days between the start and finish dates of the terminal elements and summary elements of a project.

 ## A note to users
 Gantt Charts will record each scheduled task as one continuous bar that extends from the left to the right. The x axis represents time and the y records the different tasks and the order in which they are to be completed.   

<<<<<<< HEAD
 It is important to remember that when a date, day, or collection of dates specific to a task are "excluded", the Gantt Chart will accomodate those changes by extending an equal number of day, towards the right, not by creating a gap inside the task.
 As shown here ![](https://raw.githubusercontent.com/NeilCuzon/mermaid/develop/docs/assets/img/Gantt-excluded-days-within.png)
=======
 It is important to remember that when a date, day, or collection of dates specific to a task are "excluded", the Gantt Chart will accommodate those changes by extending an equal number of day, towards the right, not by creating a gap inside the task.
 As shown here ![](https://raw.githubusercontent.com/NeilCuzon/mermaid/develop/docs/img/Gantt-excluded-days-within.png)
>>>>>>> 8e342e1d

 However, if the excluded dates are between two tasks that are set to start consecutively, the excluded dates will be skipped graphically and left blank, and the following task will begin after the end of the excluded dates.   
 As shown here ![](https://raw.githubusercontent.com/NeilCuzon/mermaid/develop/docs/assets/img/Gantt-long-weekend-look.png)

 A Gantt chart is useful for tracking the amount of time it would take before a project is finished, but it can also be used to graphically represent "non-working days", with a few tweaks.

Mermaid can render Gantt diagrams as SVG, PNG or a MarkDown link that can be pasted into docs.

```
gantt
    title A Gantt Diagram
    dateFormat  YYYY-MM-DD
    section Section
    A task           :a1, 2014-01-01, 30d
    Another task     :after a1  , 20d
    section Another
    Task in sec      :2014-01-12  , 12d
    another task      : 24d
```
```mermaid
gantt
    title A Gantt Diagram
    dateFormat  YYYY-MM-DD
    section Section
    A task           :a1, 2014-01-01, 30d
    Another task     :after a1  , 20d
    section Another
    Task in sec      :2014-01-12  , 12d
    another task      : 24d
```
## Syntax

```
gantt
    dateFormat  YYYY-MM-DD
    title       Adding GANTT diagram functionality to mermaid
    excludes    weekends
    %% (`excludes` accepts specific dates in YYYY-MM-DD format, days of the week ("sunday") or "weekends", but not the word "weekdays".)

    section A section
    Completed task            :done,    des1, 2014-01-06,2014-01-08
    Active task               :active,  des2, 2014-01-09, 3d
    Future task               :         des3, after des2, 5d
    Future task2              :         des4, after des3, 5d

    section Critical tasks
    Completed task in the critical line :crit, done, 2014-01-06,24h
    Implement parser and jison          :crit, done, after des1, 2d
    Create tests for parser             :crit, active, 3d
    Future task in critical line        :crit, 5d
    Create tests for renderer           :2d
    Add to mermaid                      :1d

    section Documentation
    Describe gantt syntax               :active, a1, after des1, 3d
    Add gantt diagram to demo page      :after a1  , 20h
    Add another diagram to demo page    :doc1, after a1  , 48h

    section Last section
    Describe gantt syntax               :after doc1, 3d
    Add gantt diagram to demo page      :20h
    Add another diagram to demo page    :48h
```
```mermaid
gantt
    dateFormat  YYYY-MM-DD
    title       Adding GANTT diagram functionality to mermaid
    excludes    weekends
    %% (`excludes` accepts specific dates in YYYY-MM-DD format, days of the week ("sunday") or "weekends", but not the word "weekdays".)

    section A section
    Completed task            :done,    des1, 2014-01-06,2014-01-08
    Active task               :active,  des2, 2014-01-09, 3d
    Future task               :         des3, after des2, 5d
    Future task2              :         des4, after des3, 5d

    section Critical tasks
    Completed task in the critical line :crit, done, 2014-01-06,24h
    Implement parser and jison          :crit, done, after des1, 2d
    Create tests for parser             :crit, active, 3d
    Future task in critical line        :crit, 5d
    Create tests for renderer           :2d
    Add to mermaid                      :1d

    section Documentation
    Describe gantt syntax               :active, a1, after des1, 3d
    Add gantt diagram to demo page      :after a1  , 20h
    Add another diagram to demo page    :doc1, after a1  , 48h

    section Last section
    Describe gantt syntax               :after doc1, 3d
    Add gantt diagram to demo page      :20h
    Add another diagram to demo page    :48h
```

It is possible to set multiple dependencies separated by space:
```
    gantt
        apple :a, 2017-07-20, 1w
        banana :crit, b, 2017-07-23, 1d
        cherry :active, c, after b a, 1d
```
```
    gantt
        apple :a, 2017-07-20, 1w
        banana :crit, b, 2017-07-23, 1d
        cherry :active, c, after b a, 1d
```

### Title

The `title` is an *optional* string to be displayed at the top of the Gantt chart to describe the chart as a whole.


### Section statements

You can divide the chart into various sections, for example to separate different parts of a project like development and documentation.

To do so, start a line with the `section` keyword and give it a name. (Note that unlike with the [title for the entire chart](#title), this name is *required*.


## Setting dates

`dateFormat` defines the format of the date **input** of your gantt elements. How these dates are represented in the rendered chart **output** are defined by `axisFormat`.


### Input date format

The default input date format is `YYYY-MM-DD`. You can define your custom ``dateFormat``.

```
dateFormat YYYY-MM-DD
```

The following formating options are supported:

```
Input	Example	Description:
YYYY	2014	4 digit year
YY	14	2 digit year
Q	1..4	Quarter of year. Sets month to first month in quarter.
M MM	1..12	Month number
MMM MMMM	January..Dec	Month name in locale set by moment.locale()
D DD	1..31	Day of month
Do	1st..31st	Day of month with ordinal
DDD DDDD	1..365	Day of year
X	1410715640.579	Unix timestamp
x	1410715640579	Unix ms timestamp
H HH	0..23	24 hour time
h hh	1..12	12 hour time used with a A.
a A	am pm	Post or ante meridiem
m mm	0..59	Minutes
s ss	0..59	Seconds
S	0..9	Tenths of a second
SS	0..99	Hundreds of a second
SSS	0..999	Thousandths of a second
Z ZZ	+12:00	Offset from UTC as +-HH:mm, +-HHmm, or Z
```

More info in: http://momentjs.com/docs/#/parsing/string-format/

### Output date format on the axis

The default output date format is YYYY-MM-DD. You can define your custom ``axisFormat``, like `2020-Q1` for the first quarter of the year 2020.

```
axisFormat  %Y-%m-%d
```

The following formating strings are supported:

```
%a - abbreviated weekday name.
%A - full weekday name.
%b - abbreviated month name.
%B - full month name.
%c - date and time, as "%a %b %e %H:%M:%S %Y".
%d - zero-padded day of the month as a decimal number [01,31].
%e - space-padded day of the month as a decimal number [ 1,31]; equivalent to %_d.
%H - hour (24-hour clock) as a decimal number [00,23].
%I - hour (12-hour clock) as a decimal number [01,12].
%j - day of the year as a decimal number [001,366].
%m - month as a decimal number [01,12].
%M - minute as a decimal number [00,59].
%L - milliseconds as a decimal number [000, 999].
%p - either AM or PM.
%S - second as a decimal number [00,61].
%U - week number of the year (Sunday as the first day of the week) as a decimal number [00,53].
%w - weekday as a decimal number [0(Sunday),6].
%W - week number of the year (Monday as the first day of the week) as a decimal number [00,53].
%x - date, as "%m/%d/%Y".
%X - time, as "%H:%M:%S".
%y - year without century as a decimal number [00,99].
%Y - year with century as a decimal number.
%Z - time zone offset, such as "-0700".
%% - a literal "%" character.
```

More info in: https://github.com/mbostock/d3/wiki/Time-Formatting

## Comments

Comments can be entered within a gantt chart, which will be ignored by the parser.  Comments need to be on their own line, and must be prefaced with `%%` (double percent signs). Any text after the start of the comment to the next newline will be treated as a comment, including any diagram syntax

```
gantt
    title A Gantt Diagram
    %% this is a comment
    dateFormat  YYYY-MM-DD
    section Section
    A task           :a1, 2014-01-01, 30d
    Another task     :after a1  , 20d
    section Another
    Task in sec      :2014-01-12  , 12d
    another task      : 24d

```

## Styling

Styling of the a gantt diagram is done by defining a number of css classes.  During rendering these classes are extracted from the

### Classes used

Class | Description
---          | ---
actor        | Style for the actor box at the top of the diagram.
text.actor   | Styles for text in the actor box at the top of the diagram.
actor-line   | The vertical line for an actor.
messageLine0 | Styles for the solid message line.
messageLine1 | Styles for the dotted message line.
messageText  | Defines styles for the text on the message arrows.
labelBox     | Defines styles label to left in a loop.
labelText    | Styles for the text in label for loops.
loopText     | Styles for the text in the loop box.
loopLine     | Defines styles for the lines in the loop box.
note         | Styles for the note box.
noteText     | Styles for the text on in the note boxes.

### Sample stylesheet


```css
.grid .tick {
    stroke: lightgrey;
    opacity: 0.3;
    shape-rendering: crispEdges;
}
.grid path {
    stroke-width: 0;
}

#tag {
    color: white;
    background: #FA283D;
    width: 150px;
    position: absolute;
    display: none;
    padding:3px 6px;
    margin-left: -80px;
    font-size: 11px;
}

#tag:before {
    border: solid transparent;
    content: ' ';
    height: 0;
    left: 50%;
    margin-left: -5px;
    position: absolute;
    width: 0;
    border-width: 10px;
    border-bottom-color: #FA283D;
    top: -20px;
}
.taskText {
    fill:white;
    text-anchor:middle;
}
.taskTextOutsideRight {
    fill:black;
    text-anchor:start;
}
.taskTextOutsideLeft {
    fill:black;
    text-anchor:end;
}
```

## Today marker

You can style or hide the marker for the current date. To style it, add a value for the `todayMarker` key.

```
todayMarker stroke-width:5px,stroke:#0f0,opacity:0.5
```

To hide the marker, set `todayMarker` to `off`.

```
todayMarker off
```

## Configuration

Is it possible to adjust the margins for rendering the gantt diagram.

This is done by defining the `ganttConfig` part of the configuration object.
How to use the CLI is described in the [mermaidCLI](mermaidCLI.html) page.

mermaid.ganttConfig can be set to a JSON string with config parameters or the corresponding object.

```javascript
mermaid.ganttConfig = {
    titleTopMargin:25,
    barHeight:20,
    barGap:4,
    topPadding:75,
    sidePadding:75
}
```

### Possible configration params:

Param | Descriotion | Default value
--- | --- | ---
mirrorActor|Turns on/off the rendering of actors below the diagram as well as above it|false
bottomMarginAdj|Adjusts how far down the graph ended. Wide borders styles with css could generate unwanted clipping which is why this config param exists.|1

## Interaction

It is possible to bind a click event to a task, the click can lead to either a javascript callback or to a link which will be opened in the current browser tab. **Note**: This functionality is disabled when using `securityLevel='strict'` and enabled when using `securityLevel='loose'`.

```
click taskId call callback(arguments)
click taskId href URL
```

* taskId is the id of the task
* callback is the name of a javascript function defined on the page displaying the graph, the function will be called with the taskId as the parameter if no other arguments are specified..

Beginners tip, a full example using interactive links in an html context:
```html
<body>
  <div class="mermaid">
    gantt
      dateFormat  YYYY-MM-DD

      section Clickable
      Visit mermaidjs           :active, cl1, 2014-01-07, 3d
      Print arguments         :cl2, after cl1, 3d
      Print task              :cl3, after cl2, 3d

      click cl1 href "https://mermaidjs.github.io/"
      click cl2 call printArguments("test1", "test2", test3)
      click cl3 call printTask()
  </div>

  <script>
    var printArguments = function(arg1, arg2, arg3) {
      alert('printArguments called with arguments: ' + arg1 + ', ' + arg2 + ', ' + arg3);
    }
    var printTask = function(taskId) {
      alert('taskId: ' + taskId);
    }
    var config = {
      startOnLoad:true,
      securityLevel:'loose',
    };
    mermaid.initialize(config);
  </script>
</body>
```<|MERGE_RESOLUTION|>--- conflicted
+++ resolved
@@ -10,13 +10,10 @@
  ## A note to users
  Gantt Charts will record each scheduled task as one continuous bar that extends from the left to the right. The x axis represents time and the y records the different tasks and the order in which they are to be completed.   
 
-<<<<<<< HEAD
+
  It is important to remember that when a date, day, or collection of dates specific to a task are "excluded", the Gantt Chart will accomodate those changes by extending an equal number of day, towards the right, not by creating a gap inside the task.
  As shown here ![](https://raw.githubusercontent.com/NeilCuzon/mermaid/develop/docs/assets/img/Gantt-excluded-days-within.png)
-=======
- It is important to remember that when a date, day, or collection of dates specific to a task are "excluded", the Gantt Chart will accommodate those changes by extending an equal number of day, towards the right, not by creating a gap inside the task.
- As shown here ![](https://raw.githubusercontent.com/NeilCuzon/mermaid/develop/docs/img/Gantt-excluded-days-within.png)
->>>>>>> 8e342e1d
+
 
  However, if the excluded dates are between two tasks that are set to start consecutively, the excluded dates will be skipped graphically and left blank, and the following task will begin after the end of the excluded dates.   
  As shown here ![](https://raw.githubusercontent.com/NeilCuzon/mermaid/develop/docs/assets/img/Gantt-long-weekend-look.png)
