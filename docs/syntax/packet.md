--- conflicted
+++ resolved
@@ -4,11 +4,7 @@
 >
 > ## Please edit the corresponding file in [/packages/mermaid/src/docs/syntax/packet.md](../../packages/mermaid/src/docs/syntax/packet.md).
 
-<<<<<<< HEAD
-# Packet Diagram (v11.0.0-beta.1+)
-=======
 # Packet Diagram (v11.0.0+)
->>>>>>> e842b72a
 
 ## Introduction
 
