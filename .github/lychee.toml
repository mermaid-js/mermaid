#############################  Display  #############################

# Verbose program output
# Accepts log level: "error", "warn", "info", "debug", "trace"
verbose = "debug"

# Don't show interactive progress bar while checking links.
no_progress = true

#############################  Cache  ###############################

# Enable link caching. This can be helpful to avoid checking the same links on
# multiple runs.
cache = true

# Discard all cached requests older than this duration.
max_cache_age = "1d"

#############################  Requests  ############################

# Comma-separated list of accepted status codes for valid links.
accept = [200, 429]

#############################  Exclusions  ##########################

# Exclude URLs and mail addresses from checking (supports regex).
exclude = [
# Network error: Forbidden
"https://codepen.io",

# Timeout error, maybe Twitter has anti-bot defenses against GitHub's CI servers?
"https://twitter.com/mermaidjs_",

# Don't check files that are generated during the build via `pnpm docs:code`
'packages/mermaid/src/docs/config/setup/*',

# Ignore Discord invite
"https://discord.gg",

# BundlePhobia has frequent downtime
"https://bundlephobia.com",

# Chrome webstore migration issue. Temporary
"https://chromewebstore.google.com",

# Drupal 403
"https://(www.)?drupal.org",

# Swimm returns 404, even though the link is valid
"https://docs.swimm.io",

# Timeout
"https://huehive.co",
<<<<<<< HEAD
"https://foswiki.org",
"https://www.gnu.org",
=======
"https://foswiki.org"
>>>>>>> e5f6ea0b
]

# Exclude all private IPs from checking.
# Equivalent to setting `exclude_private`, `exclude_link_local`, and
# `exclude_loopback` to true.
exclude_all_private = true<|MERGE_RESOLUTION|>--- conflicted
+++ resolved
@@ -51,12 +51,8 @@
 
 # Timeout
 "https://huehive.co",
-<<<<<<< HEAD
 "https://foswiki.org",
-"https://www.gnu.org",
-=======
-"https://foswiki.org"
->>>>>>> e5f6ea0b
+"https://www.gnu.org"
 ]
 
 # Exclude all private IPs from checking.
