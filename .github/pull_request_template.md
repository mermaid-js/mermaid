## :bookmark_tabs: Summary

Brief description about the content of your PR.

Resolves #<your issue id here>

## :straight_ruler: Design Decisions

Describe the way your implementation works or what design decisions you made if applicable.

### :clipboard: Tasks

Make sure you

- [ ] :book: have read the [contribution guidelines](https://github.com/mermaid-js/mermaid/blob/develop/CONTRIBUTING.md)
- [ ] :computer: have added necessary unit/e2e tests.
<<<<<<< HEAD
- [ ] :notebook: have added documentation. Make sure [`MERMAID_RELEASE_VERSION`](https://github.com/mermaid-js/mermaid/blob/develop/packages/mermaid/src/docs/community/code.md#3-update-documentation) is used for all new features.
=======
- [ ] :notebook: have added documentation. Make sure [`MERMAID_RELEASE_VERSION`](https://github.com/mermaid-js/mermaid/blob/develop/packages/mermaid/src/docs/community/contributing.md#update-documentation) is used for all new features.
>>>>>>> ce9a9db3
- [ ] :bookmark: targeted `develop` branch
<|MERGE_RESOLUTION|>--- conflicted
+++ resolved
@@ -1,22 +1,18 @@
-## :bookmark_tabs: Summary
-
-Brief description about the content of your PR.
-
-Resolves #<your issue id here>
-
-## :straight_ruler: Design Decisions
-
-Describe the way your implementation works or what design decisions you made if applicable.
-
-### :clipboard: Tasks
-
-Make sure you
-
-- [ ] :book: have read the [contribution guidelines](https://github.com/mermaid-js/mermaid/blob/develop/CONTRIBUTING.md)
-- [ ] :computer: have added necessary unit/e2e tests.
-<<<<<<< HEAD
-- [ ] :notebook: have added documentation. Make sure [`MERMAID_RELEASE_VERSION`](https://github.com/mermaid-js/mermaid/blob/develop/packages/mermaid/src/docs/community/code.md#3-update-documentation) is used for all new features.
-=======
-- [ ] :notebook: have added documentation. Make sure [`MERMAID_RELEASE_VERSION`](https://github.com/mermaid-js/mermaid/blob/develop/packages/mermaid/src/docs/community/contributing.md#update-documentation) is used for all new features.
->>>>>>> ce9a9db3
-- [ ] :bookmark: targeted `develop` branch
+## :bookmark_tabs: Summary
+
+Brief description about the content of your PR.
+
+Resolves #<your issue id here>
+
+## :straight_ruler: Design Decisions
+
+Describe the way your implementation works or what design decisions you made if applicable.
+
+### :clipboard: Tasks
+
+Make sure you
+
+- [ ] :book: have read the [contribution guidelines](https://github.com/mermaid-js/mermaid/blob/develop/CONTRIBUTING.md)
+- [ ] :computer: have added necessary unit/e2e tests.
+- [ ] :notebook: have added documentation. Make sure [`MERMAID_RELEASE_VERSION`](https://github.com/mermaid-js/mermaid/blob/develop/packages/mermaid/src/docs/community/contributing.md#update-documentation) is used for all new features.
+- [ ] :bookmark: targeted `develop` branch