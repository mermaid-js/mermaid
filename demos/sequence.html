<!DOCTYPE html>
<html lang="en">
  <head>
    <meta charset="utf-8" />
    <meta http-equiv="X-UA-Compatible" content="IE=edge" />
    <title>Mermaid Quick Test Page</title>
    <link rel="icon" type="image/png" href="data:image/png;base64,iVBORw0KGgo=" />
    <style>
      div.mermaid {
        /* font-family: 'trebuchet ms', verdana, arial; */
        font-family: 'Courier New', Courier, monospace !important;
      }
    </style>
  </head>

  <body>
    <h1>Sequence diagram demos</h1>
    <pre class="mermaid">
    sequenceDiagram
      accTitle: test the accTitle
      accDescr: Test a description

      participant Alice
      participant Bob
      participant John as John<br />Second Line
      autonumber 10 10
      rect rgb(200, 220, 100)
      rect rgb(200, 255, 200)

      Alice ->> Bob: Hello Bob, how are you?
      Bob-->>John: How about you John?
      end

      Bob--x Alice: I am good thanks!
      Bob-x John: I am good thanks!
      Note right of John: John thinks a long<br />long time, so long<br />that the text does<br />not fit on a row.

      Bob-->Alice: Checking with John...
      Note over John:wrap: John looks like he's still thinking, so Bob prods him a bit.
      Bob-x John: Hey John - we're still waiting to know<br />how you're doing
      Note over John:nowrap: John's trying hard not to break his train of thought.
      Bob-x John:wrap: John! Are you still debating about how you're doing? How long does it take??
      Note over John: After a few more moments, John<br />finally snaps out of it.
      end

      autonumber off
      alt either this
      Alice->>+John: Yes
      John-->>-Alice: OK
      else or this
      autonumber
      Alice->>John: No
      else or this will happen
      Alice->John: Maybe
      end
      autonumber 200
      par this happens in parallel
      Alice -->> Bob: Parallel message 1
      and
      Alice -->> John: Parallel message 2
      end
  </pre>
    <hr />
    <pre class="mermaid">
    sequenceDiagram
      accTitle: Sequence diagram title is here
      accDescr: Hello friends

    participant Alice
    participant Bob
    participant John as John<br />Second Line
    rect rgb(200, 220, 100)
    rect rgb(200, 255, 200)
    Alice ->> Bob: Hello Bob, how are you?
    Bob-->>John: How about you John?
    end
    Bob--x Alice: I am good thanks!
    Bob-x John: I am good thanks!
    Note right of John: John thinks a long<br />long time, so long<br />that the text does<br />not fit on a row.
    Bob-->Alice: Checking with John...
    Note over John:wrap: John looks like he's still thinking, so Bob prods him a bit.
    Bob-x John: Hey John - we're still waiting to know<br />how you're doing
    Note over John:nowrap: John's trying hard not to break his train of thought.
    Bob-x John:wrap: John! Are you still debating about how you're doing? How long does it take??
    Note over John: After a few more moments, John<br />finally snaps out of it.
    end
    alt either this
    Alice->>John: Yes
    else or this
    Alice->>John: No
    else or this will happen
    Alice->John: Maybe
    end
    par this happens in parallel
    Alice -->> Bob: Parallel message 1
    and
    Alice -->> John: Parallel message 2
    end
    </pre>
    <hr />

    <pre class="mermaid">
    sequenceDiagram
    participant 1 as multiline<br>using #lt;br#gt;
    participant 2 as multiline<br />using #lt;br/#gt;
    participant 3 as multiline<br />using #lt;br /#gt;
    participant 4 as multiline<br />using #lt;br /#gt;
    1->>2: multiline<br>using #lt;br#gt;
    note right of 2: multiline<br>using #lt;br#gt;
    2->>3: multiline<br />using #lt;br/#gt;
    note right of 3: multiline<br />using #lt;br/#gt;
    3->>4: multiline<br />using #lt;br /#gt;
    note right of 4: multiline<br />using #lt;br /#gt;
    4->>1: multiline<br />using #lt;br /#gt;
    note right of 1: multiline<br />using #lt;br /#gt;
    </pre>
    <hr />

    <pre class="mermaid">
    sequenceDiagram
    autonumber
    Alice->>John: Hello John,<br>how are you?
    autonumber 50 10
    Alice->>John: John,<br />can you hear me?
    John-->>Alice: Hi Alice,<br />I can hear you!
    autonumber off
    John-->>Alice: I feel great!
    </pre>
    <hr />

    <pre class="mermaid">
        sequenceDiagram
        box lightgreen Alice & John
        participant A
        participant J
        end
        box Another Group very very long description not wrapped
        participant B
        end
        A->>J: Hello John, how are you?
        J->>A: Great!
        A->>B: Hello Bob, how are you ?
        </pre
    >
    <hr />

    <pre class="mermaid">
      sequenceDiagram
      participant Alice
      participant Bob
      participant John
      par_over Section title
        Alice ->> Bob: Message 1<br>Second line
        Bob ->> John: Message 2
      end
      par_over Two line<br>section title
        Note over Alice: Alice note
        Note over Bob: Bob note<br>Second line
        Note over John: John note
      end
      par_over Mixed section
        Alice ->> Bob: Message 1
        Note left of Bob: Alice/Bob Note
      end
    </pre>

<<<<<<< HEAD
    <hr />

    <pre class="mermaid">
    sequenceDiagram
    participant 1 as $$\frac{\lim_{x\rightarrow0}{\frac{1}{x}}}{\frac{-b\pm\sqrt{b^2-4ac}}{2a}}$$
    participant 2 as $$\beta$$
    participant 3 as $$\delta$$
    participant 4 as $$\frac{\frac{\lim_{x\rightarrow0}{\frac{1}{x}}}{\frac{-b\pm\sqrt{b^2-4ac}}{2a}}}{\frac{\text{d}}{\text{d}x}{x^2}}$$
    1->>2: $$\sqrt{2}$$
    note right of 2: $$\frac{1+\frac{1+\frac{1+\frac{1}{2}}{2}}{2}}{2}+\frac{-b\pm\sqrt{b^2-4ac}}{2a}$$
    2->>3: $$\frac{\lim_{x\rightarrow0}{\frac{1}{x}}}{\frac{-b\pm\sqrt{b^2-4ac}}{2a}}$$
    note right of 3: $$\frac{-b\pm\sqrt{b^2-4ac}}{2a}$$
    3->>4: $$\lim_{x\rightarrow0}{\frac{1}{x}}$$;
    note right of 4: multiline
    4->>1: multiline<br />using #lt;br /#gt;
    note right of 1: multiline<br />$$\frac{1}{2}$$<br />3rd line
    </pre>
    <hr />
    <pre class="mermaid">
      sequenceDiagram
      autonumber
      participant 1 as $$\alpha$$lex
      participant 2 as $$\beta$$ob
      participant 3 as $$\theta$$iffany
      1->>2: Hello John, does&nbsp; $$\frac{1}{2}+1=2$$?
      loop $$\frac{1}{2}+1=2$$
          2->>2: $$\frac{1}{2}+1=\frac{3}{2}$$
      end
      Note right of 2: $$x = \begin{cases} 1 &\text{if } \frac{1}{2}+1=2 \\ 0 &\text{if } \frac{1}{2}+1\ne2 \end{cases}$$
      2-->>1: $$\frac{1}{2}+1\ne2\implies 1$$
      2->>3: $$\frac{\text{d}}{\text{d}x}{3x^2+2x+1}$$
      3-->>2: $$6x+2$$
    </pre>

=======
    <pre class="mermaid">
    sequenceDiagram
      actor Alice
      actor John
      Alice-xJohn: Hello John, how are you?
      John--xAlice: Great!
    </pre>
>>>>>>> cc4af0ca
    <script type="module">
      import mermaid from './mermaid.esm.mjs';
      mermaid.initialize({
        theme: 'base',
        // themeCSS: '.node rect { fill: red; }',
        logLevel: 3,
        securityLevel: 'loose',
        flowchart: { curve: 'basis' },
        gantt: { axisFormat: '%m/%d/%Y' },
        sequence: { actorMargin: 50 },
        // sequenceDiagram: { actorMargin: 300 } // deprecated
      });
    </script>
  </body>
</html><|MERGE_RESOLUTION|>--- conflicted
+++ resolved
@@ -164,7 +164,6 @@
       end
     </pre>
 
-<<<<<<< HEAD
     <hr />
 
     <pre class="mermaid">
@@ -199,7 +198,8 @@
       3-->>2: $$6x+2$$
     </pre>
 
-=======
+    <hr />
+
     <pre class="mermaid">
     sequenceDiagram
       actor Alice
@@ -207,7 +207,6 @@
       Alice-xJohn: Hello John, how are you?
       John--xAlice: Great!
     </pre>
->>>>>>> cc4af0ca
     <script type="module">
       import mermaid from './mermaid.esm.mjs';
       mermaid.initialize({
