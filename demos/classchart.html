--- conflicted
+++ resolved
@@ -205,8 +205,41 @@
       Admin --> Report : generates
     </pre>
     <hr />
-<<<<<<< HEAD
-
+    <pre class="mermaid">
+    classDiagram
+      namespace Shapes {
+        class Shape {
+          +calculateArea() double
+        }
+        class Circle {
+          +double radius
+        }
+        class Square {
+          +double side
+        }
+      }
+      
+      Shape <|-- Circle
+      Shape <|-- Square
+      
+      namespace Vehicles {
+        class Vehicle {
+          +String brand
+        }
+        class Car {
+          +int horsepower
+        }
+        class Bike {
+          +boolean hasGears
+        }
+      }
+      
+      Vehicle <|-- Car
+      Vehicle <|-- Bike
+      Car --> Circle : "Logo Shape"
+      Bike --> Square : "Logo Shape"
+                  
+    </pre>
     <pre class="mermaid">
       classDiagram
         note "This is a outer note"
@@ -220,43 +253,6 @@
     </pre>
     <hr />
 
-=======
-    <pre class="mermaid">
-    classDiagram
-      namespace Shapes {
-        class Shape {
-          +calculateArea() double
-        }
-        class Circle {
-          +double radius
-        }
-        class Square {
-          +double side
-        }
-      }
-      
-      Shape <|-- Circle
-      Shape <|-- Square
-      
-      namespace Vehicles {
-        class Vehicle {
-          +String brand
-        }
-        class Car {
-          +int horsepower
-        }
-        class Bike {
-          +boolean hasGears
-        }
-      }
-      
-      Vehicle <|-- Car
-      Vehicle <|-- Bike
-      Car --> Circle : "Logo Shape"
-      Bike --> Square : "Logo Shape"
-                  
-    </pre>
->>>>>>> f507dbbe
     <script type="module">
       import mermaid from './mermaid.esm.mjs';
       mermaid.initialize({
