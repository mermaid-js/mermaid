--- conflicted
+++ resolved
@@ -15,16 +15,6 @@
 
   <body>
     <pre class="mermaid">
-<<<<<<< HEAD
-        journey
-        section Go to work
-          Make tea: 5: Me
-          Go upstairs: 3: Me
-          Do work: 1: Me, Cat
-        section Go home
-          Go downstairs: 5: Me
-          Sit down: 5: Me
-=======
          journey
     title My working day
       accTitle: Very simple journey demo
@@ -37,7 +27,6 @@
     section Go home
       Go downstairs: 5: Me
       Sit down: 3: Me
->>>>>>> 03190c1d
 				</pre>
 
     <script src="./mermaid.js"></script>
