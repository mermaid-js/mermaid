const esbuild = require('esbuild');
const http = require('http');
const { iifeBuild, esmBuild, getEntryPoints } = require('./util.cjs');
const express = require('express');

// Start 2 esbuild servers. One for IIFE and one for ESM
// Serve 2 static directories: demo & cypress/platform
// Have 3 entry points:
// mermaid: './src/mermaid',
// e2e: './cypress/platform/viewer.js',
// 'bundle-test': './cypress/platform/bundle-test.js',

const getEntryPointsAndExtensions = (format) => {
  return {
    entryPoints: {
      ...getEntryPoints(format === 'iife' ? '' : '.esm'),
      e2e: 'cypress/platform/viewer.js',
      'bundle-test': 'cypress/platform/bundle-test.js',
    },
    outExtension: { '.js': format === 'iife' ? '.js' : '.mjs' },
  };
};

const generateHandler = (server) => {
  return (req, res) => {
    const options = {
      hostname: server.host,
      port: server.port,
      path: req.url,
      method: req.method,
      headers: req.headers,
    };
    // Forward each incoming request to esbuild
    const proxyReq = http.request(options, (proxyRes) => {
      // If esbuild returns "not found", send a custom 404 page
      if (proxyRes.statusCode === 404) {
        if (!req.url.endsWith('.html')) {
          res.writeHead(404, { 'Content-Type': 'text/html' });
          res.end('<h1>A custom 404 page</h1>');
          return;
        }
      }
      // Otherwise, forward the response from esbuild to the client
      res.writeHead(proxyRes.statusCode, proxyRes.headers);
      proxyRes.pipe(res, { end: true });
    });
    // Forward the body of the request to esbuild
    req.pipe(proxyReq, { end: true });
  };
};

(async () => {
  const iifeServer = await esbuild.serve(
    {},
    {
      ...iifeBuild({ minify: false }),
      ...getEntryPointsAndExtensions('iife'),
    }
  );
  const esmServer = await esbuild.serve(
    {},
    { ...esmBuild({ minify: false }), ...getEntryPointsAndExtensions('esm') }
  );
  const app = express();
<<<<<<< HEAD

  app.use(express.static('demos'));
  app.use(express.static('cypress/platform'));
  app.all('/mermaid.js', generateHandler(iifeServer));
  app.all('/mermaid.esm.mjs', generateHandler(esmServer));
  app.listen(3000);
=======

  app.use(express.static('demos'));
  app.use(express.static('cypress/platform'));
  app.all('/mermaid.js', generateHandler(iifeServer));
  app.all('/mermaid.esm.mjs', generateHandler(esmServer));

  app.all('/e2e.js', generateHandler(iifeServer));
  app.all('/bundle-test.js', generateHandler(iifeServer));
  app.listen(9000, () => {
    console.log(`Listening on http://localhost:9000`);
  });
>>>>>>> 22dbe499
})();<|MERGE_RESOLUTION|>--- conflicted
+++ resolved
@@ -62,14 +62,6 @@
     { ...esmBuild({ minify: false }), ...getEntryPointsAndExtensions('esm') }
   );
   const app = express();
-<<<<<<< HEAD
-
-  app.use(express.static('demos'));
-  app.use(express.static('cypress/platform'));
-  app.all('/mermaid.js', generateHandler(iifeServer));
-  app.all('/mermaid.esm.mjs', generateHandler(esmServer));
-  app.listen(3000);
-=======
 
   app.use(express.static('demos'));
   app.use(express.static('cypress/platform'));
@@ -81,5 +73,4 @@
   app.listen(9000, () => {
     console.log(`Listening on http://localhost:9000`);
   });
->>>>>>> 22dbe499
 })();