import { build } from 'esbuild';
import { mkdir, writeFile } from 'node:fs/promises';
<<<<<<< HEAD
import { MermaidBuildOptions, defaultConfig, getBuildConfig } from './util.js';
=======
import { MermaidBuildOptions, defaultOptions, getBuildConfig } from './util.js';
>>>>>>> 5c2a6b5e
import { packageOptions } from '../.build/common.js';

const shouldVisualize = process.argv.includes('--visualize');

const buildPackage = async (entryName: keyof typeof packageOptions) => {
<<<<<<< HEAD
  const commonConfig = { ...defaultConfig, entryName };
  const configs = [
    { ...commonConfig },
    {
      ...commonConfig,
      minify: true,
      metafile: shouldVisualize,
    },
    { ...commonConfig, core: true },
  ];

  if (entryName === 'mermaid') {
    const iifeConfig: MermaidBuildOptions = { ...commonConfig, format: 'iife' };
    configs.push(
      { ...iifeConfig },
      { ...iifeConfig, minify: true },
      {
        ...iifeConfig,
        minify: true,
        includeLargeDiagrams: false,
        metafile: shouldVisualize,
      }
    );
  }

  const results = await Promise.all(configs.map((config) => build(getBuildConfig(config))));
=======
  const commonOptions = { ...defaultOptions, entryName } as const;
  const buildConfigs = [
    // package.mjs
    { ...commonOptions },
    // package.min.mjs
    {
      ...commonOptions,
      minify: true,
      metafile: shouldVisualize,
    },
    // package.core.mjs
    { ...commonOptions, core: true },
  ];

  if (entryName === 'mermaid') {
    const iifeOptions: MermaidBuildOptions = { ...commonOptions, format: 'iife' };
    buildConfigs.push(
      // mermaid.js
      { ...iifeOptions },
      // mermaid.min.js
      { ...iifeOptions, minify: true, metafile: shouldVisualize }
    );
  }

  const results = await Promise.all(buildConfigs.map((option) => build(getBuildConfig(option))));
>>>>>>> 5c2a6b5e

  if (shouldVisualize) {
    for (const { metafile } of results) {
      if (!metafile) {
        continue;
      }
      const fileName = Object.keys(metafile.outputs)
<<<<<<< HEAD
        .filter((key) => key.includes('.min') && key.endsWith('js'))[0]
        .replace('dist/', '');
=======
        .filter((file) => !file.includes('chunks') && file.endsWith('js'))[0]
        .replace('dist/', '');
      // Upload metafile into https://esbuild.github.io/analyze/
>>>>>>> 5c2a6b5e
      await writeFile(`stats/${fileName}.meta.json`, JSON.stringify(metafile));
    }
  }
};

const handler = (e) => {
  console.error(e);
  process.exit(1);
};

const main = async () => {
  await mkdir('stats').catch(() => {});
  const packageNames = Object.keys(packageOptions) as (keyof typeof packageOptions)[];
  await Promise.allSettled(packageNames.map((pkg) => buildPackage(pkg).catch(handler)));
};

void main();<|MERGE_RESOLUTION|>--- conflicted
+++ resolved
@@ -1,43 +1,11 @@
 import { build } from 'esbuild';
 import { mkdir, writeFile } from 'node:fs/promises';
-<<<<<<< HEAD
-import { MermaidBuildOptions, defaultConfig, getBuildConfig } from './util.js';
-=======
 import { MermaidBuildOptions, defaultOptions, getBuildConfig } from './util.js';
->>>>>>> 5c2a6b5e
 import { packageOptions } from '../.build/common.js';
 
 const shouldVisualize = process.argv.includes('--visualize');
 
 const buildPackage = async (entryName: keyof typeof packageOptions) => {
-<<<<<<< HEAD
-  const commonConfig = { ...defaultConfig, entryName };
-  const configs = [
-    { ...commonConfig },
-    {
-      ...commonConfig,
-      minify: true,
-      metafile: shouldVisualize,
-    },
-    { ...commonConfig, core: true },
-  ];
-
-  if (entryName === 'mermaid') {
-    const iifeConfig: MermaidBuildOptions = { ...commonConfig, format: 'iife' };
-    configs.push(
-      { ...iifeConfig },
-      { ...iifeConfig, minify: true },
-      {
-        ...iifeConfig,
-        minify: true,
-        includeLargeDiagrams: false,
-        metafile: shouldVisualize,
-      }
-    );
-  }
-
-  const results = await Promise.all(configs.map((config) => build(getBuildConfig(config))));
-=======
   const commonOptions = { ...defaultOptions, entryName } as const;
   const buildConfigs = [
     // package.mjs
@@ -58,12 +26,18 @@
       // mermaid.js
       { ...iifeOptions },
       // mermaid.min.js
-      { ...iifeOptions, minify: true, metafile: shouldVisualize }
+      { ...iifeOptions, minify: true, metafile: shouldVisualize },
+      // mermaid.tiny.min.js
+      {
+        ...iifeOptions,
+        minify: true,
+        includeLargeDiagrams: false,
+        metafile: shouldVisualize,
+      }
     );
   }
 
   const results = await Promise.all(buildConfigs.map((option) => build(getBuildConfig(option))));
->>>>>>> 5c2a6b5e
 
   if (shouldVisualize) {
     for (const { metafile } of results) {
@@ -71,14 +45,9 @@
         continue;
       }
       const fileName = Object.keys(metafile.outputs)
-<<<<<<< HEAD
-        .filter((key) => key.includes('.min') && key.endsWith('js'))[0]
-        .replace('dist/', '');
-=======
         .filter((file) => !file.includes('chunks') && file.endsWith('js'))[0]
         .replace('dist/', '');
       // Upload metafile into https://esbuild.github.io/analyze/
->>>>>>> 5c2a6b5e
       await writeFile(`stats/${fileName}.meta.json`, JSON.stringify(metafile));
     }
   }
