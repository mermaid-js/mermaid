--- conflicted
+++ resolved
@@ -13,12 +13,8 @@
   core: boolean;
   metafile: boolean;
   format: 'esm' | 'iife';
-<<<<<<< HEAD
-  entryName: keyof typeof packageOptions;
+  options: PackageOptions;
   includeLargeFeatures: boolean;
-=======
-  options: PackageOptions;
->>>>>>> 8c4fc3c6
 }
 
 export const defaultOptions: Omit<MermaidBuildOptions, 'entryName' | 'options'> = {
@@ -64,9 +60,6 @@
 };
 
 export const getBuildConfig = (options: MermaidBuildOptions): BuildOptions => {
-<<<<<<< HEAD
-  const { core, entryName, metafile, format, includeLargeFeatures, minify } = options;
-=======
   const {
     core,
     metafile,
@@ -74,8 +67,8 @@
     minify,
     options: { name, file, packageName },
     globalName = 'mermaid',
+    includeLargeFeatures,
   } = options;
->>>>>>> 8c4fc3c6
   const external: string[] = ['require', 'fs', 'path'];
   const outFileName = getFileName(name, options);
   const output: BuildOptions = buildOptions({
