<<<<<<< HEAD
circo
handdrawnSeed
neato
=======
BRANDES
handdrawn
KOEPF
>>>>>>> f3a65f31
newbranch<|MERGE_RESOLUTION|>--- conflicted
+++ resolved
@@ -1,10 +1,6 @@
-<<<<<<< HEAD
+BRANDES
+KOEPF
 circo
-handdrawnSeed
+handdrawn
 neato
-=======
-BRANDES
-handdrawn
-KOEPF
->>>>>>> f3a65f31
 newbranch