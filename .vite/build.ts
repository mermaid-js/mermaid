import { build, InlineConfig } from 'vite';
import { resolve } from 'path';
import { fileURLToPath } from 'url';
import jisonPlugin from './jisonPlugin.js';
import { readFileSync } from 'fs';

const watch = process.argv.includes('--watch');
const mermaidOnly = process.argv.includes('--mermaid');
const __dirname = fileURLToPath(new URL('.', import.meta.url));

type OutputOptions = Exclude<
  Exclude<InlineConfig['build'], undefined>['rollupOptions'],
  undefined
>['output'];

const packageOptions = {
  mermaid: {
    name: 'mermaid',
    packageName: 'mermaid',
    file: 'mermaid.ts',
  },
  'mermaid-mindmap': {
    name: 'mermaid-mindmap',
    packageName: 'mermaid-mindmap',
<<<<<<< HEAD
    file: 'diagram-definition.ts',
  },
  'mermaid-mindmap-detector': {
    name: 'mermaid-mindmap-detector',
    packageName: 'mermaid-mindmap',
    file: 'detector.ts',
  },
  'mermaid-zenuml': {
    name: 'mermaid-zenuml',
    packageName: 'mermaid-zenuml',
    file: 'diagram-definition.ts',
  },
  'mermaid-zenuml-detector': {
    name: 'mermaid-zenuml-detector',
    packageName: 'mermaid-zenuml',
    file: 'detector.ts',
  },
  'mermaid-example-diagram': {
    name: 'mermaid-example-diagram',
    packageName: 'mermaid-example-diagram',
    file: 'diagram-definition.ts',
  },
  'mermaid-example-diagram-detector': {
    name: 'mermaid-example-diagram-detector',
    packageName: 'mermaid-example-diagram',
=======
>>>>>>> 46123603
    file: 'detector.ts',
  },
  // 'mermaid-example-diagram-detector': {
  //   name: 'mermaid-example-diagram-detector',
  //   packageName: 'mermaid-example-diagram',
  //   file: 'detector.ts',
  // },
};

interface BuildOptions {
  minify: boolean | 'esbuild';
  core?: boolean;
  watch?: boolean;
  entryName: keyof typeof packageOptions;
}

export const getBuildConfig = ({ minify, core, watch, entryName }: BuildOptions): InlineConfig => {
  const external = ['require', 'fs', 'path'];
  console.log(entryName, packageOptions[entryName]);
  const { name, file, packageName } = packageOptions[entryName];
  let output: OutputOptions = [
    {
      name,
      format: 'esm',
      sourcemap: true,
      entryFileNames: `${name}.esm${minify ? '.min' : ''}.mjs`,
    },
    {
      name,
      format: 'umd',
      sourcemap: true,
      entryFileNames: `${name}${minify ? '.min' : ''}.js`,
    },
  ];

  if (core) {
    const { dependencies } = JSON.parse(
      readFileSync(resolve(__dirname, `../packages/${packageName}/package.json`), 'utf-8')
    );
    // Core build is used to generate file without bundled dependencies.
    // This is used by downstream projects to bundle dependencies themselves.
    external.push(...Object.keys(dependencies));
    // This needs to be an array. Otherwise vite will build esm & umd with same name and overwrite esm with umd.
    output = [
      {
        name,
        format: 'esm',
        sourcemap: true,
        entryFileNames: `${name}.core.mjs`,
      },
    ];
  }

  const config: InlineConfig = {
    configFile: false,
    build: {
      emptyOutDir: false,
      outDir: resolve(__dirname, `../packages/${packageName}/dist`),
      lib: {
        entry: resolve(__dirname, `../packages/${packageName}/src/${file}`),
        name,
        // the proper extensions will be added
        fileName: name,
      },
      minify,
      rollupOptions: {
        external,
        output,
      },
    },
    resolve: {
      extensions: ['.jison', '.js', '.ts', '.json'],
    },
    plugins: [jisonPlugin()],
  };

  if (watch && config.build) {
    config.build.watch = {
      include: [
        'packages/mermaid-zenuml/src/**',
        'packages/mermaid-mindmap/src/**',
        'packages/mermaid/src/**',
        // 'packages/mermaid-example-diagram/src/**',
      ],
    };
  }

  return config;
};

const buildPackage = async (entryName: keyof typeof packageOptions) => {
  return Promise.allSettled([
    build(getBuildConfig({ minify: false, entryName })),
    build(getBuildConfig({ minify: 'esbuild', entryName })),
    build(getBuildConfig({ minify: false, core: true, entryName })),
  ]);
};

const main = async () => {
  const packageNames = Object.keys(packageOptions) as (keyof typeof packageOptions)[];
  for (const pkg of packageNames) {
    await buildPackage(pkg);
  }
};

if (watch) {
<<<<<<< HEAD
  build(getBuildConfig({ minify: false, watch, entryName: 'mermaid' }));
  build(getBuildConfig({ minify: false, watch, entryName: 'mermaid-mindmap' }));
  build(getBuildConfig({ minify: false, watch, entryName: 'mermaid-example-diagram' }));
  build(getBuildConfig({ minify: false, watch, entryName: 'mermaid-zenuml' }));
=======
  build(getBuildConfig({ minify: false, watch, core: true, entryName: 'mermaid' }));
  if (!mermaidOnly) {
    build(getBuildConfig({ minify: false, watch, entryName: 'mermaid-mindmap' }));
    // build(getBuildConfig({ minify: false, watch, entryName: 'mermaid-example-diagram' }));
  }
>>>>>>> 46123603
} else {
  void main();
}<|MERGE_RESOLUTION|>--- conflicted
+++ resolved
@@ -22,12 +22,6 @@
   'mermaid-mindmap': {
     name: 'mermaid-mindmap',
     packageName: 'mermaid-mindmap',
-<<<<<<< HEAD
-    file: 'diagram-definition.ts',
-  },
-  'mermaid-mindmap-detector': {
-    name: 'mermaid-mindmap-detector',
-    packageName: 'mermaid-mindmap',
     file: 'detector.ts',
   },
   'mermaid-zenuml': {
@@ -35,28 +29,11 @@
     packageName: 'mermaid-zenuml',
     file: 'diagram-definition.ts',
   },
-  'mermaid-zenuml-detector': {
-    name: 'mermaid-zenuml-detector',
-    packageName: 'mermaid-zenuml',
-    file: 'detector.ts',
-  },
   'mermaid-example-diagram': {
     name: 'mermaid-example-diagram',
     packageName: 'mermaid-example-diagram',
     file: 'diagram-definition.ts',
   },
-  'mermaid-example-diagram-detector': {
-    name: 'mermaid-example-diagram-detector',
-    packageName: 'mermaid-example-diagram',
-=======
->>>>>>> 46123603
-    file: 'detector.ts',
-  },
-  // 'mermaid-example-diagram-detector': {
-  //   name: 'mermaid-example-diagram-detector',
-  //   packageName: 'mermaid-example-diagram',
-  //   file: 'detector.ts',
-  // },
 };
 
 interface BuildOptions {
@@ -156,18 +133,12 @@
 };
 
 if (watch) {
-<<<<<<< HEAD
-  build(getBuildConfig({ minify: false, watch, entryName: 'mermaid' }));
-  build(getBuildConfig({ minify: false, watch, entryName: 'mermaid-mindmap' }));
-  build(getBuildConfig({ minify: false, watch, entryName: 'mermaid-example-diagram' }));
-  build(getBuildConfig({ minify: false, watch, entryName: 'mermaid-zenuml' }));
-=======
   build(getBuildConfig({ minify: false, watch, core: true, entryName: 'mermaid' }));
   if (!mermaidOnly) {
     build(getBuildConfig({ minify: false, watch, entryName: 'mermaid-mindmap' }));
+    build(getBuildConfig({ minify: false, watch, entryName: 'mermaid-zenuml' }));
     // build(getBuildConfig({ minify: false, watch, entryName: 'mermaid-example-diagram' }));
   }
->>>>>>> 46123603
 } else {
   void main();
 }