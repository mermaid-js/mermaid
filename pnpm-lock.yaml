--- conflicted
+++ resolved
@@ -5482,14 +5482,9 @@
       isobject: 3.0.1
     dev: true
 
-<<<<<<< HEAD
-  /defined/1.0.0:
-    resolution: {integrity: sha512-Y2caI5+ZwS5c3RiNDJ6u53VhQHv+hHKwhkI1iHvceKUHw9Df6EK2zRLfjejRgMuCuxK7PfSWIMwWecceVvThjQ==}
-=======
   /defined/1.0.1:
     resolution: {integrity: sha512-hsBd2qSVCRE+5PmNdHt1uzyrFu5d3RwmFDKzyNZMFq/EwDNJF7Ee5+D5oEKF0hU6LhtoUF1macFvOe4AskQC1Q==}
     dev: true
->>>>>>> 0d8f09ce
 
   /degenerator/3.0.2:
     resolution: {integrity: sha512-c0mef3SNQo56t6urUU6tdQAs+ThoD0o9B9MJ8HEt7NQcGEILCRFqQb7ZbP9JAv+QF1Ky5plydhMR/IrqWDm+TQ==}
@@ -9582,19 +9577,11 @@
       repeat-string: 1.6.1
     dev: true
 
-<<<<<<< HEAD
-  /marked/2.1.3:
-    resolution: {integrity: sha512-/Q+7MGzaETqifOMWYEA7HVMaZb4XbcRfaOzcSsHZEith83KGlvaSG33u0SKu89Mj5h+T8V2hM+8O45Qc5XTgwA==}
-    engines: {node: '>= 10'}
-    hasBin: true
-    dev: false
-=======
   /marked/4.1.1:
     resolution: {integrity: sha512-0cNMnTcUJPxbA6uWmCmjWz4NJRe/0Xfk2NhXCUHjew9qJzFN20krFnsUe7QynwqOwa5m1fZ4UDg0ycKFVC0ccw==}
     engines: {node: '>= 12'}
     hasBin: true
     dev: true
->>>>>>> 0d8f09ce
 
   /mdast-util-definitions/4.0.0:
     resolution: {integrity: sha512-k8AJ6aNnUkB7IE+5azR9h81O5EQ/cTDXtWdMq9Kk5KcEW/8ritU5CeLg/9HhOC++nALHBlaogJ5jz0Ybk3kPMQ==}
