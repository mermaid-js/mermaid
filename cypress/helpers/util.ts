--- conflicted
+++ resolved
@@ -14,7 +14,11 @@
   mermaid: CypressMermaidConfig;
 }
 
-const batchId: string = 'mermaid-batch-' + Cypress.env('CYPRESS_COMMIT') || Date.now().toString();
+const batchId: string =
+  'mermaid-batch-' +
+  (Cypress.env('useAppli')
+    ? Date.now().toString()
+    : Cypress.env('CYPRESS_COMMIT') || Date.now().toString());
 
 /**
  * encodes, then decodes, then converts the `utf-8` {@link str} into `base64`.
@@ -26,7 +30,6 @@
   return Buffer.from(decodeURIComponent(encodeURIComponent(str))).toString('base64');
 };
 
-<<<<<<< HEAD
 /**
  *
  * @param diagramStr -
@@ -38,18 +41,6 @@
   diagramStr: string,
   options?: CypressMermaidConfig,
   api?: boolean
-=======
-const batchId: string =
-  'mermaid-batch-' +
-  (Cypress.env('useAppli')
-    ? Date.now().toString()
-    : Cypress.env('CYPRESS_COMMIT') || Date.now().toString());
-
-export const mermaidUrl = (
-  graphStr: string,
-  options: CypressMermaidConfig,
-  api: boolean
->>>>>>> d1fba9c5
 ): string => {
   const codeObject: CodeObject = {
     code: diagramStr,
@@ -67,7 +58,6 @@
   return url;
 };
 
-<<<<<<< HEAD
 /**
  * opens the {@link url}, then verifies that the `window` is rendered,
  * and the `svg` is visible.
@@ -77,53 +67,6 @@
  * @param validation -
  */
 export const openUrlAndVerifyRendering = (
-=======
-export const imgSnapshotTest = (
-  graphStr: string,
-  _options: CypressMermaidConfig = {},
-  api = false,
-  validation?: any
-): void => {
-  const options: CypressMermaidConfig = {
-    ..._options,
-    fontFamily: _options.fontFamily || 'courier',
-    // @ts-ignore TODO: Fix type of fontSize
-    fontSize: _options.fontSize || '16px',
-    sequence: {
-      ...(_options.sequence || {}),
-      actorFontFamily: 'courier',
-      noteFontFamily:
-        _options.sequence && _options.sequence.noteFontFamily
-          ? _options.sequence.noteFontFamily
-          : 'courier',
-      messageFontFamily: 'courier',
-    },
-  };
-
-  const url: string = mermaidUrl(graphStr, options, api);
-  openURLAndVerifyRendering(url, options, validation);
-};
-
-export const urlSnapshotTest = (
-  url: string,
-  options: CypressMermaidConfig,
-  _api = false,
-  validation?: any
-): void => {
-  openURLAndVerifyRendering(url, options, validation);
-};
-
-export const renderGraph = (
-  graphStr: string,
-  options: CypressMermaidConfig = {},
-  api = false
-): void => {
-  const url: string = mermaidUrl(graphStr, options, api);
-  openURLAndVerifyRendering(url, options);
-};
-
-export const openURLAndVerifyRendering = (
->>>>>>> d1fba9c5
   url: string,
   options?: CypressMermaidConfig,
   validation?: any
@@ -178,11 +121,11 @@
   cy.log(JSON.stringify(_options));
   const options: CypressMermaidConfig = {
     ...(_options || {}),
-    fontFamily: (_options && _options.fontFamily) || 'courier',
-    fontSize: (_options && _options.fontSize) || 16,
+    fontFamily: _options?.fontFamily || 'courier',
+    fontSize: _options?.fontSize || 16,
     sequence: {
       actorFontFamily: 'courier',
-      noteFontFamily: 'courier',
+      noteFontFamily: _options?.sequence?.noteFontFamily || 'courier',
       messageFontFamily: 'courier',
     },
   };
