/* eslint-disable @typescript-eslint/no-explicit-any */
import { Buffer } from 'buffer';
import type { MermaidConfig } from '../../packages/mermaid/src/config.type.js';

interface CypressConfig {
  listUrl?: boolean;
  listId?: string;
  name?: string;
  screenshot?: boolean;
}
type CypressMermaidConfig = MermaidConfig & CypressConfig;

interface CodeObject {
  code: string | string[];
  mermaid: CypressMermaidConfig;
}

export const utf8ToB64 = (str: string): string => {
  return Buffer.from(decodeURIComponent(encodeURIComponent(str))).toString('base64');
};

const batchId: string =
  'mermaid-batch-' +
  (Cypress.env('useAppli')
    ? Date.now().toString()
    : (Cypress.env('CYPRESS_COMMIT') ?? Date.now().toString()));

export const mermaidUrl = (
  graphStr: string | string[],
  options: CypressMermaidConfig,
  api: boolean
): string => {
  options.handDrawnSeed = 1;
  const codeObject: CodeObject = {
    code: graphStr,
    mermaid: options,
  };
  const objStr: string = JSON.stringify(codeObject);
  let url = `http://localhost:9000/e2e.html?graph=${utf8ToB64(objStr)}`;
  if (api && typeof graphStr === 'string') {
    url = `http://localhost:9000/xss.html?graph=${graphStr}`;
  }

  if (options.listUrl) {
    cy.log(options.listId, ' ', url);
  }

  return url;
};

export const imgSnapshotTest = (
  graphStr: string,
  _options: CypressMermaidConfig = {},
  api = false,
  validation?: any
): void => {
  const options: CypressMermaidConfig = {
    ..._options,
    fontFamily: _options.fontFamily ?? 'courier',
    // @ts-ignore TODO: Fix type of fontSize
    fontSize: _options.fontSize ?? '16px',
    sequence: {
      ...(_options.sequence ?? {}),
      actorFontFamily: 'courier',
      noteFontFamily: _options.sequence?.noteFontFamily ?? 'courier',
      messageFontFamily: 'courier',
    },
  };

  const url: string = mermaidUrl(graphStr, options, api);
  openURLAndVerifyRendering(url, options, validation);
};

export const urlSnapshotTest = (
  url: string,
  options: CypressMermaidConfig = {},
  _api = false,
  validation?: any
): void => {
  openURLAndVerifyRendering(url, options, validation);
};

export const renderGraph = (
  graphStr: string | string[],
  options: CypressMermaidConfig = {},
  api = false
): void => {
  const url: string = mermaidUrl(graphStr, options, api);
  openURLAndVerifyRendering(url, options);
};

export const openURLAndVerifyRendering = (
  url: string,
  { screenshot = true, ...options }: CypressMermaidConfig,
  validation?: any
): void => {
  const name: string = (options.name ?? cy.state('runnable').fullTitle()).replace(/\s+/g, '-');

  cy.visit(url);
  cy.window().should('have.property', 'rendered', true);
<<<<<<< HEAD
=======
  cy.get('svg').should('be.visible');
  // cspell:ignore viewbox
  cy.get('svg').should('not.have.attr', 'viewbox');
>>>>>>> f45ea0c6

  // Handle sandbox mode where SVG is inside an iframe
  if (options.securityLevel === 'sandbox') {
    cy.get('iframe').should('be.visible');
    if (validation) {
      cy.get('iframe').should(validation);
    }
  } else {
    cy.get('svg').should('be.visible');
    if (validation) {
      cy.get('svg').should(validation);
    }
  }

  if (screenshot) {
    verifyScreenshot(name);
  }
};

export const verifyScreenshot = (name: string): void => {
  const useAppli: boolean = Cypress.env('useAppli');
  const useArgos: boolean = Cypress.env('useArgos');

  if (useAppli) {
    cy.log(`Opening eyes ${Cypress.spec.name} --- ${name}`);
    cy.eyesOpen({
      appName: 'Mermaid',
      testName: name,
      batchName: Cypress.spec.name,
      batchId: batchId + Cypress.spec.name,
    });
    cy.log(`Check eyes ${Cypress.spec.name}`);
    cy.eyesCheckWindow('Click!');
    cy.log(`Closing eyes ${Cypress.spec.name}`);
    cy.eyesClose();
  } else if (useArgos) {
    cy.argosScreenshot(name, {
      threshold: 0.01,
    });
  } else {
    cy.matchImageSnapshot(name);
  }
};

export const verifyNumber = (value: number, expected: number, deltaPercent = 10): void => {
  expect(value).to.be.within(
    expected * (1 - deltaPercent / 100),
    expected * (1 + deltaPercent / 100)
  );
};<|MERGE_RESOLUTION|>--- conflicted
+++ resolved
@@ -98,12 +98,6 @@
 
   cy.visit(url);
   cy.window().should('have.property', 'rendered', true);
-<<<<<<< HEAD
-=======
-  cy.get('svg').should('be.visible');
-  // cspell:ignore viewbox
-  cy.get('svg').should('not.have.attr', 'viewbox');
->>>>>>> f45ea0c6
 
   // Handle sandbox mode where SVG is inside an iframe
   if (options.securityLevel === 'sandbox') {
@@ -113,6 +107,9 @@
     }
   } else {
     cy.get('svg').should('be.visible');
+    // cspell:ignore viewbox
+    cy.get('svg').should('not.have.attr', 'viewbox');
+
     if (validation) {
       cy.get('svg').should(validation);
     }
