--- conflicted
+++ resolved
@@ -1,54 +1,40 @@
 <html>
-  <head>
-    <link href="https://fonts.googleapis.com/css?family=Montserrat&display=swap" rel="stylesheet" />
-    <link href="https://unpkg.com/tailwindcss@^1.0/dist/tailwind.min.css" rel="stylesheet" />
-    <link
-      rel="stylesheet"
-      href="https://cdnjs.cloudflare.com/ajax/libs/font-awesome/4.7.0/css/font-awesome.min.css"
-    />
-    <link
-      href="https://cdn.jsdelivr.net/npm/@mdi/font@6.9.96/css/materialdesignicons.min.css"
-      rel="stylesheet"
-    />
-    <link
-      href="https://fonts.googleapis.com/css?family=Noto+Sans+SC&display=swap"
-      rel="stylesheet"
-    />
-    <link rel="preconnect" href="https://fonts.googleapis.com" />
-    <link rel="preconnect" href="https://fonts.gstatic.com" crossorigin />
-    <link
-      href="https://fonts.googleapis.com/css2?family=Kalam:wght@300;400;700&display=swap"
-      rel="stylesheet"
-    />
-    <link
-      href="https://fonts.googleapis.com/css2?family=Caveat:wght@400..700&family=Kalam:wght@300;400;700&family=Rubik+Mono+One&display=swap"
-      rel="stylesheet"
-    />
-    <link
-      href="https://fonts.googleapis.com/css2?family=Kalam:wght@300;400;700&family=Rubik+Mono+One&display=swap"
-      rel="stylesheet"
-    />
 
-    <style>
-      body {
-        /* background: rgb(221, 208, 208); */
-        /* background: #333; */
-        font-family: 'Arial';
-        /* font-size: 18px !important; */
-      }
+<head>
+  <link href="https://fonts.googleapis.com/css?family=Montserrat&display=swap" rel="stylesheet" />
+  <link href="https://unpkg.com/tailwindcss@^1.0/dist/tailwind.min.css" rel="stylesheet" />
+  <link rel="stylesheet" href="https://cdnjs.cloudflare.com/ajax/libs/font-awesome/4.7.0/css/font-awesome.min.css" />
+  <link href="https://cdn.jsdelivr.net/npm/@mdi/font@6.9.96/css/materialdesignicons.min.css" rel="stylesheet" />
+  <link href="https://fonts.googleapis.com/css?family=Noto+Sans+SC&display=swap" rel="stylesheet" />
+  <link rel="preconnect" href="https://fonts.googleapis.com" />
+  <link rel="preconnect" href="https://fonts.gstatic.com" crossorigin />
+  <link href="https://fonts.googleapis.com/css2?family=Kalam:wght@300;400;700&display=swap" rel="stylesheet" />
+  <link
+    href="https://fonts.googleapis.com/css2?family=Caveat:wght@400..700&family=Kalam:wght@300;400;700&family=Rubik+Mono+One&display=swap"
+    rel="stylesheet" />
+  <link href="https://fonts.googleapis.com/css2?family=Kalam:wght@300;400;700&family=Rubik+Mono+One&display=swap"
+    rel="stylesheet" />
 
-      h1 {
-        color: grey;
-      }
+  <style>
+    body {
+      /* background: rgb(221, 208, 208); */
+      /* background: #333; */
+      font-family: 'Arial';
+      /* font-size: 18px !important; */
+    }
 
-      .mermaid2 {
-        display: none;
-      }
+    h1 {
+      color: grey;
+    }
 
-      .mermaid svg {
-        /* font-size: 18px !important; */
+    .mermaid2 {
+      display: none;
+    }
 
-        /* background-color: #efefef;
+    .mermaid svg {
+      /* font-size: 18px !important; */
+
+      /* background-color: #efefef;
         background-image: radial-gradient(#fff 51%, transparent 91%),
           radial-gradient(#fff 51%, transparent 91%);
         background-size: 20px 20px;
@@ -56,27 +42,12 @@
           0 0,
           10px 10px;
         background-repeat: repeat; */
-      }
-    </style>
-  </head>
+    }
+  </style>
+</head>
 
-  <body style="display: flex; gap: 2rem; flex-direction: row">
-    <pre id="diagram4" class="mermaid">
-<<<<<<< HEAD
-flowchart
-A
-      B@{ shape: multiRect, label: "title aduwab whgdawhbd wajhdbawj"  }@
-      F@{ shape: multiRect, label: "title "  }@
-      G@{ shape: multiRect, label: "title \n duawd \n duawd \n duawd \n duawd"  }@
-      C
-      D 
-      E 
-      C -->B
-      B --> D
-      B --> E
-      F --> A
-      A --> F
-=======
+<body style="display: flex; gap: 2rem; flex-direction: row">
+  <pre id="diagram4" class="mermaid">
       flowchart TD
        B2@{ icon: "fa:bell", form: "square", label: "B2 agsyua duadu", pos: "t", h: 80 }@
        
@@ -89,108 +60,93 @@
 
 
     </pre>
-    <pre id="diagram4" class="mermaid2">
+  <pre id="diagram4" class="mermaid2">
       flowchart TB
        A --test2--> B2@{ icon: "fa:bell", form: "rounded", label: "B2 aiduaid uyawduad uaduabd uyduadb", pos: "b" }@
        B2 --test--> C
        D --> B2 --> E
        style B2 fill:#f9f,stroke:#333,stroke-width:4px
-  </pre
-    >
-    <pre id="diagram43" class="mermaid2">
+  </pre>
+  <pre id="diagram43" class="mermaid2">
       flowchart BT
        A --test2--> B2@{ icon: "fa:bell", form: "square", label: "B2", pos: "t", h: 40, w: 30 }@
        B2 --test--> C
        D --> B2 --> E
-  </pre
-    >
-    <pre id="diagram4" class="mermaid2">
+  </pre>
+  <pre id="diagram4" class="mermaid2">
       flowchart BT
        A --test2--> B2@{ icon: "fa:bell", label: "B2 awiugdawu uydgayuiwd wuydguy", pos: "b", h: 40, w: 30 }@
        B2 --test--> C
-  </pre
-    >
-    <pre id="diagram43" class="mermaid2">
+  </pre>
+  <pre id="diagram43" class="mermaid2">
       flowchart BT
        A --test2--> B2@{ icon: "fa:bell", label: "B2 dawuygd ayuwgd uy", pos: "t", h: 40, w: 30 }@
        B2 --test--> C
-  </pre
-    >
-    <pre id="diagram6" class="mermaid2">
+  </pre>
+  <pre id="diagram6" class="mermaid2">
       flowchart TB
        A --> B2@{ icon: "fa:bell", form: "circle", label: "test augfuyfavf ydvaubfuac", pos: "t", w: 200, h: 100 }@ --> C
-  </pre
-    >
-    <pre id="diagram6" class="mermaid2">
+  </pre>
+  <pre id="diagram6" class="mermaid2">
       flowchart TB
        A --> B2@{ icon: "fa:bell", form: "circle", label: "test augfuyfavf ydvaubfuac", pos: "b", w: 200, h: 100 }@ --> C
        D --> B2 --> E
->>>>>>> 67bcd3e0
-  </pre
-    >
+  </pre>
+  <script type="module">
+    import mermaid from './mermaid.esm.mjs';
+    import layouts from './mermaid-layout-elk.esm.mjs';
+    mermaid.registerLayoutLoaders(layouts);
+    mermaid.registerIconPacks([
+      {
+        name: 'logos',
+        loader: () =>
+          fetch('https://unpkg.com/@iconify-json/logos/icons.json').then((res) => res.json()),
+      },
+      {
+        name: 'fa',
+        loader: () =>
+          fetch('https://unpkg.com/@iconify-json/fa6-solid/icons.json').then((res) => res.json()),
+      },
+    ]);
+    mermaid.parseError = function (err, hash) {
+      console.error('Mermaid error: ', err);
+    };
+    window.callback = function () {
+      alert('A callback was triggered');
+    };
+    mermaid.initialize({
+      // theme: 'base',
+      // handdrawnSeed: 12,
+      look: 'classic',
+      // 'elk.nodePlacement.strategy': 'NETWORK_SIMPLEX',
+      // 'elk.nodePlacement.strategy': 'SIMPLE',
+      // 'elk.nodePlacement.strategy': 'LAYERED',
+      // 'elk.mergeEdges': true,
+      // layout: 'dagre',
+      // layout: 'elk',
+      // layout: 'fixed',
+      // htmlLabels: false,
+      flowchart: { titleTopMargin: 10, htmlLabels: true },
+      // fontFamily: 'Caveat',
+      fontFamily: 'Kalam',
+      // fontFamily: 'courier',
+      sequence: {
+        actorFontFamily: 'courier',
+        noteFontFamily: 'courier',
+        messageFontFamily: 'courier',
+      },
+      fontSize: 12,
+      logLevel: 0,
+      securityLevel: 'loose',
+    });
+    function callback() {
+      alert('It worked');
+    }
+    mermaid.parseError = function (err, hash) {
+      console.error('In parse error:');
+      console.error(err);
+    };
+  </script>
+</body>
 
-    <script type="module">
-      import mermaid from './mermaid.esm.mjs';
-      import layouts from './mermaid-layout-elk.esm.mjs';
-      mermaid.registerLayoutLoaders(layouts);
-      mermaid.registerIconPacks([
-        {
-          name: 'logos',
-          loader: () =>
-            fetch('https://unpkg.com/@iconify-json/logos/icons.json').then((res) => res.json()),
-        },
-        {
-          name: 'fa',
-          loader: () =>
-            fetch('https://unpkg.com/@iconify-json/fa6-solid/icons.json').then((res) => res.json()),
-        },
-      ]);
-      mermaid.parseError = function (err, hash) {
-        console.error('Mermaid error: ', err);
-      };
-      window.callback = function () {
-        alert('A callback was triggered');
-      };
-      mermaid.initialize({
-        // theme: 'base',
-        // handdrawnSeed: 12,
-<<<<<<< HEAD
-        look: 'neo',
-=======
-        look: 'classic',
->>>>>>> 67bcd3e0
-        // 'elk.nodePlacement.strategy': 'NETWORK_SIMPLEX',
-        // 'elk.nodePlacement.strategy': 'SIMPLE',
-        // 'elk.nodePlacement.strategy': 'LAYERED',
-        // 'elk.mergeEdges': true,
-        // layout: 'dagre',
-        // layout: 'elk',
-        // layout: 'fixed',
-        // htmlLabels: false,
-<<<<<<< HEAD
-        flowchart: { titleTopMargin: 100, padding: 50 },
-=======
-        flowchart: { titleTopMargin: 10, htmlLabels: true },
->>>>>>> 67bcd3e0
-        // fontFamily: 'Caveat',
-        fontFamily: 'Kalam',
-        // fontFamily: 'courier',
-        sequence: {
-          actorFontFamily: 'courier',
-          noteFontFamily: 'courier',
-          messageFontFamily: 'courier',
-        },
-        fontSize: 12,
-        logLevel: 0,
-        securityLevel: 'loose',
-      });
-      function callback() {
-        alert('It worked');
-      }
-      mermaid.parseError = function (err, hash) {
-        console.error('In parse error:');
-        console.error(err);
-      };
-    </script>
-  </body>
 </html>