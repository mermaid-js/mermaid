--- conflicted
+++ resolved
@@ -62,56 +62,6 @@
 
   <body style="display: flex; gap: 2rem; flex-direction: row">
     <pre id="diagram4" class="mermaid">
-<<<<<<< HEAD
-      flowchart TD
-       B2@{ icon: "fa:bell", form: "square", label: "B2 agsyua duadu", pos: "b" }
-    </pre>
-    <pre id="diagram4" class="mermaid">
-      flowchart TD
-        B2@{ icon: "logos:aws", form: "rounded", label: "B2 aiduaid uyawduad uaduabd uyduadb", pos: "b" }
-  </pre
-    >
-    <pre id="diagram4" class="mermaid">
-      flowchart TD
-        B2@{ icon: "fa:bell", form: "circle", label: "B2 aiduaid uyawduad uaduabd uyduadb", pos: "b" }
-  </pre
-    >
-    <pre id="diagram4" class="mermaid">
-      flowchart TD
-        B2@{ icon: "fa:bell", label: "B2 aiduaid uyawduad uaduabd uyduadb", pos: "b" }
-  </pre
-    >
-    <pre id="diagram43" class="mermaid2">
-      flowchart BT
-       A --test2--> B2@{ icon: "fa:bell", form: "square", label: "B2", pos: "t", h: 40, w: 30 }@
-       B2 --test--> C
-       D --> B2 --> E
-  </pre
-    >
-    <pre id="diagram4" class="mermaid2">
-      flowchart BT
-       A --test2--> B2@{ icon: "fa:bell", label: "B2 awiugdawu uydgayuiwd wuydguy", pos: "b", h: 40, w: 30 }@
-       B2 --test--> C
-  </pre
-    >
-    <pre id="diagram43" class="mermaid2">
-      flowchart BT
-       A --test2--> B2@{ icon: "fa:bell", label: "B2 dawuygd ayuwgd uy", pos: "t", h: 40, w: 30 }@
-       B2 --test--> C
-  </pre
-    >
-    <pre id="diagram6" class="mermaid2">
-      flowchart TB
-       A --> B2@{ icon: "fa:bell", form: "circle", label: "test augfuyfavf ydvaubfuac", pos: "t", w: 200, h: 100 }@ --> C
-  </pre
-    >
-    <pre id="diagram6" class="mermaid2">
-      flowchart TB
-       A --> B2@{ icon: "fa:bell", form: "circle", label: "test augfuyfavf ydvaubfuac", pos: "b", w: 200, h: 100 }@ --> C
-       D --> B2 --> E
-  </pre
-    >
-=======
       flowchart
           A --> A
           subgraph B
@@ -129,7 +79,6 @@
           end
 
     </pre>
->>>>>>> 5120ed09
     <script type="module">
       import mermaid from './mermaid.esm.mjs';
       import layouts from './mermaid-layout-elk.esm.mjs';
@@ -143,9 +92,7 @@
         {
           name: 'fa',
           loader: () =>
-            fetch('https://unpkg.com/@iconify-json/fa6-regular/icons.json').then((res) =>
-              res.json()
-            ),
+            fetch('https://unpkg.com/@iconify-json/fa6-solid/icons.json').then((res) => res.json()),
         },
       ]);
       mermaid.parseError = function (err, hash) {
@@ -157,7 +104,7 @@
       mermaid.initialize({
         // theme: 'base',
         // handdrawnSeed: 12,
-        // look: 'classic',
+        look: 'classic',
         // 'elk.nodePlacement.strategy': 'NETWORK_SIMPLEX',
         // 'elk.nodePlacement.strategy': 'SIMPLE',
         // 'elk.nodePlacement.strategy': 'LAYERED',
@@ -166,16 +113,19 @@
         // layout: 'elk',
         // layout: 'fixed',
         // htmlLabels: false,
-        flowchart: { titleTopMargin: 10, htmlLabels: true },
+        flowchart: { titleTopMargin: 10, padding: 0, htmlLabels: true },
         // fontFamily: 'Caveat',
-        fontFamily: 'Kalam',
-        // fontFamily: 'courier',
+        // fontFamily: 'Kalam',
+        fontFamily: 'courier',
         sequence: {
           actorFontFamily: 'courier',
           noteFontFamily: 'courier',
           messageFontFamily: 'courier',
         },
-        fontSize: 12,
+        themeVariables: {
+          fontSize: 50,
+          fontFamily: 'courier',
+        },
         logLevel: 0,
         securityLevel: 'loose',
       });
