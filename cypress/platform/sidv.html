--- conflicted
+++ resolved
@@ -11,11 +11,7 @@
     <div id="d2"></div>
 
     <script type="module">
-<<<<<<< HEAD
-      import mermaid from './mermaid.esm.mjs';
-=======
       import mermaid from '/mermaid.esm.mjs';
->>>>>>> 89f1ea49
       mermaid.parseError = function (err, hash) {
         // console.error('Mermaid error: ', err);
       };
