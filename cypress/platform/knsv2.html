<html>
  <head>
    <link href="https://fonts.googleapis.com/css?family=Montserrat&display=swap" rel="stylesheet" />
    <link href="https://unpkg.com/tailwindcss@^1.0/dist/tailwind.min.css" rel="stylesheet" />
    <link
      rel="stylesheet"
      href="https://cdnjs.cloudflare.com/ajax/libs/font-awesome/4.7.0/css/font-awesome.min.css"
    />
    <link
      href="https://cdn.jsdelivr.net/npm/@mdi/font@6.9.96/css/materialdesignicons.min.css"
      rel="stylesheet"
    />
    <link
      href="https://fonts.googleapis.com/css?family=Noto+Sans+SC&display=swap"
      rel="stylesheet"
    />
    <link rel="preconnect" href="https://fonts.googleapis.com" />
    <link rel="preconnect" href="https://fonts.gstatic.com" crossorigin />
    <link
      href="https://fonts.googleapis.com/css2?family=Kalam:wght@300;400;700&display=swap"
      rel="stylesheet"
    />
    <link
      href="https://fonts.googleapis.com/css2?family=Caveat:wght@400..700&family=Kalam:wght@300;400;700&family=Rubik+Mono+One&display=swap"
      rel="stylesheet"
    />
    <link
      href="https://fonts.googleapis.com/css2?family=Kalam:wght@300;400;700&family=Rubik+Mono+One&display=swap"
      rel="stylesheet"
    />

    <style>
      body {
        /* background: rgb(221, 208, 208); */
        /* background: #333; */
        font-family: 'Arial';
        /* font-size: 18px !important; */
      }

      h1 {
        color: grey;
      }

      .mermaid2 {
        display: none;
      }

      .mermaid svg {
        /* font-size: 18px !important; */

        /* background-color: #efefef;
        background-image: radial-gradient(#fff 51%, transparent 91%),
          radial-gradient(#fff 51%, transparent 91%);
        background-size: 20px 20px;
        background-position:
          0 0,
          10px 10px;
        background-repeat: repeat; */
      }

      .malware {
        position: fixed;
        bottom: 0;
        left: 0;
        right: 0;
        height: 150px;
        background: red;
        color: black;
        display: flex;
        display: flex;
        justify-content: center;
        align-items: center;
        font-family: monospace;
        font-size: 72px;
      }

      /* tspan {
              font-size: 6px !important;
            } */
    </style>
  </head>

  <body>
    <div class="flex">
      <pre id="diagram" class="mermaid">
---
config:
  look: handDrawn
  flowchart:
    htmlLabels: false
---
flowchart
      A[A really really really super long node] --> B & C
      subgraph apa
        D --> E
      end
      </pre>
      <pre id="diagram2" class="mermaid2">
flowchart LR
    id1(Start)-->id2(Stop)
    style id1 fill:#f9f,stroke:#333,stroke-width:4px
    style id2 fill:#bbf,stroke:#f66,stroke-width:2px,color:#fff,stroke-dasharray: 5 5


    </pre
      >

      <pre id="diagram3" class="mermaid2">
      flowchart LR
    A:::foo & B:::bar --> C:::foobar
    classDef foo stroke:#f00
    classDef bar stroke:#0f0
    classDef ash color:red
    class C ash
    style C stroke:#00f, fill:black

    </pre
      >

      <pre id="diagram3" class="mermaid">
flowchart TB
    c1-->a2
    subgraph one
    a1-->a2
    end
    subgraph two
    b1-->b2
    end
    subgraph three
    c1-->c2
    end
    </pre
      >

      <pre id="diagram4" class="mermaid2">
      stateDiagram
    A:::foo
    B:::bar --> C:::foobar
    classDef foo stroke:#f00
    classDef bar stroke:#0f0
    style C stroke:#00f, fill:black, color:white


    </pre
      >
    </div>

    <script type="module">
      import mermaid from './mermaid.esm.mjs';
<<<<<<< HEAD
      import { layouts } from './mermaid-layout-elk.esm.mjs';
      mermaid.registerLayoutLoaders(layouts);
=======
      // import layouts from './mermaid-layout-elk.esm.mjs';
      // mermaid.registerLayoutLoaders(layouts);
>>>>>>> 4298a572
      mermaid.parseError = function (err, hash) {
        console.error('Mermaid error: ', err);
      };
      window.callback = function () {
        alert('A callback was triggered');
      };
      mermaid.initialize({
        // theme: 'base',
        // handDrawnSeed: 12,
        // look: 'handDrawn',
        // 'elk.nodePlacement.strategy': 'NETWORK_SIMPLEX',
        // layout: 'dagre',
        // layout: 'elk',
        // layout: 'fixed',
        // htmlLabels: false,
        flowchart: { titleTopMargin: 10 },

        // fontFamily: 'Caveat',
        // fontFamily: 'Kalam',
        // fontFamily: 'courier',
        fontFamily: 'arial',
        sequence: {
          actorFontFamily: 'courier',
          noteFontFamily: 'courier',
          messageFontFamily: 'courier',
        },
        fontSize: 12,
        logLevel: 0,
        securityLevel: 'loose',
      });
      function callback() {
        alert('It worked');
      }
      mermaid.parseError = function (err, hash) {
        console.error('In parse error:');
        console.error(err);
      };
    </script>
  </body>
</html><|MERGE_RESOLUTION|>--- conflicted
+++ resolved
@@ -147,13 +147,8 @@
 
     <script type="module">
       import mermaid from './mermaid.esm.mjs';
-<<<<<<< HEAD
-      import { layouts } from './mermaid-layout-elk.esm.mjs';
-      mermaid.registerLayoutLoaders(layouts);
-=======
       // import layouts from './mermaid-layout-elk.esm.mjs';
       // mermaid.registerLayoutLoaders(layouts);
->>>>>>> 4298a572
       mermaid.parseError = function (err, hash) {
         console.error('Mermaid error: ', err);
       };
