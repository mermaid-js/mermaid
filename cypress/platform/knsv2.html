<html>
  <head>
    <link href="https://fonts.googleapis.com/css?family=Montserrat&display=swap" rel="stylesheet" />
    <link href="https://unpkg.com/tailwindcss@^1.0/dist/tailwind.min.css" rel="stylesheet" />
    <link
      rel="stylesheet"
      href="https://cdnjs.cloudflare.com/ajax/libs/font-awesome/4.7.0/css/font-awesome.min.css"
    />
    <link
      href="https://cdn.jsdelivr.net/npm/@mdi/font@6.9.96/css/materialdesignicons.min.css"
      rel="stylesheet"
    />
    <link
      href="https://fonts.googleapis.com/css?family=Noto+Sans+SC&display=swap"
      rel="stylesheet"
    />
    <link rel="preconnect" href="https://fonts.googleapis.com" />
    <link rel="preconnect" href="https://fonts.gstatic.com" crossorigin />
    <link
      href="https://fonts.googleapis.com/css2?family=Kalam:wght@300;400;700&display=swap"
      rel="stylesheet"
    />
    <link
      href="https://fonts.googleapis.com/css2?family=Caveat:wght@400..700&family=Kalam:wght@300;400;700&family=Rubik+Mono+One&display=swap"
      rel="stylesheet"
    />
    <link
      href="https://fonts.googleapis.com/css2?family=Kalam:wght@300;400;700&family=Rubik+Mono+One&display=swap"
      rel="stylesheet"
    />

    <style>
      body {
        /* background: rgb(221, 208, 208); */
        /* background: #333; */
        font-family: 'Arial';
        /* font-size: 18px !important; */
      }
      h1 {
        color: grey;
      }
      .mermaid2 {
        display: none;
      }
      .mermaid svg {
        /* font-size: 18px !important; */

        /* background-color: #efefef;
        background-image: radial-gradient(#fff 51%, transparent 91%),
          radial-gradient(#fff 51%, transparent 91%);
        background-size: 20px 20px;
        background-position:
          0 0,
          10px 10px;
        background-repeat: repeat; */
      }
      .malware {
        position: fixed;
        bottom: 0;
        left: 0;
        right: 0;
        height: 150px;
        background: red;
        color: black;
        display: flex;
        display: flex;
        justify-content: center;
        align-items: center;
        font-family: monospace;
        font-size: 72px;
      }
      /* tspan {
              font-size: 6px !important;
            } */
    </style>
  </head>
  <body>
    <pre id="diagram" class="mermaid">
stateDiagram
direction LR
      state Gorilla0 {
        state Apa0 {
          A0 --> B0
        }

      }
      Apa0 --> C0
      A0 --> C0
      </pre
    >
<<<<<<< HEAD
=======
    <pre id="diagram" class="mermaid">
flowchart LR
    subgraph Gorilla
      subgraph Apa
        A[A] --- B
      end
    end
    Apa --- C
    A --x C
>>>>>>> 7fbe1661

    <pre id="diagram" class="mermaid">
stateDiagram
  S:Stillas
  T:Tiger
  U:Ulv
      </pre
    >
    <pre id="diagram" class="mermaid2">
<<<<<<< HEAD
stateDiagram
  state "This is a state description" as S
      </pre
    >
    <pre id="diagram" class="mermaid2">
      %%{init: {"layout": "elk", "mergeEdges": true} }%%
flowchart
      A --> B(This is B)
=======
      %%{init: {"layout": "dagre", "mergeEdges": false} }%%
flowchart LR
      A ==> B(This is B)
    A[Start] --> B(Is it?)
    B -- Yes --> C[OK]
    C --> D[Rethink]
    D --> B
    B -. No ...-> E[End]


>>>>>>> 7fbe1661
      </pre
    >
    <pre id="diagram" class="mermaid2">
      %%{init: {"layout": "elk", "mergeEdges": false, "elk.nodePlacement.strategy": "SIMPLE"} }%%
      stateDiagram
    state if_state &lt;&lt;choice&gt;&gt;
    [*] --> IsPositive
    IsPositive --> if_state
    if_state --> False: if n < 0
    if_state --> True : if n >= 0
      </pre
    >
    <pre id="diagram" class="mermaid3">
      %%{init: {"layout": "elk", "mergeEdges": false, "elk.nodePlacement.strategy": "SIMPLE"} }%%
      stateDiagram
    state if_state &lt;&lt;choice&gt;&gt;
    [*] --> IsPositive
    IsPositive --> if_state
    if_state --> False: if n < 0
    if_state --> True : if n >= 0
      </pre
    >
    <pre id="diagram" class="mermaid2">
      %%{init: {"layout": "dagre", "mergeEdges": true} }%%
stateDiagram
  direction TB
  State T1 {
    T11 --> T12
  }
  T1 --> T2
  T11 --> T2
      </pre
    >
    <pre id="diagram" class="mermaid2">
      %%{init: {"layout": "dagre", "mergeEdges": true} }%%
stateDiagram
State T1 {
    T21
    --
    T22
    }
      </pre
    >
    <pre id="diagram" class="mermaid2">
      %%{init: {"layout": "elk", "mergeEdges": true} }%%
stateDiagram
  direction TB
  State T1 {
    T11
  }
      </pre
    >
    <pre id="diagram" class="mermaid2">
      %%{init: {"layout": "elk", "mergeEdges": true} }%%
stateDiagram
State T1 {
    T21
    --
    T22
    }
      </pre
    >
    <pre id="diagram" class="mermaid2">
      %%{init: {"layout": "elk", "mergeEdges": true} }%%
stateDiagram
  [*] --> T1
  T1 --> T2
  T1 --> T3
  T1 --> T4
      </pre
    >
    <pre id="diagram" class="mermaid2">
      %%{init: {"layout": "elk"} }%%
stateDiagram
  [*] --> T1
  T1 --> T2
  T2 --> T3
  T3 --> T1
  T1 --> T3
      </pre
    >
    <pre id="diagram" class="mermaid2">
stateDiagram
  State1: The state with a note
  note right of State1
      Important information! You can write
      notes.
  end note
      </pre
    >
    <pre id="diagram" class="mermaid">
stateDiagram-v2
    direction LR
    [*] --> Active

    state Active {
      direction BT
        [*] --> Inner
        Inner --> NumLockOn : EvNumLockPressed
    }
    %% Outer --> Inner
      </pre
    >

    <script type="module">
      import mermaid from './mermaid.esm.mjs';
      import { layouts } from './mermaid-layout-elk.esm.mjs';
      mermaid.registerLayoutLoaders(layouts);
      mermaid.parseError = function (err, hash) {
        console.error('Mermaid error: ', err);
      };
      mermaid.initialize({
        // theme: 'base',
<<<<<<< HEAD
        handdrawnSeed: 12,
        look: 'handdrawn',
        'elk.nodePlacement.strategy': 'NETWORK_SIMPLEX',
        layout: 'dagre',
        // layout: 'elk',
        // layout: 'fixed',
=======
        // handdrawnSeed: 12,
        look: 'handdrawn',
        // 'elk.nodePlacement.strategy': 'NETWORK_SIMPLEX',
        // layout: 'dagre',
        layout: 'elk',
        // layout: 'fixed',
        // htmlLabels: false,
>>>>>>> 7fbe1661
        flowchart: { titleTopMargin: 10 },
        // fontFamily: 'Caveat',
        fontFamily: 'Kalam',
        // fontFamily: 'courier',
        sequence: {
          actorFontFamily: 'courier',
          noteFontFamily: 'courier',
          messageFontFamily: 'courier',
        },
        fontSize: 12,
        logLevel: 0,
      });
      function callback() {
        alert('It worked');
      }
      mermaid.parseError = function (err, hash) {
        console.error('In parse error:');
        console.error(err);
      };
      void (async () => {
        const { svg } = await mermaid.render('the-id-of-the-svg', code);
        console.log(svg);
        const elem = document.querySelector('#graph-to-be');
        elem.innerHTML = svg;
      })();
    </script>
  </body>
</html><|MERGE_RESOLUTION|>--- conflicted
+++ resolved
@@ -88,8 +88,6 @@
       A0 --> C0
       </pre
     >
-<<<<<<< HEAD
-=======
     <pre id="diagram" class="mermaid">
 flowchart LR
     subgraph Gorilla
@@ -99,7 +97,6 @@
     end
     Apa --- C
     A --x C
->>>>>>> 7fbe1661
 
     <pre id="diagram" class="mermaid">
 stateDiagram
@@ -109,16 +106,6 @@
       </pre
     >
     <pre id="diagram" class="mermaid2">
-<<<<<<< HEAD
-stateDiagram
-  state "This is a state description" as S
-      </pre
-    >
-    <pre id="diagram" class="mermaid2">
-      %%{init: {"layout": "elk", "mergeEdges": true} }%%
-flowchart
-      A --> B(This is B)
-=======
       %%{init: {"layout": "dagre", "mergeEdges": false} }%%
 flowchart LR
       A ==> B(This is B)
@@ -129,7 +116,12 @@
     B -. No ...-> E[End]
 
 
->>>>>>> 7fbe1661
+      </pre
+    >
+    <pre id="diagram" class="mermaid2">
+      %%{init: {"layout": "elk", "mergeEdges": true} }%%
+flowchart
+      A --> B(This is B)
       </pre
     >
     <pre id="diagram" class="mermaid2">
@@ -243,14 +235,6 @@
       };
       mermaid.initialize({
         // theme: 'base',
-<<<<<<< HEAD
-        handdrawnSeed: 12,
-        look: 'handdrawn',
-        'elk.nodePlacement.strategy': 'NETWORK_SIMPLEX',
-        layout: 'dagre',
-        // layout: 'elk',
-        // layout: 'fixed',
-=======
         // handdrawnSeed: 12,
         look: 'handdrawn',
         // 'elk.nodePlacement.strategy': 'NETWORK_SIMPLEX',
@@ -258,7 +242,6 @@
         layout: 'elk',
         // layout: 'fixed',
         // htmlLabels: false,
->>>>>>> 7fbe1661
         flowchart: { titleTopMargin: 10 },
         // fontFamily: 'Caveat',
         fontFamily: 'Kalam',
