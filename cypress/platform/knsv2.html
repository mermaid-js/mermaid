--- conflicted
+++ resolved
@@ -75,205 +75,6 @@
     </style>
   </head>
   <body>
-<<<<<<< HEAD
-    <h4>Case 1</h4>
-    <div class="flex">
-      <pre id="diagram" class="mermaid">
-stateDiagram-v2
-AState: Should NOT be white
-BState
-classDef exampleStyleClass fill:#fff,color: blue;
-class AState,BState exampleStyleClass
-style AState fill:#636,border:1px solid red,color:white;
-      </pre>
-      <pre id="diagram" class="mermaid">
-        %%{init: {"look": "classic"} }%%
-stateDiagram-v2
-AState: Should NOT be white
-BState
-classDef exampleStyleClass fill:#fff,color: blue;
-class AState,BState exampleStyleClass
-style AState fill:#636,border:1px solid red,color:white;
-      </pre>
-      <pre id="diagram" class="mermaid2">
-stateDiagram-v2
-
-classDef exampleStyleClass background:#bbb,border:1px solid red;
-a --> b
-class a exampleStyleClass
-%% a:::exampleStyleClass
-      </pre>
-      <pre id="diagram" class="mermaid2">
-stateDiagram
-   direction TB
-
-   accTitle: This is the accessible title
-   accDescr: This is an accessible description
-
-   classDef notMoving fill:white
-   classDef movement font-style:italic;
-   classDef badBadEvent fill:#f00,color:white,font-weight:bold,stroke-width:2px,stroke:yellow
-
-   [*] --> Still:::notMoving
-   Still --> [*]
-   Still --> Moving:::movement
-   Moving --> Still
-   Moving --> Crash:::movement
-   Crash:::badBadEvent --> [*]
-      </pre>
-      <pre id="diagram" class="mermaid2">
-stateDiagram-v2
-    MyState
-    note left of MyState : I am a leftie
-    note right of MyState : I am a rightie
-
-      </pre>
-      <pre id="diagram" class="mermaid2">
-stateDiagram
-%% direction LR
-
-        state C0 {
-          A0 --> B0
-        }
-
-      C0 --> Apa0
-
-      </pre>
-      <pre id="diagram" class="mermaid2">
-stateDiagram
-direction LR
-
-
-        state C1 {
-          A1 --> B1
-        }
-
-      C1 --> Apa1
-
-      </pre>
-    </div>
-    <h4>Case 2</h4>
-    <div class="flex">
-      <pre id="diagram" class="mermaid2">
-stateDiagram
-direction LR
-      state Gorilla0 {
-        state Apa0 {
-          A0 --> B0
-        }
-
-      }
-      Apa --> Gorilla0:Label
-      A0 --> C0
-      %% C1: "`This is C`"
-      </pre>
-      <pre id="diagram" class="mermaid2">
-stateDiagram
-direction LR
-        state Apa1 {
-          A1
-        }
-
-      Apa11 --> Apa1
-      A1 --> C1
-      %% C1: "`This is C`"
-      </pre>
-      <pre id="diagram" class="mermaid2">
-stateDiagram
-    [*] --> Level1
-
-    state Level1 {
-        [*] --> Level2
-
-        state Level2 {
-            [*] --> level2
-            level2 --> Level3
-
-            state Level3 {
-                [*] --> level3
-                level3 --> [*]
-            }
-        }
-    }
-      </pre>
-    </div>
-    <pre id="diagram" class="mermaid2">
----
-config:
-  theme: default
-  look: classic
-  layout: elk
----
-flowchart TD
- subgraph subgraph_ao83d50qa["Subgraph"]
-        C("Let me think")
-  end
-    A["Easter"] -- Get eggs --> B("Go shopping")
-    B o--o C
-    B --> H["H"]
-    C -- One --> D["Laptop"]
-    C -- Two --> E["iPhone"]
-    C -- Three --> F["fa:fa-car Car"]
-    C --> G["G"]
-    G --> H
-    H --> C & E
-    D --> E
-    F --> E
-    style B stroke:#FF6D00,stroke-width:4px,stroke-dasharray: 0,fill:#FFFFFF
-
-
-      </pre
-    >
-    <pre id="diagram" class="mermaid2">
----
-config:
-  theme: default
-  look: classic
-  layout: elk
----
-flowchart TD
- subgraph subgraph_ao83d50qa["Subgraph1"]
-        C("Let me think")
-  end
-    A["Easter"] -- Get eggs --> B("Go shopping")
-    B o--o C
-    B --> H["H"]
-    C -- One --> D["Laptop"]
-    C -- Two --> E["iPhone"]
-    C -- Three --> F["fa:fa-car Car"]
-    C --> G["G"]
-    G --> H
-    H --> C & E
-    D --> E
-    F --> E
-    style B stroke:#FF6D00,stroke-width:4px,stroke-dasharray: 0,fill:#FFFFFF
-
-
-      </pre
-    >
-    <pre id="diagram" class="mermaid">
-flowchart RL
-subgraph Apa["Apa"]
-  subgraph Gorilla
-    A["Start"]
-    B["This is B"]
-  end
-end
-    A --> B & C["C"]
-    Gorilla --> C
-      </pre
-    >
-    <pre id="diagram" class="mermaid2">
-flowchart LR
-subgraph Apa["Apa"]
-  subgraph Gorilla
-    A["Start"]
-    B["This is B"]
-  end
-end
-    A --> B & C["C"]
-    Apa --> C
-=======
     <pre id="diagram" class="mermaid">
 flowchart
    a_a(Aftonbladet) --> b_b[gorilla]:::apa --> c_c{chimp}:::apa -->a_a
@@ -282,7 +83,6 @@
         class a_a apa;
         click a_a "http://www.aftonbladet.se" "bookmark"
         click c_c callback "new tooltip"
->>>>>>> 406c0d86
       </pre
     >
     <pre id="diagram2" class="mermaid">
