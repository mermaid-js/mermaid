--- conflicted
+++ resolved
@@ -75,7 +75,6 @@
     </style>
   </head>
   <body>
-<<<<<<< HEAD
     <pre id="diagram" class="mermaid2">
 ---
 config:
@@ -93,12 +92,6 @@
   A --> D
   A --> E
   A --> F
-=======
-    <pre id="diagram" class="mermaid">
-flowchart LR
-
-    Apa --AA--> C
->>>>>>> dd7f8ac8
       </pre
     >
     <pre id="diagram" class="mermaid2">
