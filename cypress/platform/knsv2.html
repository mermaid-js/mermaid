--- conflicted
+++ resolved
@@ -36,7 +36,7 @@
     <style>
       body {
         /* background: rgb(221, 208, 208); */
-        background: #333;
+        /* background: #333; */
         font-family: 'Arial';
         /* color: white; */
         /* font-size: 18px !important; */
@@ -78,29 +78,12 @@
         font-family: monospace;
         font-size: 72px;
       }
-
       pre {
         width: 100%;
       }
-
       /* tspan {
               font-size: 6px !important;
             } */
-      /* .flowchart-link {
-        stroke-dasharray: 4, 4 !important;
-        animation: flow 1s linear infinite;
-        animation: dashdraw 4.93282s linear infinite;
-        stroke-width: 2px !important;
-      } */
-
-      @keyframes dashdraw {
-        from {
-          stroke-dashoffset: 0;
-        }
-      }
-
-      /*stroke-width:2;stroke-dasharray:10.000000,9.865639;stroke-dashoffset:-198.656393;animation:    4.932820s linear infinite;*/
-      /* stroke-width:2;stroke-dasharray:10.000000,9.865639;stroke-dashoffset:-198.656393;animation: dashdraw 4.932820s linear infinite;*/
     </style>
   </head>
 
@@ -108,23 +91,16 @@
     <pre id="diagram4" class="mermaid">
 ---
 config:
-  layout: elk
----
-swimlane TB
-  %% swimlane 1 - A E
-  %% swimlane 2 - B
-  %% swimlane 3 - C D
-%% lane First
- A
-%% end
- A --> B(I am B, the wide one) --> C
- C --> D & F
-
- D --> E
- A --> E
- E --> B
-
-B@{ shape: diam}
+  look: handdrawn
+
+---
+flowchart LR
+    n1["n1"] --- C
+    B("Continue") --> C(("Evaluate"))
+    C -- One --> D["Option 1"]
+    C -- Two --> E["Option 2"]
+    C -- Three --> F["fa:fa-car Option 3"]
+
     </pre>
     <pre id="diagram4" class="mermaid2">
 ---
@@ -142,7 +118,6 @@
 B@{ shape: cyl, label: 'Cylinder'}
     </pre>
     <pre id="diagram4" class="mermaid2">
-<<<<<<< HEAD
 ---
 config:
   layout: elk
@@ -157,6 +132,7 @@
     <pre id="diagram4" class="mermaid2">
 ---
 config:
+  look: neo
   layout: elk
 ---
 flowchart LR
@@ -220,74 +196,76 @@
       D -- Mermaid js --> I{"fa:fa-code Text"}
       D-->I
       D-->I
-=======
-      flowchart LR
-        A e1@-.-> B & C e2@--> D
-    </pre>
-    <pre id="diagram4" class="mermaid2">
-      flowchart LR
-        A e1@==> B
-        e1@{ animate: true}
->>>>>>> 2e47e17d
-    </pre>
-    <pre id="diagram4" class="mermaid2">
----
-config:
-  theme: forest
-  look: classic
----
-      flowchart LR
-        A e1@==> BB
-        e1@{ animate: true}
-    </pre>
-    <hr />
-    <pre id="diagram4" class="mermaid2">
-      flowchart LR
-        A e1@==> B
-        e1@{ animate: false}
-    </pre>
-    <pre id="diagram4" class="mermaid2">
----
-config:
-  theme: neo
-  look: handDrawn
----
-      flowchart LR
-        A e1@==> BB
-        e1@{ animate: false}
-    </pre>
-
-    <!-- Next set of tests -->
-    <hr />
-    <pre id="diagram4" class="mermaid2">
-      flowchart LR
-        slow e2@--> B
-        e2@{ animation: slow}
-    </pre>
-    <pre id="diagram4" class="mermaid2">
----
-config:
-  look: neo
-  theme: redux
-  layout: elk
----
-      flowchart LR
-        A e1@--> BB
-    </pre>
-    <hr />
-    <pre id="diagram4" class="mermaid2">
-      flowchart LR
-        A e1@==> B
-          classDef animate stroke-dasharray: 9\,5,stroke-dashoffset: 900,animation: dash 25s linear infinite;
-  class e1 animate
-    </pre>
-    <pre id="diagram4" class="mermaid2">
----
-config:
-  theme: forest
-  look: classic
----
-<<<<<<< HEAD
+    </pre>
+    <pre id="diagram4" class="mermaid2">
+---
+config:
+  layout: elk
+---
+flowchart LR
+ subgraph s1["Untitled subgraph"]
+        n1["Evaluate"]
+        n2["Option 1"]
+        n3["Option 2"]
+        n4["fa:fa-car Option 3"]
+  end
+ subgraph s2["Untitled subgraph"]
+        n5["Evaluate"]
+        n6["Option 1"]
+        n7["Option 2"]
+        n8["fa:fa-car Option 3"]
+  end
+    A["Start"] -- Some text --> B("Continue")
+    B --> C{"Evaluate"}
+    C -- One --> D["Option 1"]
+    C -- Two --> E["Option 2"]
+    C -- Three --> F["fa:fa-car Option 3"]
+    n1 -- One --> n2
+    n1 -- Two --> n3
+    n1 -- Three --> n4
+    n5 -- One --> n6
+    n5 -- Two --> n7
+    n5 -- Three --> n8
+    n1@{ shape: diam}
+    n2@{ shape: rect}
+    n3@{ shape: rect}
+    n4@{ shape: rect}
+    n5@{ shape: diam}
+    n6@{ shape: rect}
+    n7@{ shape: rect}
+    n8@{ shape: rect}
+
+    </pre>
+    <pre id="diagram4" class="mermaid2">
+---
+config:
+  layout: elk
+---
+flowchart LR
+ subgraph s1["Untitled subgraph"]
+        n1["Evaluate"]
+        n2["Option 1"]
+  end
+    n1 -- One --> n2
+
+
+
+
+    </pre>
+    <pre id="diagram4" class="mermaid2">
+---
+config:
+  layout: elk
+---
+flowchart LR
+    A{A} --> B & C
+</pre
+    >
+    <pre id="diagram4" class="mermaid2">
+---
+config:
+  layout: elk
+---
 flowchart LR
     A{A} --> B & C
     subgraph "subbe"
@@ -311,241 +289,127 @@
     C -- Three --> F["fa:fa-car Option 3"]
     %% C@{ shape: hexagon}
 
-=======
-      flowchart LR
-        A e1@==> BB
-          classDef animate stroke-dasharray: 9\,5,stroke-dashoffset: 900,animation: dash 25s linear infinite;
-  class e1 animate
-    </pre>
-    <!-- Circle -->
-    <hr />
->>>>>>> 2e47e17d
-
-    <pre id="diagram4" class="mermaid2">
-      flowchart LR
-        A e1@==o B
-        e1@{ animate: true}
-    </pre>
-    <pre id="diagram4" class="mermaid2">
----
-config:
-  theme: forest
-  look: classic
----
-      flowchart LR
-        A e1@==o BB
-        e1@{ animate: true}
-    </pre>
-    <hr />
-    <pre id="diagram4" class="mermaid2">
-      flowchart LR
-        A e1@==o B
-        e1@{ animate: false}
-    </pre>
-    <pre id="diagram4" class="mermaid2">
----
-config:
-  theme: neo
-  look: handDrawn
----
-      flowchart LR
-        A e1@==o BB
-        e1@{ animate: false}
-    </pre>
-    <pre id="diagram4" class="mermaid">
----
-config:
-  theme: redux-dark
-  layout: dagre
----
-classDiagram
-direction TB
-    class Animal {
-	    +int age
-	    +String gender
-	    +isMammal()
-	    +mate()
-    }
-    class Duck {
-	    +String beakColor
-	    +swim()
-	    +quack()
-    }
-
-    class Zebra {
-	    +bool is_wild
-	    +run()
-    }
-    class UntitledClass {
-    }
-    class Animal_copy_1["Animal"] {
-	    +int age
-	    +String gender
-	    +isMammal()
-	    +mate()
-    }
-
-	note for Animal "This is a sample note"
-
-    Animal <|-- Duck
-    Animal <|-- Fish
-    Animal <|-- Zebra
-    Animal_copy_1 "*" --|> "1" Animal
-    Animal_copy_1 .. UntitledClass
-    </pre>
-    <pre id="diagram4" class="mermaid">
----
-config:
-  theme: redux-dark
-  layout: dagre
----
-flowchart LR
-  classDef redNode fill:#D50000,color:#000000;
-  classDef pinkNode fill:#E1BEE7,color:#000000;
-  classDef yellowNode fill:#FFF9C4,color:#000000;
-  classDef blackNode fill:#000000,stroke:#FFD600,stroke-width:4px,stroke-dasharray: 0,color:#FFFFFF;
-  classDef greenNode fill:#00F840,color:#000000;
-  classDef reminderNode stroke:#FFD600,stroke-width:4px,stroke-dasharray: 0,fill:#000000,color:#FFFFFF;
-  classDef blueSubgraph fill:#BBDEFB;
-
-  subgraph subgraph_zv2q8ucnp["Shape descriptions"]
-      customer((Customer)):::redNode
-      Support["Support"]:::pinkNode
-      Technician{{Technician}}:::yellowNode
-      Decision{"Decision"}:::blackNode
-  end
-
-  A((Reported issue)):::redNode --> B["Ticket is created"]
-  B --> C{"Working hours?"}:::blackNode
-  C -- Yes --> E{{"Tickets are sent to day team for response"}}:::yellowNode
-  C -- No --> F["Tickets are sent to on-call staff for response"]:::pinkNode
-  E --> Worked{"Ticket being worked on?"}:::reminderNode
-  F --> Worked
-  Worked -- Yes --> G["Work on the tickets based on priority"]:::pinkNode
-  Worked -- No --> Reminder["Reminder is sent"]
-  Reminder --> Worked
-  G --> H["Team fixes the issue"]:::pinkNode
-  H --> I{"Is the issue resolved?"}:::reminderNode
-  I -- Yes --> Done["Ticket is closed and follow-up email is sent"]:::greenNode
-  I -- No --> H
-
-  class subgraph_zv2q8ucnp blueSubgraph
-
-  linkStyle 2 stroke:#00C853,fill:none
-  linkStyle 3 stroke:#D50000,fill:none
-  linkStyle 6 stroke:#00C853,fill:none
-  linkStyle 7 stroke:#D50000,fill:none
-  linkStyle 11 stroke:#00C853,fill:none
-  linkStyle 12 stroke:#D50000,fill:none
-
-    </pre>
-
-    <!-- Next set of tests -->
-    <hr />
-    <pre id="diagram4" class="mermaid2">
-      flowchart LR
-        slow e2@--o B
-        e2@{ animation: slow}
-    </pre>
-    <pre id="diagram4" class="mermaid2">
----
-config:
-  theme: forest
-  look: classic
----
-      flowchart LR
-        A e1@--o BB
-        e1@{ animation: fast}
-    </pre>
-    <hr />
-    <pre id="diagram4" class="mermaid2">
-      flowchart LR
-        A e1@==o B
-          classDef animate stroke-dasharray: 9\,5,stroke-dashoffset: 900,animation: dash 25s linear infinite;
-  class e1 animate
-    </pre>
-    <pre id="diagram4" class="mermaid2">
----
-config:
-  theme: forest
-  look: classic
----
-      flowchart LR
-        A e1@==o BB
-          classDef animate stroke-dasharray: 9\,5,stroke-dashoffset: 900,animation: dash 25s linear infinite;
-  class e1 animate
-    </pre>
-    <!-- Cross -->
-    <hr />
-
-    <pre id="diagram4" class="mermaid2">
-      flowchart LR
-        A e1@==x B
-        e1@{ animate: true}
-    </pre>
-    <pre id="diagram4" class="mermaid2">
----
-config:
-  theme: forest
-  look: classic
----
-      flowchart LR
-        A e1@==x BB
-        e1@{ animate: true}
-    </pre>
-    <hr />
-    <pre id="diagram4" class="mermaid2">
-      flowchart LR
-        A e1@==x B
-        e1@{ animate: false}
-    </pre>
-    <pre id="diagram4" class="mermaid2">
----
-config:
-  theme: neo
-  look: handDrawn
----
-      flowchart LR
-        A e1@==x BB
-        e1@{ animate: false}
-    </pre>
-
-    <!-- Next set of tests -->
-    <hr />
-    <pre id="diagram4" class="mermaid2">
-      flowchart LR
-        slow e2@--x B
-        e2@{ animation: slow}
-    </pre>
-    <pre id="diagram4" class="mermaid2">
----
-config:
-  theme: forest
-  look: classic
----
-      flowchart LR
-        A e1@--x BB
-        e1@{ animation: fast}
-    </pre>
-    <hr />
-    <pre id="diagram4" class="mermaid2">
-      flowchart LR
-        A e1@==x B
-          classDef animate stroke-dasharray: 9\,5,stroke-dashoffset: 900,animation: dash 25s linear infinite;
-  class e1 animate
-    </pre>
-    <pre id="diagram4" class="mermaid2">
----
-config:
-  theme: forest
-  look: classic
----
-      flowchart LR
-        A e1@==x BB
-          classDef animate stroke-dasharray: 9\,5,stroke-dashoffset: 900,animation: dash 25s linear infinite;
-  class e1 animate
-    </pre>
-
+
+    </pre>
+    <pre id="diagram4" class="mermaid2">
+---
+config:
+  kanban:
+    ticketBaseUrl: 'https://github.com/your-repo/issues/#TICKET#'
+---
+kanban
+  Backlog
+    task1[📝 Define project requirements]@{ ticket: a101 }
+  To Do
+    task2[🔍 Research technologies]@{ ticket: a102 }
+  Review
+    task4[🔍 Code review for login feature]@{ ticket: a104 }
+  Done
+    task5[✅ Deploy initial version]@{ ticket: a105 }
+  In Progress
+    task3[💻 Develop login feature]@{ ticket: 103 }
+
+    </pre>
+    <pre id="diagram4" class="mermaid2">
+flowchart LR
+nA[Default] --> A@{ icon: 'fa:bell', form: 'rounded' }
+
+    </pre>
+    <pre id="diagram4" class="mermaid2">
+flowchart LR
+nA[Style] --> A@{ icon: 'fa:bell', form: 'rounded' }
+style A fill:#f9f,stroke:#333,stroke-width:4px
+    </pre>
+    <pre id="diagram4" class="mermaid2">
+flowchart LR
+nA[Class] --> A@{ icon: 'fa:bell', form: 'rounded' }
+A:::AClass
+classDef AClass fill:#f9f,stroke:#333,stroke-width:4px
+    </pre>
+    <pre id="diagram4" class="mermaid2">
+flowchart LR
+  nA[Class] --> A@{ icon: 'logos:aws', form: 'rounded' }
+
+    </pre>
+    <pre id="diagram4" class="mermaid2">
+flowchart LR
+nA[Default] --> A@{ icon: 'fa:bell', form: 'square' }
+
+    </pre>
+    <pre id="diagram4" class="mermaid2">
+flowchart LR
+nA[Style] --> A@{ icon: 'fa:bell', form: 'square' }
+style A fill:#f9f,stroke:#333,stroke-width:4px
+    </pre>
+    <pre id="diagram4" class="mermaid2">
+flowchart LR
+nA[Class] --> A@{ icon: 'fa:bell', form: 'square' }
+A:::AClass
+classDef AClass fill:#f9f,stroke:#333,stroke-width:4px
+    </pre>
+    <pre id="diagram4" class="mermaid2">
+flowchart LR
+  nA[Class] --> A@{ icon: 'logos:aws', form: 'square' }
+
+    </pre>
+    <pre id="diagram4" class="mermaid2">
+flowchart LR
+nA[Default] --> A@{ icon: 'fa:bell', form: 'circle' }
+
+    </pre>
+    <pre id="diagram4" class="mermaid2">
+flowchart LR
+nA[Style] --> A@{ icon: 'fa:bell', form: 'circle' }
+style A fill:#f9f,stroke:#333,stroke-width:4px
+    </pre>
+    <pre id="diagram4" class="mermaid2">
+flowchart LR
+nA[Class] --> A@{ icon: 'fa:bell', form: 'circle' }
+A:::AClass
+classDef AClass fill:#f9f,stroke:#333,stroke-width:4px
+    </pre>
+    <pre id="diagram4" class="mermaid2">
+flowchart LR
+  nA[Class] --> A@{ icon: 'logos:aws', form: 'circle' }
+  A:::AClass
+  classDef AClass fill:#f9f,stroke:#333,stroke-width:4px
+    </pre>
+    <pre id="diagram4" class="mermaid2">
+flowchart LR
+  nA[Style] --> A@{ icon: 'logos:aws', form: 'circle' }
+  style A fill:#f9f,stroke:#333,stroke-width:4px
+    </pre>
+    <pre id="diagram4" class="mermaid2">
+kanban
+  id2[In progress]
+    docs[Create Blog about the new diagram]@{ priority: 'Very Low', ticket: MC-2037, assigned: 'knsv' }
+    </pre>
+    <pre id="diagram4" class="mermaid2">
+---
+config:
+  kanban:
+    ticketBaseUrl: 'https://mermaidchart.atlassian.net/browse/#TICKET#'
+    # sectionWidth: 300
+---
+kanban
+  Todo
+    [Create Documentation]
+    docs[Create Blog about the new diagram]
+  id7[In progress]
+    id6[Create renderer so that it works in all cases. We also add som extra text here for testing purposes. And some more just for the extra flare.]
+  id9[Ready for deploy]
+    id8[Design grammar]@{ assigned: 'knsv' }
+  id10[Ready for test]
+    id4[Create parsing tests]@{ ticket: MC-2038, assigned: 'K.Sveidqvist', priority: 'High' }
+    id66[last item]@{ priority: 'Very Low', assigned: 'knsv' }
+  id11[Done]
+    id5[define getData]
+    id2[Title of diagram is more than 100 chars when user duplicates diagram with 100 char]@{ ticket: MC-2036, priority: 'Very High'}
+    id3[Update DB function]@{ ticket: MC-2037, assigned: knsv, priority: 'High' }
+
+  id12[Can't reproduce]
+    id3[Weird flickering in Firefox]
+    </pre>
     <script type="module">
       import mermaid from './mermaid.esm.mjs';
       import layouts from './mermaid-layout-elk.esm.mjs';
@@ -580,26 +444,21 @@
       window.callback = function () {
         alert('A callback was triggered');
       };
-      function callback() {
-        alert('It worked');
-      }
-      await mermaid.initialize({
-        theme: 'redux-dark',
+      mermaid.initialize({
+        // theme: 'base',
         // theme: 'default',
-        // theme: 'forest',
+        theme: 'forest',
         // handDrawnSeed: 12,
         // look: 'handDrawn',
         // 'elk.nodePlacement.strategy': 'NETWORK_SIMPLEX',
         // layout: 'dagre',
         // layout: 'elk',
-        layout: 'sugiyama',
+        // layout: 'fixed',
         // htmlLabels: false,
-        flowchart: { titleTopMargin: 10 },
-
+        flowchart: { titleTopMargin: 10, useMaxWidth: false },
         // fontFamily: 'Caveat',
         // fontFamily: 'Kalam',
         // fontFamily: 'courier',
-        fontFamily: 'arial',
         sequence: {
           actorFontFamily: 'courier',
           noteFontFamily: 'courier',
@@ -611,9 +470,10 @@
         fontSize: 12,
         logLevel: 0,
         securityLevel: 'loose',
-        callback,
       });
-
+      function callback() {
+        alert('It worked');
+      }
       mermaid.parseError = function (err, hash) {
         console.error('In parse error:');
         console.error(err);
