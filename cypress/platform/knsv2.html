<html>
  <head>
    <link href="https://fonts.googleapis.com/css?family=Montserrat&display=swap" rel="stylesheet" />
    <link href="https://unpkg.com/tailwindcss@^1.0/dist/tailwind.min.css" rel="stylesheet" />
    <link
      rel="stylesheet"
      href="https://cdnjs.cloudflare.com/ajax/libs/font-awesome/4.7.0/css/font-awesome.min.css"
    />
    <link
      href="https://cdn.jsdelivr.net/npm/@mdi/font@6.9.96/css/materialdesignicons.min.css"
      rel="stylesheet"
    />
    <link
      href="https://fonts.googleapis.com/css?family=Noto+Sans+SC&display=swap"
      rel="stylesheet"
    />
    <link rel="preconnect" href="https://fonts.googleapis.com" />
    <link rel="preconnect" href="https://fonts.gstatic.com" crossorigin />
    <link
      href="https://fonts.googleapis.com/css2?family=Kalam:wght@300;400;700&display=swap"
      rel="stylesheet"
    />
    <link
      href="https://fonts.googleapis.com/css2?family=Caveat:wght@400..700&family=Kalam:wght@300;400;700&family=Rubik+Mono+One&display=swap"
      rel="stylesheet"
    />
    <link
      href="https://fonts.googleapis.com/css2?family=Kalam:wght@300;400;700&family=Rubik+Mono+One&display=swap"
      rel="stylesheet"
    />

    <style>
      body {
        /* background: rgb(221, 208, 208); */
        /* background: #333; */
        font-family: 'Arial';
        /* font-size: 18px !important; */
      }

      h1 {
        color: grey;
      }

      .mermaid2 {
        display: none;
      }

      .mermaid svg {
        /* font-size: 18px !important; */

        /* background-color: #efefef;
        background-image: radial-gradient(#fff 51%, transparent 91%),
          radial-gradient(#fff 51%, transparent 91%);
        background-size: 20px 20px;
        background-position:
          0 0,
          10px 10px;
        background-repeat: repeat; */
      }

      .malware {
        position: fixed;
        bottom: 0;
        left: 0;
        right: 0;
        height: 150px;
        background: red;
        color: black;
        display: flex;
        display: flex;
        justify-content: center;
        align-items: center;
        font-family: monospace;
        font-size: 72px;
      }

      /* tspan {
              font-size: 6px !important;
            } */
    </style>
  </head>

  <body>
    <div class="flex">
      <pre id="diagram" class="mermaid">
---
config:
  look: handDrawn
  flowchart:
    htmlLabels: false
---
flowchart
<<<<<<< HEAD
      A[A really really really super long node] --> B & C
      subgraph apa
        D --> E
      end
      </pre
    >
=======
      A[I am a long text, where do I go??? handdrawn - false]
</pre
      >
      <pre id="diagram" class="mermaid">
---
config:
  look: handdrawn
  flowchart:
    htmlLabels: true
---
flowchart
      A[I am a long text, where do I go??? handdrawn - true]
</pre
      >
    </div>
    <div class="flex">
      <pre id="diagram" class="mermaid">
---
config:
  flowchart:
    htmlLabels: false
---
flowchart
      A[I am a long text, where do I go??? classic - false]
</pre
      >
      <pre id="diagram" class="mermaid">
---
config:
  flowchart:
    htmlLabels: true
---
flowchart
      A[I am a long text, where do I go??? classic - true]
</pre
      >
    </div>
>>>>>>> c5eb07c8
    <pre id="diagram2" class="mermaid2">
flowchart LR
    id1(Start)-->id2(Stop)
    style id1 fill:#f9f,stroke:#333,stroke-width:4px
    style id2 fill:#bbf,stroke:#f66,stroke-width:2px,color:#fff,stroke-dasharray: 5 5


    </pre>

    <pre id="diagram3" class="mermaid2">
      flowchart LR
    A:::foo & B:::bar --> C:::foobar
    classDef foo stroke:#f00
    classDef bar stroke:#0f0
    classDef ash color:red
    class C ash
    style C stroke:#00f, fill:black

    </pre>
    <!-- Flowchart with subgraph-->
    <pre id="diagram3" class="mermaid">
flowchart TB
    c1-->a2
    subgraph one
    a1-->a2
    end
    subgraph two
    b1-->b2
    end
    subgraph three
    c1-->c2
    end
    </pre>

    <pre id="diagram4" class="mermaid2">
      stateDiagram
    A:::foo
    B:::bar --> C:::foobar
    classDef foo stroke:#f00
    classDef bar stroke:#0f0
    style C stroke:#00f, fill:black, color:white


    </pre>

    <script type="module">
      import mermaid from './mermaid.esm.mjs';
      import { layouts } from './mermaid-layout-elk.esm.mjs';
      mermaid.registerLayoutLoaders(layouts);
      mermaid.parseError = function (err, hash) {
        console.error('Mermaid error: ', err);
      };
      window.callback = function () {
        alert('A callback was triggered');
      };
      mermaid.initialize({
        // theme: 'base',
        // handDrawnSeed: 12,
        // look: 'handDrawn',
        // 'elk.nodePlacement.strategy': 'NETWORK_SIMPLEX',
        // layout: 'dagre',
        // layout: 'elk',
        // layout: 'fixed',
        // htmlLabels: false,
        flowchart: { titleTopMargin: 10 },

        // fontFamily: 'Caveat',
        // fontFamily: 'Kalam',
        // fontFamily: 'courier',
        fontFamily: 'arial',
        sequence: {
          actorFontFamily: 'courier',
          noteFontFamily: 'courier',
          messageFontFamily: 'courier',
        },
        fontSize: 12,
        logLevel: 0,
        securityLevel: 'loose',
      });
      function callback() {
        alert('It worked');
      }
      mermaid.parseError = function (err, hash) {
        console.error('In parse error:');
        console.error(err);
      };
    </script>
  </body>
</html><|MERGE_RESOLUTION|>--- conflicted
+++ resolved
@@ -90,62 +90,22 @@
     htmlLabels: false
 ---
 flowchart
-<<<<<<< HEAD
       A[A really really really super long node] --> B & C
       subgraph apa
         D --> E
       end
-      </pre
-    >
-=======
-      A[I am a long text, where do I go??? handdrawn - false]
-</pre
-      >
-      <pre id="diagram" class="mermaid">
----
-config:
-  look: handdrawn
-  flowchart:
-    htmlLabels: true
----
-flowchart
-      A[I am a long text, where do I go??? handdrawn - true]
-</pre
-      >
-    </div>
-    <div class="flex">
-      <pre id="diagram" class="mermaid">
----
-config:
-  flowchart:
-    htmlLabels: false
----
-flowchart
-      A[I am a long text, where do I go??? classic - false]
-</pre
-      >
-      <pre id="diagram" class="mermaid">
----
-config:
-  flowchart:
-    htmlLabels: true
----
-flowchart
-      A[I am a long text, where do I go??? classic - true]
-</pre
-      >
-    </div>
->>>>>>> c5eb07c8
-    <pre id="diagram2" class="mermaid2">
+      </pre>
+      <pre id="diagram2" class="mermaid2">
 flowchart LR
     id1(Start)-->id2(Stop)
     style id1 fill:#f9f,stroke:#333,stroke-width:4px
     style id2 fill:#bbf,stroke:#f66,stroke-width:2px,color:#fff,stroke-dasharray: 5 5
 
 
-    </pre>
+    </pre
+      >
 
-    <pre id="diagram3" class="mermaid2">
+      <pre id="diagram3" class="mermaid2">
       flowchart LR
     A:::foo & B:::bar --> C:::foobar
     classDef foo stroke:#f00
@@ -154,9 +114,10 @@
     class C ash
     style C stroke:#00f, fill:black
 
-    </pre>
-    <!-- Flowchart with subgraph-->
-    <pre id="diagram3" class="mermaid">
+    </pre
+      >
+
+      <pre id="diagram3" class="mermaid">
 flowchart TB
     c1-->a2
     subgraph one
@@ -168,9 +129,10 @@
     subgraph three
     c1-->c2
     end
-    </pre>
+    </pre
+      >
 
-    <pre id="diagram4" class="mermaid2">
+      <pre id="diagram4" class="mermaid2">
       stateDiagram
     A:::foo
     B:::bar --> C:::foobar
@@ -179,7 +141,9 @@
     style C stroke:#00f, fill:black, color:white
 
 
-    </pre>
+    </pre
+      >
+    </div>
 
     <script type="module">
       import mermaid from './mermaid.esm.mjs';
