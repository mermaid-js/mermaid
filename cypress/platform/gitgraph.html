--- conflicted
+++ resolved
@@ -54,12 +54,9 @@
       checkout featureB
       commit type:HIGHLIGHT
       checkout master
-<<<<<<< HEAD
-=======
       branch hotfix
       checkout hotfix
       commit type:NORMAL
->>>>>>> bc9ff496
       checkout develop
       commit type:REVERSE
       checkout featureB
