import { imgSnapshotTest, mermaidUrl, utf8ToB64 } from '../../helpers/util.ts';
describe('XSS', () => {
  it('should handle xss in tags', () => {
    const str =
      'eyJjb2RlIjoiXG5ncmFwaCBMUlxuICAgICAgQi0tPkQoPGltZyBvbmVycm9yPWxvY2F0aW9uPWBqYXZhc2NyaXB0XFx1MDAzYXhzc0F0dGFja1xcdTAwMjhkb2N1bWVudC5kb21haW5cXHUwMDI5YCBzcmM9eD4pOyIsIm1lcm1haWQiOnsidGhlbWUiOiJkZWZhdWx0In19';

    const url = mermaidUrl(str, {}, true);

    cy.visit(url);
    cy.wait(1000).then(() => {
      cy.get('.mermaid').should('exist');
    });
  });

  it('should not allow tags in the css', () => {
    const str =
      'eyJjb2RlIjoiJSV7aW5pdDogeyAnZm9udEZhbWlseSc6ICdcXFwiPjwvc3R5bGU+PGltZyBzcmM9eCBvbmVycm9yPXhzc0F0dGFjaygpPid9IH0lJVxuZ3JhcGggTFJcbiAgICAgQSAtLT4gQiIsIm1lcm1haWQiOnsidGhlbWUiOiJkZWZhdWx0IiwiZmxvd2NoYXJ0Ijp7Imh0bWxMYWJlbHMiOmZhbHNlfX0sInVwZGF0ZUVkaXRvciI6ZmFsc2V9';

    const url = mermaidUrl(
      str,
      {
        theme: 'default',
        flowchart: {
          htmlMode: false,
        },
      },
      true
    );

    cy.visit(url);
    cy.wait(1000).then(() => {
      cy.get('#the-malware').should('not.exist');
    });
  });

  it('should handle xss in tags in non-html mode', () => {
    const str =
      'eyJjb2RlIjoiXG5ncmFwaCBMUlxuICAgICAgQi0tPkQoPGltZyBvbmVycm9yPWxvY2F0aW9uPWBqYXZhc2NyaXB0XFx1MDAzYXhzc0F0dGFja1xcdTAwMjhkb2N1bWVudC5kb21haW5cXHUwMDI5YCBzcmM9eD4pOyIsIm1lcm1haWQiOnsidGhlbWUiOiJkZWZhdWx0IiwiZmxvd2NoYXJ0Ijp7Imh0bWxMYWJlbHMiOmZhbHNlfX19';

    const url = mermaidUrl(
      str,
      {
        theme: 'default',
        flowchart: {
          htmlMode: false,
        },
      },
      true
    );

    cy.visit(url);
    cy.wait(1000);

    cy.get('#the-malware').should('not.exist');
  });

  it('should not allow changing the __proto__ attribute using config', () => {
    cy.visit('http://localhost:9000/xss2.html');
    cy.wait(1000);
    cy.get('#the-malware').should('not.exist');
  });
  it('should not allow manipulating htmlLabels into a false positive', () => {
    cy.visit('http://localhost:9000/xss4.html');
    cy.wait(1000);
    cy.get('#the-malware').should('not.exist');
  });
  it('should not allow manipulating antiscript to run javascript', () => {
    cy.visit('http://localhost:9000/xss5.html');
    cy.wait(1000);
    cy.get('#the-malware').should('not.exist');
  });
  it('should not allow manipulating antiscript to run javascript using onerror', () => {
    cy.visit('http://localhost:9000/xss6.html');
    cy.wait(1000);
    cy.get('#the-malware').should('not.exist');
  });
  it('should not allow manipulating antiscript to run javascript using onerror in state diagrams with dagre wrapper', () => {
    cy.visit('http://localhost:9000/xss8.html');
    cy.wait(1000);
    cy.get('#the-malware').should('not.exist');
  });
  it('should not allow manipulating antiscript to run javascript using onerror in state diagrams with dagre d3', () => {
    cy.on('uncaught:exception', (_err, _runnable) => {
      return false; // continue rendering even if there if mermaid throws an error
    });
    cy.visit('http://localhost:9000/xss9.html');
    cy.wait(1000);
    cy.get('#the-malware').should('not.exist');
  });
  it('should not allow manipulating antiscript to run javascript using onerror in state diagrams with dagre d3', () => {
    cy.visit('http://localhost:9000/xss10.html');
    cy.wait(1000);
    cy.get('#the-malware').should('not.exist');
  });
  it('should not allow manipulating antiscript to run javascript using onerror in state diagrams with dagre d3', () => {
    cy.visit('http://localhost:9000/xss11.html');
    cy.wait(1000);
    cy.get('#the-malware').should('not.exist');
  });
  it('should not allow manipulating antiscript to run javascript using onerror in state diagrams with dagre d3', () => {
    cy.visit('http://localhost:9000/xss12.html');
    cy.wait(1000);
    cy.get('#the-malware').should('not.exist');
  });
  it('should not allow manipulating antiscript to run javascript using onerror in state diagrams with dagre d3', () => {
    cy.visit('http://localhost:9000/xss13.html');
    cy.wait(1000);
    cy.get('#the-malware').should('not.exist');
  });
  it('should not allow manipulating antiscript to run javascript iframes in class diagrams', () => {
    cy.visit('http://localhost:9000/xss14.html');
    cy.wait(1000);
    cy.get('#the-malware').should('not.exist');
  });
  it('should sanitize cardinalities properly in class diagrams', () => {
    cy.visit('http://localhost:9000/xss18.html');
    cy.wait(1000);
    cy.get('#the-malware').should('not.exist');
  });
  it('should sanitize colons properly', () => {
    cy.visit('http://localhost:9000/xss20.html');
    cy.wait(1000);
    cy.get('a').click('');
    cy.wait(1000);
    cy.get('#the-malware').should('not.exist');
  });
  it('should sanitize colons properly', () => {
    cy.visit('http://localhost:9000/xss21.html');
    cy.wait(1000);
    cy.get('a').click('');
    cy.wait(1000);
    cy.get('#the-malware').should('not.exist');
  });
  it('should sanitize backticks in class names properly', () => {
    cy.visit('http://localhost:9000/xss24.html');
    cy.wait(1000);
    cy.get('#the-malware').should('not.exist');
  });
  it('should sanitize backticks block diagram labels properly', () => {
    cy.visit('http://localhost:9000/xss25.html');
    cy.wait(1000);
    cy.get('#the-malware').should('not.exist');
  });

<<<<<<< HEAD
  it('should sanitize icon labels in architecture diagrams', () => {
    const str = JSON.stringify({
      code: `architecture-beta
    group api(cloud)[API]
    service db "<img src=x onerror=\\"xssAttack()\\">" [Database] in api`,
=======
  it('should sanitize katex blocks', () => {
    const str = JSON.stringify({
      code: `sequenceDiagram
    participant A as Alice<img src="x" onerror="xssAttack()">$$\\text{Alice}$$
    A->>John: Hello John, how are you?`,
    });
    imgSnapshotTest(utf8ToB64(str), {}, true);
    cy.wait(1000);
    cy.get('#the-malware').should('not.exist');
  });

  it('should sanitize labels', () => {
    const str = JSON.stringify({
      code: `erDiagram
    "<img src=x onerror=xssAttack()>" ||--|| ENTITY2 : "<img src=x onerror=xssAttack()>"
    `,
>>>>>>> 685516a8
    });
    imgSnapshotTest(utf8ToB64(str), {}, true);
    cy.wait(1000);
    cy.get('#the-malware').should('not.exist');
  });
});<|MERGE_RESOLUTION|>--- conflicted
+++ resolved
@@ -142,13 +142,17 @@
     cy.get('#the-malware').should('not.exist');
   });
 
-<<<<<<< HEAD
   it('should sanitize icon labels in architecture diagrams', () => {
     const str = JSON.stringify({
       code: `architecture-beta
     group api(cloud)[API]
     service db "<img src=x onerror=\\"xssAttack()\\">" [Database] in api`,
-=======
+    });
+    imgSnapshotTest(utf8ToB64(str), {}, true);
+    cy.wait(1000);
+    cy.get('#the-malware').should('not.exist');
+  });
+
   it('should sanitize katex blocks', () => {
     const str = JSON.stringify({
       code: `sequenceDiagram
@@ -165,7 +169,6 @@
       code: `erDiagram
     "<img src=x onerror=xssAttack()>" ||--|| ENTITY2 : "<img src=x onerror=xssAttack()>"
     `,
->>>>>>> 685516a8
     });
     imgSnapshotTest(utf8ToB64(str), {}, true);
     cy.wait(1000);
