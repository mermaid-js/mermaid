--- conflicted
+++ resolved
@@ -988,7 +988,21 @@
       }
     );
   });
-<<<<<<< HEAD
+
+  it('70: should render a subgraph with direction TD', () => {
+    imgSnapshotTest(
+      `
+      flowchart LR
+        subgraph A
+          direction TD
+          a --> b
+        end
+      `,
+      {
+        fontFamily: 'courier',
+      }
+    );
+  });
   it('#5824: should be able to render string and markdown labels', () => {
     imgSnapshotTest(
       `
@@ -1034,21 +1048,4 @@
       { fontFamily: 'courier' }
     );
   });
-=======
-
-  it('70: should render a subgraph with direction TD', () => {
-    imgSnapshotTest(
-      `
-      flowchart LR
-        subgraph A
-          direction TD
-          a --> b
-        end
-      `,
-      {
-        fontFamily: 'courier',
-      }
-    );
-  });
->>>>>>> 18f51eb1
 });