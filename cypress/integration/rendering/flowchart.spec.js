import { imgSnapshotTest, renderGraph } from '../../helpers/util.ts';

describe('Graph', () => {
  it('1: should render a simple flowchart no htmlLabels', () => {
    imgSnapshotTest(
      `graph TD
      A[Christmas] -->|Get money| B(Go shopping)
      B --> C{Let me think}
      C -->|One| D[Laptop]
      C -->|Two| E[iPhone]
      C -->|Three| F[fa:fa-car Car]
      `,
      { flowchart: { htmlLabels: false }, fontFamily: 'courier' }
    );
  });

  it('2: should render a simple flowchart with htmlLabels', () => {
    imgSnapshotTest(
      `graph TD
      A[Christmas] -->|Get money| B(Go shopping)
      B --> C{Let me think}
      C -->|One| D[Laptop]
      C -->|Two| E[iPhone]
      C -->|Three| F[fa:fa-car Car]
      `,
      { flowchart: { htmlLabels: true }, fontFamily: 'courier' }
    );
  });

  it('3: should render a simple flowchart with line breaks', () => {
    imgSnapshotTest(
      `
    graph TD
      A[Christmas] -->|Get money| B(Go shopping)
      B --> C{Let me thinksssss<br/>ssssssssssssssssssssss<br/>sssssssssssssssssssssssssss}
      C -->|One| D[Laptop]
      C -->|Two| E[iPhone]
      C -->|Three| F[Car]
      `,
      { fontFamily: 'courier' }
    );
  });

  it('4: should render a simple flowchart with trapezoid and inverse trapezoid vertex options.', () => {
    imgSnapshotTest(
      `
    graph TD
      A[/Christmas\\]
      A -->|Get money| B[\\Go shopping/]
      B --> C{Let me thinksssss<br/>ssssssssssssssssssssss<br/>sssssssssssssssssssssssssss}
      C -->|One| D[/Laptop/]
      C -->|Two| E[\\iPhone\\]
      C -->|Three| F[Car]
      `,
      { fontFamily: 'courier' }
    );
  });

  it('5: should style nodes via a class.', () => {
    imgSnapshotTest(
      `
    graph TD
      1A --> 1B
      1B --> 1C
      1C --> D
      1C --> E

      classDef processHead fill:#888888,color:white,font-weight:bold,stroke-width:3px,stroke:#001f3f
      class 1A,1B,D,E processHead
      `,
      { fontFamily: 'courier' }
    );
  });

  it('6: should render a flowchart full of circles', () => {
    imgSnapshotTest(
      `
    graph LR
      47(SAM.CommonFA.FMESummary)-->48(SAM.CommonFA.CommonFAFinanceBudget)
      37(SAM.CommonFA.BudgetSubserviceLineVolume)-->48(SAM.CommonFA.CommonFAFinanceBudget)
      35(SAM.CommonFA.PopulationFME)-->47(SAM.CommonFA.FMESummary)
      41(SAM.CommonFA.MetricCost)-->47(SAM.CommonFA.FMESummary)
      44(SAM.CommonFA.MetricOutliers)-->47(SAM.CommonFA.FMESummary)
      46(SAM.CommonFA.MetricOpportunity)-->47(SAM.CommonFA.FMESummary)
      40(SAM.CommonFA.OPVisits)-->47(SAM.CommonFA.FMESummary)
      38(SAM.CommonFA.CommonFAFinanceRefund)-->47(SAM.CommonFA.FMESummary)
      43(SAM.CommonFA.CommonFAFinancePicuDays)-->47(SAM.CommonFA.FMESummary)
      42(SAM.CommonFA.CommonFAFinanceNurseryDays)-->47(SAM.CommonFA.FMESummary)
      45(SAM.CommonFA.MetricPreOpportunity)-->46(SAM.CommonFA.MetricOpportunity)
      35(SAM.CommonFA.PopulationFME)-->45(SAM.CommonFA.MetricPreOpportunity)
      41(SAM.CommonFA.MetricCost)-->45(SAM.CommonFA.MetricPreOpportunity)
      41(SAM.CommonFA.MetricCost)-->44(SAM.CommonFA.MetricOutliers)
      39(SAM.CommonFA.ChargeDetails)-->43(SAM.CommonFA.CommonFAFinancePicuDays)
      39(SAM.CommonFA.ChargeDetails)-->42(SAM.CommonFA.CommonFAFinanceNurseryDays)
      39(SAM.CommonFA.ChargeDetails)-->41(SAM.CommonFA.MetricCost)
      39(SAM.CommonFA.ChargeDetails)-->40(SAM.CommonFA.OPVisits)
      35(SAM.CommonFA.PopulationFME)-->39(SAM.CommonFA.ChargeDetails)
      36(SAM.CommonFA.PremetricCost)-->39(SAM.CommonFA.ChargeDetails)
      `,
      { fontFamily: 'courier' }
    );
  });

  it('7: should render a flowchart full of icons', () => {
    imgSnapshotTest(
      `
    graph TD
      9e122290_1ec3_e711_8c5a_005056ad0002("fa:fa-creative-commons My System | Test Environment")
      82072290_1ec3_e711_8c5a_005056ad0002("fa:fa-cogs Shared Business Logic Server:Service 1")
      db052290_1ec3_e711_8c5a_005056ad0002("fa:fa-cogs Shared Business Logic Server:Service 2")
      4e112290_1ec3_e711_8c5a_005056ad0002("fa:fa-cogs Shared Report Server:Service 1")
      30122290_1ec3_e711_8c5a_005056ad0002("fa:fa-cogs Shared Report Server:Service 2")
      5e112290_1ec3_e711_8c5a_005056ad0002("fa:fa-cogs Dedicated Test Business Logic Server:Service 1")
      c1112290_1ec3_e711_8c5a_005056ad0002("fa:fa-cogs Dedicated Test Business Logic Server:Service 2")
      b7042290_1ec3_e711_8c5a_005056ad0002("fa:fa-circle [DBServer\\SharedDbInstance].[SupportDb]")
      8f102290_1ec3_e711_8c5a_005056ad0002("fa:fa-circle [DBServer\\SharedDbInstance].[DevelopmentDb]")
      0e102290_1ec3_e711_8c5a_005056ad0002("fa:fa-circle [DBServer\\SharedDbInstance].[TestDb]")
      07132290_1ec3_e711_8c5a_005056ad0002("fa:fa-circle [DBServer\\SharedDbInstance].[SharedReportingDb]")
      c7072290_1ec3_e711_8c5a_005056ad0002("fa:fa-server Shared Business Logic Server")
      ca122290_1ec3_e711_8c5a_005056ad0002("fa:fa-server Shared Report Server")
      68102290_1ec3_e711_8c5a_005056ad0002("fa:fa-server Dedicated Test Business Logic Server")
      f4112290_1ec3_e711_8c5a_005056ad0002("fa:fa-database [DBServer\\SharedDbInstance]")
      d6072290_1ec3_e711_8c5a_005056ad0002("fa:fa-server DBServer")
      71082290_1ec3_e711_8c5a_005056ad0002("fa:fa-cogs DBServer\\:MSSQLSERVER")
      c0102290_1ec3_e711_8c5a_005056ad0002("fa:fa-cogs DBServer\\:SQLAgent")
      9a072290_1ec3_e711_8c5a_005056ad0002("fa:fa-cogs DBServer\\:SQLBrowser")
      1d0a2290_1ec3_e711_8c5a_005056ad0002("fa:fa-server VmHost1")
      200a2290_1ec3_e711_8c5a_005056ad0002("fa:fa-server VmHost2")
      1c0a2290_1ec3_e711_8c5a_005056ad0002("fa:fa-server VmHost3")
      9e122290_1ec3_e711_8c5a_005056ad0002-->82072290_1ec3_e711_8c5a_005056ad0002
      9e122290_1ec3_e711_8c5a_005056ad0002-->db052290_1ec3_e711_8c5a_005056ad0002
      9e122290_1ec3_e711_8c5a_005056ad0002-->4e112290_1ec3_e711_8c5a_005056ad0002
      9e122290_1ec3_e711_8c5a_005056ad0002-->30122290_1ec3_e711_8c5a_005056ad0002
      9e122290_1ec3_e711_8c5a_005056ad0002-->5e112290_1ec3_e711_8c5a_005056ad0002
      9e122290_1ec3_e711_8c5a_005056ad0002-->c1112290_1ec3_e711_8c5a_005056ad0002
      82072290_1ec3_e711_8c5a_005056ad0002-->b7042290_1ec3_e711_8c5a_005056ad0002
      82072290_1ec3_e711_8c5a_005056ad0002-->8f102290_1ec3_e711_8c5a_005056ad0002
      82072290_1ec3_e711_8c5a_005056ad0002-->0e102290_1ec3_e711_8c5a_005056ad0002
      82072290_1ec3_e711_8c5a_005056ad0002-->c7072290_1ec3_e711_8c5a_005056ad0002
      db052290_1ec3_e711_8c5a_005056ad0002-->c7072290_1ec3_e711_8c5a_005056ad0002
      db052290_1ec3_e711_8c5a_005056ad0002-->82072290_1ec3_e711_8c5a_005056ad0002
      4e112290_1ec3_e711_8c5a_005056ad0002-->b7042290_1ec3_e711_8c5a_005056ad0002
      4e112290_1ec3_e711_8c5a_005056ad0002-->8f102290_1ec3_e711_8c5a_005056ad0002
      4e112290_1ec3_e711_8c5a_005056ad0002-->0e102290_1ec3_e711_8c5a_005056ad0002
      4e112290_1ec3_e711_8c5a_005056ad0002-->07132290_1ec3_e711_8c5a_005056ad0002
      4e112290_1ec3_e711_8c5a_005056ad0002-->ca122290_1ec3_e711_8c5a_005056ad0002
      30122290_1ec3_e711_8c5a_005056ad0002-->ca122290_1ec3_e711_8c5a_005056ad0002
      30122290_1ec3_e711_8c5a_005056ad0002-->4e112290_1ec3_e711_8c5a_005056ad0002
      5e112290_1ec3_e711_8c5a_005056ad0002-->8f102290_1ec3_e711_8c5a_005056ad0002
      5e112290_1ec3_e711_8c5a_005056ad0002-->68102290_1ec3_e711_8c5a_005056ad0002
      c1112290_1ec3_e711_8c5a_005056ad0002-->68102290_1ec3_e711_8c5a_005056ad0002
      c1112290_1ec3_e711_8c5a_005056ad0002-->5e112290_1ec3_e711_8c5a_005056ad0002
      b7042290_1ec3_e711_8c5a_005056ad0002-->f4112290_1ec3_e711_8c5a_005056ad0002
      8f102290_1ec3_e711_8c5a_005056ad0002-->f4112290_1ec3_e711_8c5a_005056ad0002
      0e102290_1ec3_e711_8c5a_005056ad0002-->f4112290_1ec3_e711_8c5a_005056ad0002
      07132290_1ec3_e711_8c5a_005056ad0002-->f4112290_1ec3_e711_8c5a_005056ad0002
      c7072290_1ec3_e711_8c5a_005056ad0002-->1d0a2290_1ec3_e711_8c5a_005056ad0002
      ca122290_1ec3_e711_8c5a_005056ad0002-->200a2290_1ec3_e711_8c5a_005056ad0002
      68102290_1ec3_e711_8c5a_005056ad0002-->1c0a2290_1ec3_e711_8c5a_005056ad0002
      f4112290_1ec3_e711_8c5a_005056ad0002-->d6072290_1ec3_e711_8c5a_005056ad0002
      f4112290_1ec3_e711_8c5a_005056ad0002-->71082290_1ec3_e711_8c5a_005056ad0002
      f4112290_1ec3_e711_8c5a_005056ad0002-->c0102290_1ec3_e711_8c5a_005056ad0002
      f4112290_1ec3_e711_8c5a_005056ad0002-->9a072290_1ec3_e711_8c5a_005056ad0002
      d6072290_1ec3_e711_8c5a_005056ad0002-->1c0a2290_1ec3_e711_8c5a_005056ad0002
      71082290_1ec3_e711_8c5a_005056ad0002-->d6072290_1ec3_e711_8c5a_005056ad0002
      c0102290_1ec3_e711_8c5a_005056ad0002-->d6072290_1ec3_e711_8c5a_005056ad0002
      c0102290_1ec3_e711_8c5a_005056ad0002-->71082290_1ec3_e711_8c5a_005056ad0002
      9a072290_1ec3_e711_8c5a_005056ad0002-->d6072290_1ec3_e711_8c5a_005056ad0002
      9a072290_1ec3_e711_8c5a_005056ad0002-->71082290_1ec3_e711_8c5a_005056ad0002
      `,
      { fontFamily: 'courier' }
    );
  });

  it('8: should render labels with numbers at the start', () => {
    imgSnapshotTest(
      `
    graph TB;subgraph "number as labels";1;end;
      `,
      { fontFamily: 'courier' }
    );
  });

  it('9: should render subgraphs', () => {
    imgSnapshotTest(
      `
    graph TB
      subgraph One
        a1-->a2
      end
      `,
      { fontFamily: 'courier' }
    );
  });

  it('10: should render subgraphs with a title starting with a digit', () => {
    imgSnapshotTest(
      `
    graph TB
      subgraph 2Two
        a1-->a2
      end
      `,
      { fontFamily: 'courier' }
    );
  });

  it('11: should render styled subgraphs', () => {
    imgSnapshotTest(
      `
    graph TB
      A
      B
      subgraph foo[Foo SubGraph]
        C
        D
      end
      subgraph bar[Bar SubGraph]
        E
        F
      end
      G

      A-->B
      B-->C
      C-->D
      B-->D
      D-->E
      E-->A
      E-->F
      F-->D
      F-->G
      B-->G
      G-->D

      style foo fill:#F99,stroke-width:2px,stroke:#F0F,color:darkred
      style bar fill:#999,stroke-width:10px,stroke:#0F0,color:blue
      `,
      { fontFamily: 'courier' }
    );
  });

  it('12: should render a flowchart with long names and class definitions', () => {
    imgSnapshotTest(
      `graph LR
      sid-B3655226-6C29-4D00-B685-3D5C734DC7E1["

      提交申请
      熊大
      "];
      class sid-B3655226-6C29-4D00-B685-3D5C734DC7E1 node-executed;
      sid-4DA958A0-26D9-4D47-93A7-70F39FD7D51A["
      负责人审批
      强子
      "];
      class sid-4DA958A0-26D9-4D47-93A7-70F39FD7D51A node-executed;
      sid-E27C0367-E6D6-497F-9736-3CDC21FDE221["
      DBA审批
      强子
      "];
      class sid-E27C0367-E6D6-497F-9736-3CDC21FDE221 node-executed;
      sid-BED98281-9585-4D1B-934E-BD1AC6AC0EFD["
      SA审批
      阿美
      "];
      class sid-BED98281-9585-4D1B-934E-BD1AC6AC0EFD node-executed;
      sid-7CE72B24-E0C1-46D3-8132-8BA66BE05AA7["
      主管审批
      光头强
      "];
      class sid-7CE72B24-E0C1-46D3-8132-8BA66BE05AA7 node-executed;
      sid-A1B3CD96-7697-4D7C-BEAA-73D187B1BE89["
      DBA确认
      强子
      "];
      class sid-A1B3CD96-7697-4D7C-BEAA-73D187B1BE89 node-executed;
      sid-3E35A7FF-A2F4-4E07-9247-DBF884C81937["
      SA确认
      阿美
      "];
      class sid-3E35A7FF-A2F4-4E07-9247-DBF884C81937 node-executed;
      sid-4FC27B48-A6F9-460A-A675-021F5854FE22["
      结束
      "];
      class sid-4FC27B48-A6F9-460A-A675-021F5854FE22 node-executed;
      sid-19DD9E9F-98C1-44EE-B604-842AFEE76F1E["
      SA执行1
      强子
      "];
      class sid-19DD9E9F-98C1-44EE-B604-842AFEE76F1E node-executed;
      sid-6C2120F3-D940-4958-A067-0903DCE879C4["
      SA执行2
      强子
      "];
      class sid-6C2120F3-D940-4958-A067-0903DCE879C4 node-executed;
      sid-9180E2A0-5C4B-435F-B42F-0D152470A338["
      DBA执行1
      强子
      "];
      class sid-9180E2A0-5C4B-435F-B42F-0D152470A338 node-executed;
      sid-03A2C3AC-5337-48A5-B154-BB3FD0EC8DAD["
      DBA执行3
      强子
      "];
      class sid-03A2C3AC-5337-48A5-B154-BB3FD0EC8DAD node-executed;
      sid-D5E1F2F4-306C-47A2-BF74-F66E3D769756["
      DBA执行2
      强子
      "];
      class sid-D5E1F2F4-306C-47A2-BF74-F66E3D769756 node-executed;
      sid-8C3F2F1D-F014-4F99-B966-095DC1A2BD93["
      DBA执行4
      强子
      "];
      class sid-8C3F2F1D-F014-4F99-B966-095DC1A2BD93 node-executed;
      sid-1897B30A-9C5C-4D5B-B80B-76A038785070["
      负责人确认
      梁静茹
      "];
      class sid-1897B30A-9C5C-4D5B-B80B-76A038785070 node-executed;
      sid-B3655226-6C29-4D00-B685-3D5C734DC7E1-->sid-7CE72B24-E0C1-46D3-8132-8BA66BE05AA7;
      sid-4DA958A0-26D9-4D47-93A7-70F39FD7D51A-->sid-1897B30A-9C5C-4D5B-B80B-76A038785070;
      sid-E27C0367-E6D6-497F-9736-3CDC21FDE221-->sid-A1B3CD96-7697-4D7C-BEAA-73D187B1BE89;
      sid-BED98281-9585-4D1B-934E-BD1AC6AC0EFD-->sid-3E35A7FF-A2F4-4E07-9247-DBF884C81937;
      sid-19DD9E9F-98C1-44EE-B604-842AFEE76F1E-->sid-6C2120F3-D940-4958-A067-0903DCE879C4;
      sid-9180E2A0-5C4B-435F-B42F-0D152470A338-->sid-D5E1F2F4-306C-47A2-BF74-F66E3D769756;
      sid-03A2C3AC-5337-48A5-B154-BB3FD0EC8DAD-->sid-8C3F2F1D-F014-4F99-B966-095DC1A2BD93;
      sid-6C2120F3-D940-4958-A067-0903DCE879C4-->sid-4DA958A0-26D9-4D47-93A7-70F39FD7D51A;
      sid-1897B30A-9C5C-4D5B-B80B-76A038785070-->sid-4FC27B48-A6F9-460A-A675-021F5854FE22;
      sid-3E35A7FF-A2F4-4E07-9247-DBF884C81937-->sid-19DD9E9F-98C1-44EE-B604-842AFEE76F1E;
      sid-A1B3CD96-7697-4D7C-BEAA-73D187B1BE89-->sid-9180E2A0-5C4B-435F-B42F-0D152470A338;
      sid-A1B3CD96-7697-4D7C-BEAA-73D187B1BE89-->sid-03A2C3AC-5337-48A5-B154-BB3FD0EC8DAD;
      sid-D5E1F2F4-306C-47A2-BF74-F66E3D769756-->sid-4DA958A0-26D9-4D47-93A7-70F39FD7D51A;
      sid-8C3F2F1D-F014-4F99-B966-095DC1A2BD93-->sid-4DA958A0-26D9-4D47-93A7-70F39FD7D51A;
      sid-7CE72B24-E0C1-46D3-8132-8BA66BE05AA7-->sid-BED98281-9585-4D1B-934E-BD1AC6AC0EFD;
      sid-7CE72B24-E0C1-46D3-8132-8BA66BE05AA7-->sid-E27C0367-E6D6-497F-9736-3CDC21FDE221;
      sid-3E35A7FF-A2F4-4E07-9247-DBF884C81937-->sid-6C2120F3-D940-4958-A067-0903DCE879C4;
      sid-7CE72B24-E0C1-46D3-8132-8BA66BE05AA7-->sid-4DA958A0-26D9-4D47-93A7-70F39FD7D51A;
      sid-7CE72B24-E0C1-46D3-8132-8BA66BE05AA7-->sid-4FC27B48-A6F9-460A-A675-021F5854FE22;
      `,
      { fontFamily: 'courier' }
    );
  });

  it('13: should render color of styled nodes', () => {
    imgSnapshotTest(
      `
      graph LR
        foo-->bar

        classDef foo fill:lightblue,color:green,stroke:#FF9E2C,font-weight:bold
        style foo fill:#F99,stroke-width:2px,stroke:#F0F
        style bar fill:#999,color: #00ff00, stroke-width:10px,stroke:#0F0
      `,
      {
        listUrl: false,
        listId: 'color styling',
        fontFamily: 'courier',
        logLevel: 0,
      }
    );
  });

  it('14: should render hexagons', () => {
    imgSnapshotTest(
      `
      graph TD
        A[Christmas] -->|Get money| B(Go shopping)
        B --> C{{Let me think...<br />Do I want something for work,<br />something to spend every free second with,<br />or something to get around?}}
        C -->|One| D[Laptop]
        C -->|Two| E[iPhone]
        C -->|Three| F[Car]
        click A "index.html#link-clicked" "link test"
        click B testClick "click test"
        classDef someclass fill:#f96;
        class A someclass;
        class C someclass;
      `,
      {
        listUrl: false,
        listId: 'color styling',
        fontFamily: 'courier',
        logLevel: 0,
      }
    );
  });

  it('15: should render a simple flowchart with comments', () => {
    imgSnapshotTest(
      `graph TD
      A[Christmas] -->|Get money| B(Go shopping)
      B --> C{Let me think}
      %% this is a comment
      C -->|One| D[Laptop]
      C -->|Two| E[iPhone]
      C -->|Three| F[fa:fa-car Car]
      `,
      { flowchart: { htmlLabels: false }, fontFamily: 'courier' }
    );
  });

  it('16: Render Stadium shape', () => {
    imgSnapshotTest(
      ` graph TD
      A([stadium shape test])
      A -->|Get money| B([Go shopping])
      B --> C([Let me think...<br />Do I want something for work,<br />something to spend every free second with,<br />or something to get around?])
      C -->|One| D([Laptop])
      C -->|Two| E([iPhone])
      C -->|Three| F([Car<br/>wroom wroom])
      click A "index.html#link-clicked" "link test"
      click B testClick "click test"
      classDef someclass fill:#f96;
      class A someclass;
      class C someclass;
      `,
      { flowchart: { htmlLabels: false }, fontFamily: 'courier' }
    );
  });

  it('17: Render multiline texts', () => {
    imgSnapshotTest(
      `graph LR
        A1[Multi<br>Line] -->|Multi<br>Line| B1(Multi<br>Line)
        C1[Multi<br/>Line] -->|Multi<br/>Line| D1(Multi<br/>Line)
        E1[Multi<br />Line] -->|Multi<br />Line| F1(Multi<br />Line)
        A2[Multi<br>Line] -->|Multi<br>Line| B2(Multi<br>Line)
        C2[Multi<br/>Line] -->|Multi<br/>Line| D2(Multi<br/>Line)
        E2[Multi<br />Line] -->|Multi<br />Line| F2(Multi<br />Line)
        linkStyle 0 stroke:DarkGray,stroke-width:2px
        linkStyle 1 stroke:DarkGray,stroke-width:2px
        linkStyle 2 stroke:DarkGray,stroke-width:2px
      `,
      { flowchart: { htmlLabels: false }, fontFamily: 'courier' }
    );
  });

  it('18: Chaining of nodes', () => {
    imgSnapshotTest(
      `graph LR
        a --> b --> c
      `,
      { flowchart: { htmlLabels: false }, fontFamily: 'courier' }
    );
  });

  it('19: Multiple nodes and chaining in one statement', () => {
    imgSnapshotTest(
      `graph LR
        a --> b & c--> d
      `,
      { flowchart: { htmlLabels: false }, fontFamily: 'courier' }
    );
  });

  it('20: Multiple nodes and chaining in one statement', () => {
    imgSnapshotTest(
      `graph TD
      A[ h ] -- hello --> B[" test "]:::exClass & C --> D;
      classDef exClass background:#bbb,border:1px solid red;
      `,
      { flowchart: { htmlLabels: false }, fontFamily: 'courier' }
    );
  });

  it('21: Render cylindrical shape', () => {
    imgSnapshotTest(
      `graph LR
      A[(cylindrical<br />shape<br />test)]
      A -->|Get money| B1[(Go shopping 1)]
      A -->|Get money| B2[(Go shopping 2)]
      A -->|Get money| B3[(Go shopping 3)]
      C[(Let me think...<br />Do I want something for work,<br />something to spend every free second with,<br />or something to get around?)]
      B1 --> C
      B2 --> C
      B3 --> C
      C -->|One| D[(Laptop)]
      C -->|Two| E[(iPhone)]
      C -->|Three| F[(Car)]
      click A "index.html#link-clicked" "link test"
      click B testClick "click test"
      classDef someclass fill:#f96;
      class A someclass;`,
      { flowchart: { htmlLabels: false }, fontFamily: 'courier' }
    );
  });

  it('22: Render a simple flowchart with nodeSpacing set to 100', () => {
    imgSnapshotTest(
      `graph TD
      A[Christmas] -->|Get money| B(Go shopping)
      B --> C{Let me think}
      %% this is a comment
      C -->|One| D[Laptop]
      C -->|Two| E[iPhone]
      C -->|Three| F[fa:fa-car Car]
      `,
      { flowchart: { nodeSpacing: 50 }, fontFamily: 'courier' }
    );
  });

  it('23: Render a simple flowchart with rankSpacing set to 100', () => {
    imgSnapshotTest(
      `graph TD
      A[Christmas] -->|Get money| B(Go shopping)
      B --> C{Let me think}
      %% this is a comment
      C -->|One| D[Laptop]
      C -->|Two| E[iPhone]
      C -->|Three| F[fa:fa-car Car]
      `,
      { flowchart: { rankSpacing: '100' }, fontFamily: 'courier' }
    );
  });

  it('24: Keep node label text (if already defined) when a style is applied', () => {
    imgSnapshotTest(
      `graph LR
      A(( )) -->|step 1| B(( ))
      B(( )) -->|step 2| C(( ))
      C(( )) -->|step 3| D(( ))
      linkStyle 1 stroke:greenyellow,stroke-width:2px
      style C fill:greenyellow,stroke:green,stroke-width:4px
      `,
      { flowchart: { htmlLabels: false }, fontFamily: 'courier' }
    );
  });

  it('25: Handle link click events (link, anchor, mailto, other protocol, script)', () => {
    imgSnapshotTest(
      `graph TB
      TITLE["Link Click Events<br>(click the nodes below)"]
      A["link test (open in same tab)"]
      B["link test (open in new tab)"]
      C[anchor test]
      D[mailto test]
      E[other protocol test]
      F[script test]
      TITLE --> A & B & C & D & E & F
      click A "https://mermaid-js.github.io/mermaid/#/" "link test (open in same tab)"
      click B "https://mermaid-js.github.io/mermaid/#/" "link test (open in new tab)" _blank
      click C "#link-clicked"
      click D "mailto:user@user.user" "mailto test"
      click E "notes://do-your-thing/id" "other protocol test"
      click F "javascript:alert('test')" "script test"
      `,
      { securityLevel: 'loose', fontFamily: 'courier' }
    );
  });

  it('26: Set text color of nodes and links according to styles when html labels are enabled', () => {
    imgSnapshotTest(
      `graph LR
      A[red<br>text] -->|red<br>text| B(blue<br>text)
      C[/red<br/>text/] -->|blue<br/>text| D{blue<br/>text}
      E{{default<br />style}} -->|default<br />style| F([default<br />style])
      linkStyle default color:Sienna;
      linkStyle 0 color:red;
      linkStyle 1 stroke:DarkGray,stroke-width:2px,color:#0000ff
      style A color:red;
      style B color:blue;
      style C stroke:#ff0000,fill:#ffcccc,color:#ff0000
      style D stroke:#0000ff,fill:#ccccff,color:#0000ff
      click B "index.html#link-clicked" "link test"
      click D testClick "click test"
      `,
      { flowchart: { htmlLabels: true } }
    );
  });

  it('27: Set text color of nodes and links according to styles when html labels are disabled', () => {
    imgSnapshotTest(
      `graph LR
      A[red<br>text] -->|red<br>text| B(blue<br>text)
      C[/red<br/>text/] -->|blue<br/>text| D{blue<br/>text}
      E{{default<br />style}} -->|default<br />style| F([default<br />style])
      linkStyle default color:Sienna;
      linkStyle 0 color:red;
      linkStyle 1 stroke:DarkGray,stroke-width:2px,color:#0000ff
      style A color:red;
      style B color:blue;
      style C stroke:#ff0000,fill:#ffcccc,color:#ff0000
      style D stroke:#0000ff,fill:#ccccff,color:#0000ff
      click B "index.html#link-clicked" "link test"
      click D testClick "click test"
      `,
      { flowchart: { htmlLabels: false }, fontFamily: 'courier' }
    );
  });

  it('28: Apply default class to all nodes which do not have another class assigned (htmlLabels enabled)', () => {
    imgSnapshotTest(
      `graph TD
      A[myClass1] --> B[default] & C[default]
      B[default] & C[default] --> D[myClass2]
      classDef default stroke-width:2px,fill:none,stroke:silver
      classDef node color:red
      classDef myClass1 color:#0000ff
      classDef myClass2 stroke:#0000ff,fill:#ccccff
      class A myClass1
      class D myClass2
      `,
      { flowchart: { htmlLabels: true } }
    );
  });

  it('29: Apply default class to all nodes which do not have another class assigned (htmlLabels disabled)', () => {
    imgSnapshotTest(
      `graph TD
      A[myClass1] --> B[default] & C[default]
      B[default] & C[default] --> D[myClass2]
      classDef default stroke-width:2px,fill:none,stroke:silver
      classDef node color:red
      classDef myClass1 color:#0000ff
      classDef myClass2 stroke:#0000ff,fill:#ccccff
      class A myClass1
      class D myClass2
      `,
      { flowchart: { htmlLabels: false }, fontFamily: 'courier' }
    );
  });

  it('30: Possibility to style text color of nodes and subgraphs as well as apply classes to subgraphs', () => {
    imgSnapshotTest(
      `graph LR
      subgraph id1 [title is set]
        A-->B
      end
      subgraph id2 [title]
        E
      end

      B-->C

      subgraph id3
      C-->D
      end
      class id3,id2,A redBg;
      class id3,A whiteTxt;
      classDef redBg fill:#622;
      classDef whiteTxt color: white;
      `,
      { flowchart: { htmlLabels: false }, fontFamily: 'courier' }
    );
  });

  it('31: should not slice off edges that are to the left of the left-most vertex', () => {
    imgSnapshotTest(
      `graph TD
      work --> sleep
      sleep --> work
      eat --> sleep
      work --> eat
      `,
      { flowchart: { htmlLabels: false }, fontFamily: 'courier' }
    );
  });

  it('32: Render Subroutine shape', () => {
    imgSnapshotTest(
      `graph LR
      A[[subroutine shape test]]
      A -->|Get money| B[[Go shopping]]
      B --> C[[Let me think...<br />Do I want something for work,<br />something to spend every free second with,<br />or something to get around?]]
      C -->|One| D[[Laptop]]
      C -->|Two| E[[iPhone]]
      C -->|Three| F[[Car<br/>wroom wroom]]
      click A "index.html#link-clicked" "link test"
      click B testClick "click test"
      classDef someclass fill:#f96;
      class A someclass;
      class C someclass;
      `,
      { flowchart: { htmlLabels: false }, fontFamily: 'courier' }
    );
  });

  it('33: should render a simple flowchart with diagramPadding set to 0', () => {
    imgSnapshotTest(
      `graph TD
      A[Christmas] -->|Get money| B(Go shopping)
      B --> C{Let me think}
      %% this is a comment
      C -->|One| D[Laptop]
      C -->|Two| E[iPhone]
      C -->|Three| F[fa:fa-car Car]
      `,
      { flowchart: { diagramPadding: 0 } }
    );
  });

  it('34: testing the label width in percy', () => {
    imgSnapshotTest(
      `graph TD
      A[Christmas]
      `,
      {}
    );
  });

  it('35: should honor minimum edge length as specified by the user', () => {
    imgSnapshotTest(
      `graph TD
      L1 --- L2
      L2 --- C
      M1 ---> C
      R1 .-> R2
      R2 <.-> C
      C -->|Label 1| E1
      C -- Label 2 ---> E2
      C ----> E3
      C -----> E4
      C ======> E5
      `,
      {}
    );
  });
  it('36: should render escaped without html labels', () => {
    imgSnapshotTest(
      `graph TD
        a["<strong>Haiya</strong>"]-->b
      `,
      { htmlLabels: false, flowchart: { htmlLabels: false } }
    );
  });
  it('37: should render non-escaped with html labels', () => {
    imgSnapshotTest(
      `graph TD
        a["<strong>Haiya</strong>"]-->b
      `,
      { htmlLabels: true, flowchart: { htmlLabels: true }, securityLevel: 'loose' }
    );
  });
  it('38: should render a flowchart when useMaxWidth is true (default)', () => {
    renderGraph(
      `graph TD
      A[Christmas] -->|Get money| B(Go shopping)
      B --> C{Let me think}
      C -->|One| D[Laptop]
      C -->|Two| E[iPhone]
      C -->|Three| F[fa:fa-car Car]
      `,
      { flowchart: { useMaxWidth: true } }
    );
    cy.get('svg').should((svg) => {
      expect(svg).to.have.attr('width', '100%');
      // expect(svg).to.have.attr('height');
      // use within because the absolute value can be slightly different depending on the environment ±10%
      // const height = parseFloat(svg.attr('height'));
      // expect(height).to.be.within(446 * 0.95, 446 * 1.05);
      const style = svg.attr('style');
      expect(style).to.match(/^max-width: [\d.]+px;$/);
      const maxWidthValue = parseFloat(style.match(/[\d.]+/g).join(''));
      expect(maxWidthValue).to.be.within(300 * 0.9, 300 * 1.1);
    });
  });
  it('39: should render a flowchart when useMaxWidth is false', () => {
    renderGraph(
      `graph TD
      A[Christmas] -->|Get money| B(Go shopping)
      B --> C{Let me think}
      C -->|One| D[Laptop]
      C -->|Two| E[iPhone]
      C -->|Three| F[fa:fa-car Car]
      `,
      { flowchart: { useMaxWidth: false } }
    );
    cy.get('svg').should((svg) => {
      // const height = parseFloat(svg.attr('height'));
      const width = parseFloat(svg.attr('width'));
      // use within because the absolute value can be slightly different depending on the environment ±10%
      // expect(height).to.be.within(446 * 0.95, 446 * 1.05);
      expect(width).to.be.within(300 * 0.9, 300 * 1.1);
      expect(svg).to.not.have.attr('style');
    });
  });
  it('58: handle styling with style expressions', () => {
    imgSnapshotTest(
      `
    graph LR
    id1(Start)-->id2(Stop)
    style id1 fill:#f9f,stroke:#333,stroke-width:4px
    style id2 fill:#bbf,stroke:#f66,stroke-width:2px,color:#fff,stroke-dasharray: 5 5
      `,
      { htmlLabels: true, flowchart: { htmlLabels: true }, securityLevel: 'loose' }
    );
  });
  it('60: handle styling for all node shapes', () => {
    imgSnapshotTest(
      `
      graph LR
      A[red text] -->|default style| B(blue text)
      C([red text]) -->|default style| D[[blue text]]
      E[(red text)] -->|default style| F((blue text))
      G>red text] -->|default style| H{blue text}
      I{{red text}} -->|default style| J[/blue text/]
      linkStyle default color:Sienna;
      style A stroke:#ff0000,fill:#ffcccc,color:#ff0000
      style B stroke:#0000ff,fill:#ccccff,color:#0000ff
      style C stroke:#ff0000,fill:#ffcccc,color:#ff0000
      style D stroke:#0000ff,fill:#ccccff,color:#0000ff
      style E stroke:#ff0000,fill:#ffcccc,color:#ff0000
      style F stroke:#0000ff,fill:#ccccff,color:#0000ff
      style G stroke:#ff0000,fill:#ffcccc,color:#ff0000
      style H stroke:#0000ff,fill:#ccccff,color:#0000ff
      style I stroke:#ff0000,fill:#ffcccc,color:#ff0000
      style J stroke:#0000ff,fill:#ccccff,color:#0000ff
      `,
      { htmlLabels: true, flowchart: { htmlLabels: true }, securityLevel: 'loose' }
    );
  });
  it('61: fontawesome icons in edge labels', () => {
    imgSnapshotTest(
      `
graph TD
  C -->|fa:fa-car Car| F[fa:fa-car Car]
      `,
      { htmlLabels: true, flowchart: { htmlLabels: true }, securityLevel: 'loose' }
    );
  });
  it('62: fontawesome icons in edge labels', () => {
    imgSnapshotTest(
      `
    graph TB
      subgraph bar[Bar]
        F
      end
      style bar fill:#999,stroke-width:10px,stroke:#0F0,color:blue
      `,
      { htmlLabels: true, flowchart: { htmlLabels: true }, securityLevel: 'loose' }
    );
  });
  it('63: fontawesome icons in edge labels', () => {
    imgSnapshotTest(
      `
    graph TB
      A
      B
      subgraph foo[Foo SubGraph]
        C
        D
      end
      subgraph bar[Bar SubGraph]
        E
        F
      end
      G

      A-->B
      B-->C
      C-->D
      B-->D
      D-->E
      E-->A
      E-->F
      F-->D
      F-->G
      B-->G
      G-->D

      style foo fill:#F99,stroke-width:2px,stroke:#F0F,color:darkred
      style bar fill:#999,stroke-width:10px,stroke:#0F0,color:blue
      `,
      { htmlLabels: true, flowchart: { htmlLabels: true }, securityLevel: 'loose' }
    );
  });
  it('64: fontawesome icons in edge labels', () => {
    imgSnapshotTest(
      `
    %%{init:{"theme":"base", "themeVariables": {"primaryColor":"#411d4e", "titleColor":"white", "darkMode":true}}}%%
    flowchart LR
    subgraph A
        a --> b
    end
    subgraph B
        i -->f
    end
    A --> B
      `,
      { htmlLabels: true, flowchart: { htmlLabels: true }, securityLevel: 'loose' }
    );
  });
  it('65: text-color from classes', () => {
    imgSnapshotTest(
      `
      flowchart LR
        classDef dark fill:#000,stroke:#000,stroke-width:4px,color:#fff
        Lorem --> Ipsum --> Dolor
        class Lorem,Dolor dark
      `,
      { htmlLabels: true, flowchart: { htmlLabels: true }, securityLevel: 'loose' }
    );
  });
<<<<<<< HEAD
  it('66: should render a flowchart with linkStyle - no htmlLabels', () => {
    imgSnapshotTest(
      `      ---
      title: Traffic light
      ---
      flowchart TD
          Driving --> TrafficLight{ Orange? }
          TrafficLight --> |No| Go{Green?}
          linkStyle - stroke:blue;
          TrafficLight ---> |Yes| SpeedUp
          linkStyle - stroke:orange;
          Go --> |Yes| JustCruise
          linkStyle - stroke:green;
          Go --> |No| Breaks[Hit the brakes]
          linkStyle - stroke:red;
      `,
      { flowchart: { htmlLabels: false }, fontFamily: 'courier' }
=======
  it('66: apply class called default on node called default', () => {
    imgSnapshotTest(
      `
      graph TD
        classDef default fill:#a34,stroke:#000,stroke-width:4px,color:#fff 
        hello --> default
      `,
      { htmlLabels: true, flowchart: { htmlLabels: true }, securityLevel: 'loose' }
    );
  });

  it('67: should be able to style default node independently', () => {
    imgSnapshotTest(
      `
    flowchart TD
      classDef default fill:#a34
      hello --> default

      style default stroke:#000,stroke-width:4px
    `,
      { htmlLabels: true, flowchart: { htmlLabels: true }, securityLevel: 'loose' }
>>>>>>> abcf2a2e
    );
  });
});<|MERGE_RESOLUTION|>--- conflicted
+++ resolved
@@ -891,13 +891,34 @@
       { htmlLabels: true, flowchart: { htmlLabels: true }, securityLevel: 'loose' }
     );
   });
-<<<<<<< HEAD
-  it('66: should render a flowchart with linkStyle - no htmlLabels', () => {
-    imgSnapshotTest(
-      `      ---
-      title: Traffic light
-      ---
-      flowchart TD
+
+  it('66: apply class called default on node called default', () => {
+    imgSnapshotTest(
+      `
+      graph TD
+        classDef default fill:#a34,stroke:#000,stroke-width:4px,color:#fff 
+        hello --> default
+      `,
+      { htmlLabels: true, flowchart: { htmlLabels: true }, securityLevel: 'loose' }
+    );
+  });
+
+  it('67: should be able to style default node independently', () => {
+    imgSnapshotTest(
+      `
+    flowchart TD
+      classDef default fill:#a34
+      hello --> default
+
+      style default stroke:#000,stroke-width:4px
+    `,
+      { htmlLabels: true, flowchart: { htmlLabels: true }, securityLevel: 'loose' }
+    );
+  });
+
+  it('68: should render a flowchart with linkStyle - no htmlLabels', () => {
+    imgSnapshotTest(
+      `flowchart TD
           Driving --> TrafficLight{ Orange? }
           TrafficLight --> |No| Go{Green?}
           linkStyle - stroke:blue;
@@ -909,29 +930,6 @@
           linkStyle - stroke:red;
       `,
       { flowchart: { htmlLabels: false }, fontFamily: 'courier' }
-=======
-  it('66: apply class called default on node called default', () => {
-    imgSnapshotTest(
-      `
-      graph TD
-        classDef default fill:#a34,stroke:#000,stroke-width:4px,color:#fff 
-        hello --> default
-      `,
-      { htmlLabels: true, flowchart: { htmlLabels: true }, securityLevel: 'loose' }
-    );
-  });
-
-  it('67: should be able to style default node independently', () => {
-    imgSnapshotTest(
-      `
-    flowchart TD
-      classDef default fill:#a34
-      hello --> default
-
-      style default stroke:#000,stroke-width:4px
-    `,
-      { htmlLabels: true, flowchart: { htmlLabels: true }, securityLevel: 'loose' }
->>>>>>> abcf2a2e
     );
   });
 });