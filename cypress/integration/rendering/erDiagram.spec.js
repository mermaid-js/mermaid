import { imgSnapshotTest, renderGraph } from '../../helpers/util.ts';

describe('Entity Relationship Diagram', () => {
  it('should render a simple ER diagram', () => {
    imgSnapshotTest(
      `
    erDiagram
        CUSTOMER ||--o{ ORDER : places
        ORDER ||--|{ LINE-ITEM : contains
      `,
      { logLevel: 1 }
    );
  });

  it('should render an ER diagram with a recursive relationship', () => {
    imgSnapshotTest(
      `
    erDiagram
        CUSTOMER ||..o{ CUSTOMER : refers
        CUSTOMER ||--o{ ORDER : places
        ORDER ||--|{ LINE-ITEM : contains
      `,
      { logLevel: 1 }
    );
  });

  it('should render an ER diagram with multiple relationships between the same two entities', () => {
    imgSnapshotTest(
      `
    erDiagram
        CUSTOMER ||--|{ ADDRESS : "invoiced at"
        CUSTOMER ||--|{ ADDRESS : "receives goods at"
      `,
      { logLevel: 1 }
    );
  });

  it('should render a cyclical ER diagram', () => {
    imgSnapshotTest(
      `
    erDiagram
        A ||--|{ B : likes
        B ||--|{ C : likes
        C ||--|{ A : likes
      `,
      { logLevel: 1 }
    );
  });

  it('should render a not-so-simple ER diagram', () => {
    imgSnapshotTest(
      `
    erDiagram
        CUSTOMER }|..|{ DELIVERY-ADDRESS : has
        CUSTOMER ||--o{ ORDER : places
        CUSTOMER ||--o{ INVOICE : "liable for"
        DELIVERY-ADDRESS ||--o{ ORDER : receives
        INVOICE ||--|{ ORDER : covers
        ORDER ||--|{ ORDER-ITEM : includes
        PRODUCT-CATEGORY ||--|{ PRODUCT : contains
        PRODUCT ||--o{ ORDER-ITEM : "ordered in"
      `,
      { logLevel: 1 }
    );
  });

  it('should render multiple ER diagrams', () => {
    imgSnapshotTest(
      [
        `
    erDiagram
        CUSTOMER ||--o{ ORDER : places
        ORDER ||--|{ LINE-ITEM : contains
      `,
        `
    erDiagram
        CUSTOMER ||--o{ ORDER : places
        ORDER ||--|{ LINE-ITEM : contains
      `,
      ],
      { logLevel: 1 }
    );
  });

  it('should render an ER diagram with blank or empty labels', () => {
    imgSnapshotTest(
      `
    erDiagram
        BOOK }|..|{ AUTHOR : ""
        BOOK }|..|{ GENRE : " "
        AUTHOR }|..|{ GENRE : "  "
      `,
      { logLevel: 1 }
    );
  });

  it('should render an ER diagrams when useMaxWidth is true (default)', () => {
    renderGraph(
      `
    erDiagram
        CUSTOMER ||--o{ ORDER : places
        ORDER ||--|{ LINE-ITEM : contains
      `,
      { er: { useMaxWidth: true } }
    );
    cy.get('svg').should((svg) => {
      expect(svg).to.have.attr('width', '100%');
      // expect(svg).to.have.attr('height', '465');
      const style = svg.attr('style');
      expect(style).to.match(/^max-width: [\d.]+px;$/);
      const maxWidthValue = parseFloat(style.match(/[\d.]+/g).join(''));
      // use within because the absolute value can be slightly different depending on the environment ±6%
      expect(maxWidthValue).to.be.within(140 * 0.96, 140 * 1.06);
    });
  });

  it('should render an ER when useMaxWidth is false', () => {
    renderGraph(
      `
    erDiagram
        CUSTOMER ||--o{ ORDER : places
        ORDER ||--|{ LINE-ITEM : contains
      `,
      { er: { useMaxWidth: false } }
    );
    cy.get('svg').should((svg) => {
      const width = parseFloat(svg.attr('width'));
      // use within because the absolute value can be slightly different depending on the environment ±6%
      expect(width).to.be.within(140 * 0.96, 140 * 1.06);
      // expect(svg).to.have.attr('height', '465');
      expect(svg).to.not.have.attr('style');
    });
  });

  it('should render entities that have no relationships', () => {
    renderGraph(
      `
    erDiagram
        DEAD_PARROT
        HERMIT
        RECLUSE
        SOCIALITE }o--o{ SOCIALITE : "interacts with"
        RECLUSE }o--o{ SOCIALITE : avoids
      `,
      { er: { useMaxWidth: false } }
    );
  });

  it('should render entities with and without attributes', () => {
    renderGraph(
      `
    erDiagram
        BOOK { string title }
        AUTHOR }|..|{ BOOK : writes
        BOOK { float price }
      `,
      { logLevel: 1 }
    );
  });

  it('should render entities with generic and array attributes', () => {
    renderGraph(
      `
    erDiagram
        BOOK {
          string title
          string[] authors
          type~T~ type
        }
      `,
      { logLevel: 1 }
    );
  });

  it('should render entities with length in attributes type', () => {
    renderGraph(
      `
    erDiagram
        CLUSTER {
          varchar(99) name
          string(255) description
        }
      `,
      { logLevel: 1 }
    );
  });

  it('should render entities and attributes with big and small entity names', () => {
    renderGraph(
      `
    erDiagram
        PRIVATE_FINANCIAL_INSTITUTION {
          string name
          int    turnover
        }
        PRIVATE_FINANCIAL_INSTITUTION ||..|{ EMPLOYEE : employs
        EMPLOYEE { bool officer_of_firm }
      `,
      { logLevel: 1 }
    );
  });

  it('should render entities with attributes that begin with asterisk', () => {
    imgSnapshotTest(
      `
    erDiagram
        BOOK {
          int         *id
          string      name
          varchar(99) summary
        }
        BOOK }o..o{ STORE : soldBy
        STORE {
          int         *id
          string      name
          varchar(50) address
        }
        `,
      { loglevel: 1 }
    );
  });

  it('should render entities with keys', () => {
    renderGraph(
      `
    erDiagram
      AUTHOR_WITH_LONG_ENTITY_NAME {
        string name PK
      }
      AUTHOR_WITH_LONG_ENTITY_NAME }|..|{ BOOK : writes
      BOOK {
          float price
          string author FK
          string title PK
        }
      `,
      { logLevel: 1 }
    );
  });

  it('should render entities with comments', () => {
    renderGraph(
      `
    erDiagram
      AUTHOR_WITH_LONG_ENTITY_NAME {
        string name "comment"
      }
      AUTHOR_WITH_LONG_ENTITY_NAME }|..|{ BOOK : writes
      BOOK {
          string author
          string title "author comment"
          float price "price comment"
        }
      `,
      { logLevel: 1 }
    );
  });

  it('should render entities with keys and comments', () => {
    renderGraph(
      `
    erDiagram
      AUTHOR_WITH_LONG_ENTITY_NAME {
        string name PK "comment"
      }
      AUTHOR_WITH_LONG_ENTITY_NAME }|..|{ BOOK : writes
      BOOK {
          string description
          float price "price comment"
          string title PK "title comment"
          string author FK
        }
      `,
      { logLevel: 1 }
    );
  });

  it('should render entities with aliases', () => {
    renderGraph(
      `
    erDiagram
      T1 one or zero to one or more T2 : test
      T2 one or many optionally to zero or one T3 : test
      T3 zero or more to zero or many T4 : test
      T4 many(0) to many(1) T5 : test
      T5 many optionally to one T6 : test
      T6 only one optionally to only one T1 : test
      T4 0+ to 1+ T6 : test
      T1 1 to 1 T3 : test
      `,
      { logLevel: 1 }
    );
  });

  it('1433: should render a simple ER diagram with a title', () => {
    imgSnapshotTest(
      `---
title: simple ER diagram
---
erDiagram
CUSTOMER ||--o{ ORDER : places
ORDER ||--|{ LINE-ITEM : contains
`,
      {}
    );
  });

  it('should render entities with entity name aliases', () => {
    imgSnapshotTest(
      `
    erDiagram
      p[Person] {
        varchar(64) firstName
        varchar(64) lastName
      }
      c["Customer Account"] {
        varchar(128) email
      }
      p ||--o| c : has
      `,
      { logLevel: 1 }
    );
  });

  it('should render relationship labels with line breaks', () => {
    imgSnapshotTest(
      `
    erDiagram
      p[Person] {
          string firstName
          string lastName
      }
      a["Customer Account"] {
          string email
      }

      b["Customer Account Secondary"] {
        string email
      }
      
      c["Customer Account Tertiary"] {
        string email
      }
      
      d["Customer Account Nth"] {
        string email
      }

      p ||--o| a : "has<br />one"
      p ||--o| b : "has<br />one<br />two"
      p ||--o| c : "has<br />one<br/>two<br />three"
      p ||--o| d : "has<br />one<br />two<br/>three<br />...<br/>Nth"
      `,
      { logLevel: 1 }
    );
  });

  describe('Include char sequence "graph" in text (#6795)', () => {
    it('has a label with char sequence "graph"', () => {
      imgSnapshotTest(
        `
        erDiagram
          p[Photograph] {
            varchar(12) jobId
            date dateCreated
          }
        `,
        { flowchart: { defaultRenderer: 'elk' } }
      );
    });
  });

<<<<<<< HEAD
  describe('Aggregation Relationships', () => {
    it('should render basic aggregation relationships', () => {
      imgSnapshotTest(
        `
        erDiagram
          DEPARTMENT <> EMPLOYEE : contains
          PROJECT <>.. TASK : manages
          TEAM <> MEMBER : consists_of
=======
  describe('Special characters and numbers syntax', () => {
    it('should render ER diagram with numeric entity names', () => {
      imgSnapshotTest(
        `
        erDiagram
          1 ||--|| ORDER : places
          ORDER ||--|{ 2 : contains
          2 ||--o{ 3.5 : references
>>>>>>> 39d070fd
        `,
        { logLevel: 1 }
      );
    });

<<<<<<< HEAD
    it('should render aggregation with entity attributes', () => {
      imgSnapshotTest(
        `
        erDiagram
          DEPARTMENT <> EMPLOYEE : contains
          DEPARTMENT {
            int id PK
            string name
            string location
          }
          EMPLOYEE {
            int id PK
            string name
            int department_id FK
          }
=======
    it('should render ER diagram with "u" character in entity names and cardinality', () => {
      imgSnapshotTest(
        `
        erDiagram
          CUSTOMER ||--|| u : has
          u ||--|| ORDER : places
          PROJECT u--o{ TEAM_MEMBER : "parent"
>>>>>>> 39d070fd
        `,
        { logLevel: 1 }
      );
    });

<<<<<<< HEAD
    it('should render aggregation with quoted labels', () => {
      imgSnapshotTest(
        `
        erDiagram
          UNIVERSITY <> COLLEGE : "has multiple"
          COLLEGE <> DEPARTMENT : "contains"
          DEPARTMENT <> FACULTY : "employs"
=======
    it('should render ER diagram with decimal numbers in relationships', () => {
      imgSnapshotTest(
        `
        erDiagram
          2.5 ||--|| 1.5 : has
          CUSTOMER ||--o{ 3.14 : references
          1.0 ||--|{ ORDER : contains
>>>>>>> 39d070fd
        `,
        { logLevel: 1 }
      );
    });

<<<<<<< HEAD
    it('should render mixed relationship types', () => {
      imgSnapshotTest(
        `
        erDiagram
          CUSTOMER ||--o{ ORDER : places
          ORDER ||--|{ ORDER_ITEM : contains
          PRODUCT <> ORDER_ITEM : "aggregated in"
          WAREHOUSE <>.. PRODUCT : "stores"
=======
    it('should render ER diagram with numeric entity names and attributes', () => {
      imgSnapshotTest(
        `
        erDiagram
          1 {
            string name
            int value
          }
          1 ||--|| ORDER : places
          ORDER {
            float price
            string description
          }
>>>>>>> 39d070fd
        `,
        { logLevel: 1 }
      );
    });

<<<<<<< HEAD
    it('should render aggregation with entity aliases', () => {
      imgSnapshotTest(
        `
       erDiagram
         d[DEPARTMENT]
         e[EMPLOYEE]
         p[PROJECT]
         t[TASK]

         d <> e : contains
         p <>.. t : manages

=======
    it('should render complex ER diagram with mixed special entity names', () => {
      imgSnapshotTest(
        `
        erDiagram
          CUSTOMER ||--o{ 1 : places
          1 ||--|{ u : contains
          1.5
          u ||--|| 2.5 : processes
          2.5 {
            string id
            float value
          }
          u {
            varchar(50) name
            int count
          }
>>>>>>> 39d070fd
        `,
        { logLevel: 1 }
      );
    });
<<<<<<< HEAD

    it('should render complex aggregation scenarios', () => {
      imgSnapshotTest(
        `
        erDiagram
          COMPANY <> DEPARTMENT : owns
          DEPARTMENT <> EMPLOYEE : contains
          EMPLOYEE <> PROJECT : works_on
          PROJECT <> TASK : consists_of
          TASK <> SUBTASK : includes
=======
    it('should render ER diagram with standalone numeric entities', () => {
      imgSnapshotTest(
        `erDiagram
         PRODUCT ||--o{ ORDER-ITEM : has
         1.5
         u
         1
>>>>>>> 39d070fd
        `,
        { logLevel: 1 }
      );
    });
  });
});<|MERGE_RESOLUTION|>--- conflicted
+++ resolved
@@ -370,16 +370,6 @@
     });
   });
 
-<<<<<<< HEAD
-  describe('Aggregation Relationships', () => {
-    it('should render basic aggregation relationships', () => {
-      imgSnapshotTest(
-        `
-        erDiagram
-          DEPARTMENT <> EMPLOYEE : contains
-          PROJECT <>.. TASK : manages
-          TEAM <> MEMBER : consists_of
-=======
   describe('Special characters and numbers syntax', () => {
     it('should render ER diagram with numeric entity names', () => {
       imgSnapshotTest(
@@ -388,29 +378,11 @@
           1 ||--|| ORDER : places
           ORDER ||--|{ 2 : contains
           2 ||--o{ 3.5 : references
->>>>>>> 39d070fd
-        `,
-        { logLevel: 1 }
-      );
-    });
-
-<<<<<<< HEAD
-    it('should render aggregation with entity attributes', () => {
-      imgSnapshotTest(
-        `
-        erDiagram
-          DEPARTMENT <> EMPLOYEE : contains
-          DEPARTMENT {
-            int id PK
-            string name
-            string location
-          }
-          EMPLOYEE {
-            int id PK
-            string name
-            int department_id FK
-          }
-=======
+        `,
+        { logLevel: 1 }
+      );
+    });
+
     it('should render ER diagram with "u" character in entity names and cardinality', () => {
       imgSnapshotTest(
         `
@@ -418,21 +390,11 @@
           CUSTOMER ||--|| u : has
           u ||--|| ORDER : places
           PROJECT u--o{ TEAM_MEMBER : "parent"
->>>>>>> 39d070fd
-        `,
-        { logLevel: 1 }
-      );
-    });
-
-<<<<<<< HEAD
-    it('should render aggregation with quoted labels', () => {
-      imgSnapshotTest(
-        `
-        erDiagram
-          UNIVERSITY <> COLLEGE : "has multiple"
-          COLLEGE <> DEPARTMENT : "contains"
-          DEPARTMENT <> FACULTY : "employs"
-=======
+        `,
+        { logLevel: 1 }
+      );
+    });
+
     it('should render ER diagram with decimal numbers in relationships', () => {
       imgSnapshotTest(
         `
@@ -440,22 +402,11 @@
           2.5 ||--|| 1.5 : has
           CUSTOMER ||--o{ 3.14 : references
           1.0 ||--|{ ORDER : contains
->>>>>>> 39d070fd
-        `,
-        { logLevel: 1 }
-      );
-    });
-
-<<<<<<< HEAD
-    it('should render mixed relationship types', () => {
-      imgSnapshotTest(
-        `
-        erDiagram
-          CUSTOMER ||--o{ ORDER : places
-          ORDER ||--|{ ORDER_ITEM : contains
-          PRODUCT <> ORDER_ITEM : "aggregated in"
-          WAREHOUSE <>.. PRODUCT : "stores"
-=======
+        `,
+        { logLevel: 1 }
+      );
+    });
+
     it('should render ER diagram with numeric entity names and attributes', () => {
       imgSnapshotTest(
         `
@@ -469,26 +420,11 @@
             float price
             string description
           }
->>>>>>> 39d070fd
-        `,
-        { logLevel: 1 }
-      );
-    });
-
-<<<<<<< HEAD
-    it('should render aggregation with entity aliases', () => {
-      imgSnapshotTest(
-        `
-       erDiagram
-         d[DEPARTMENT]
-         e[EMPLOYEE]
-         p[PROJECT]
-         t[TASK]
-
-         d <> e : contains
-         p <>.. t : manages
-
-=======
+        `,
+        { logLevel: 1 }
+      );
+    });
+
     it('should render complex ER diagram with mixed special entity names', () => {
       imgSnapshotTest(
         `
@@ -505,12 +441,97 @@
             varchar(50) name
             int count
           }
->>>>>>> 39d070fd
-        `,
-        { logLevel: 1 }
-      );
-    });
-<<<<<<< HEAD
+        `,
+        { logLevel: 1 }
+      );
+    });
+    it('should render ER diagram with standalone numeric entities', () => {
+      imgSnapshotTest(
+        `erDiagram
+         PRODUCT ||--o{ ORDER-ITEM : has
+         1.5
+         u
+         1
+        `,
+        { logLevel: 1 }
+      );
+    });
+  });
+
+  describe('Aggregation Relationships', () => {
+    it('should render basic aggregation relationships', () => {
+      imgSnapshotTest(
+        `
+        erDiagram
+          DEPARTMENT <> EMPLOYEE : contains
+          PROJECT <>.. TASK : manages
+          TEAM <> MEMBER : consists_of
+        `,
+        { logLevel: 1 }
+      );
+    });
+
+    it('should render aggregation with entity attributes', () => {
+      imgSnapshotTest(
+        `
+        erDiagram
+          DEPARTMENT <> EMPLOYEE : contains
+          DEPARTMENT {
+            int id PK
+            string name
+            string location
+          }
+          EMPLOYEE {
+            int id PK
+            string name
+            int department_id FK
+          }
+        `,
+        { logLevel: 1 }
+      );
+    });
+
+    it('should render aggregation with quoted labels', () => {
+      imgSnapshotTest(
+        `
+        erDiagram
+          UNIVERSITY <> COLLEGE : "has multiple"
+          COLLEGE <> DEPARTMENT : "contains"
+          DEPARTMENT <> FACULTY : "employs"
+        `,
+        { logLevel: 1 }
+      );
+    });
+
+    it('should render mixed relationship types', () => {
+      imgSnapshotTest(
+        `
+        erDiagram
+          CUSTOMER ||--o{ ORDER : places
+          ORDER ||--|{ ORDER_ITEM : contains
+          PRODUCT <> ORDER_ITEM : "aggregated in"
+          WAREHOUSE <>.. PRODUCT : "stores"
+        `,
+        { logLevel: 1 }
+      );
+    });
+
+    it('should render aggregation with entity aliases', () => {
+      imgSnapshotTest(
+        `
+       erDiagram
+         d[DEPARTMENT]
+         e[EMPLOYEE]
+         p[PROJECT]
+         t[TASK]
+
+         d <> e : contains
+         p <>.. t : manages
+
+        `,
+        { logLevel: 1 }
+      );
+    });
 
     it('should render complex aggregation scenarios', () => {
       imgSnapshotTest(
@@ -521,15 +542,6 @@
           EMPLOYEE <> PROJECT : works_on
           PROJECT <> TASK : consists_of
           TASK <> SUBTASK : includes
-=======
-    it('should render ER diagram with standalone numeric entities', () => {
-      imgSnapshotTest(
-        `erDiagram
-         PRODUCT ||--o{ ORDER-ITEM : has
-         1.5
-         u
-         1
->>>>>>> 39d070fd
         `,
         { logLevel: 1 }
       );
