import { imgSnapshotTest, renderGraph } from '../../helpers/util.ts';

describe('Flowchart v2', () => {
  it('1: should render a simple flowchart', () => {
    imgSnapshotTest(
      `flowchart TD
      A[Christmas] -->|Get money| B(Go shopping)
      B --> C{Let me think}
      C -->|One| D[Laptop]
      C -->|Two| E[iPhone]
      C -->|Three| F[fa:fa-car Car]
      `,
      {}
    );
  });

  it('2: should render a simple flowchart with diagramPadding set to 0', () => {
    imgSnapshotTest(
      `flowchart TD
      A[Christmas] -->|Get money| B(Go shopping)
      B --> C{Let me think}
      %% this is a comment
      C -->|One| D[Laptop]
      C -->|Two| E[iPhone]
      C -->|Three| F[fa:fa-car Car]
      `,
      { flowchart: { diagramPadding: 0 } }
    );
  });

  it('3: a link with correct arrowhead to a subgraph', () => {
    imgSnapshotTest(
      `flowchart TD
        P1
        P1 -->P1.5
        subgraph P1.5
          P2
          P2.5(( A ))
          P3
        end
        P2 --> P4
        P3 --> P6
        P1.5 --> P5
      `,
      {}
    );
  });

  it('4: Length of edges', () => {
    imgSnapshotTest(
      `flowchart TD
      L1 --- L2
      L2 --- C
      M1 ---> C
      R1 .-> R2
      R2 <.-> C
      C -->|Label 1| E1
      C <-- Label 2 ---> E2
      C ----> E3
      C <-...-> E4
      C ======> E5
      `,
      {}
    );
  });
  it('5: should render escaped without html labels', () => {
    imgSnapshotTest(
      `flowchart TD
        a["<strong>Haiya</strong>"]---->b
      `,
      { htmlLabels: false, flowchart: { htmlLabels: false } }
    );
  });
  it('6: should render non-escaped with html labels', () => {
    imgSnapshotTest(
      `flowchart TD
        a["<strong>Haiya</strong>"]===>b
      `,
      { htmlLabels: true, flowchart: { htmlLabels: true }, securityLevel: 'loose' }
    );
  });
  it('7: should render a flowchart when useMaxWidth is true (default)', () => {
    renderGraph(
      `flowchart TD
      A[Christmas] -->|Get money| B(Go shopping)
      B --> C{Let me think}
      C -->|One| D[Laptop]
      C -->|Two| E[iPhone]
      C -->|Three| F[fa:fa-car Car]
      `,
      { flowchart: { useMaxWidth: true } }
    );
    cy.get('svg').should((svg) => {
      expect(svg).to.have.attr('width', '100%');
      // expect(svg).to.have.attr('height');
      // use within because the absolute value can be slightly different depending on the environment ±5%
      // const height = parseFloat(svg.attr('height'));
      // expect(height).to.be.within(446 * 0.95, 446 * 1.05);
      const style = svg.attr('style');
      expect(style).to.match(/^max-width: [\d.]+px;$/);
      const maxWidthValue = parseFloat(style.match(/[\d.]+/g).join(''));
      expect(maxWidthValue).to.be.within(440 * 0.95, 440 * 1.05);
    });
  });
  it('8: should render a flowchart when useMaxWidth is false', () => {
    renderGraph(
      `flowchart TD
      A[Christmas] -->|Get money| B(Go shopping)
      B --> C{Let me think}
      C -->|One| D[Laptop]
      C -->|Two| E[iPhone]
      C -->|Three| F[fa:fa-car Car]
      `,
      { flowchart: { useMaxWidth: false } }
    );
    cy.get('svg').should((svg) => {
      // const height = parseFloat(svg.attr('height'));
      const width = parseFloat(svg.attr('width'));
      // use within because the absolute value can be slightly different depending on the environment ±5%
      // expect(height).to.be.within(446 * 0.95, 446 * 1.05);
      expect(width).to.be.within(440 * 0.95, 440 * 1.05);
      expect(svg).to.not.have.attr('style');
    });
  });

  it('V2 - 16: Render Stadium shape', () => {
    imgSnapshotTest(
      ` flowchart TD
      A([stadium shape test])
      A -->|Get money| B([Go shopping])
      B --> C([Let me think...<br />Do I want something for work,<br />something to spend every free second with,<br />or something to get around?])
      C -->|One| D([Laptop])
      C -->|Two| E([iPhone])
      C -->|Three| F([Car<br/>wroom wroom])
      click A "index.html#link-clicked" "link test"
      click B testClick "click test"
      classDef someclass fill:#f96;
      class A someclass;
      class C someclass;
      `,
      { flowchart: { htmlLabels: false }, fontFamily: 'courier' }
    );
  });

  it('50: handle nested subgraphs in reverse order', () => {
    imgSnapshotTest(
      `flowchart LR
        a -->b
        subgraph A
        B
        end
        subgraph B
        b
        end
      `,
      { htmlLabels: true, flowchart: { htmlLabels: true }, securityLevel: 'loose' }
    );
  });

  it('51: handle nested subgraphs in reverse order', () => {
    imgSnapshotTest(
      `flowchart LR
        a -->b
        subgraph A
        B
        end
        subgraph B
        b
        end
      `,
      { htmlLabels: true, flowchart: { htmlLabels: true }, securityLevel: 'loose' }
    );
  });

  it('52: handle nested subgraphs in several levels.', () => {
    imgSnapshotTest(
      `flowchart TB
    b-->B
    a-->c
    subgraph O
      A
    end
    subgraph B
      c
    end
    subgraph A
        a
        b
        B
    end
      `,
      { htmlLabels: true, flowchart: { htmlLabels: true }, securityLevel: 'loose' }
    );
  });

  it('53: handle nested subgraphs with edges in and out', () => {
    imgSnapshotTest(
      `flowchart TB
  internet
  nat
  router
  lb1
  lb2
  compute1
  compute2
  subgraph project
  router
  nat
    subgraph subnet1
      compute1
      lb1
    end
    subgraph subnet2
      compute2
      lb2
    end
  end
  internet --> router
  router --> subnet1 & subnet2
  subnet1 & subnet2 --> nat --> internet
      `,
      { htmlLabels: true, flowchart: { htmlLabels: true }, securityLevel: 'loose' }
    );
  });

  it('54: handle nested subgraphs with outgoing links', () => {
    imgSnapshotTest(
      `flowchart TD
  subgraph  main
    subgraph subcontainer
      subcontainer-child
    end
     subcontainer-child--> subcontainer-sibling
  end
      `,
      { htmlLabels: true, flowchart: { htmlLabels: true }, securityLevel: 'loose' }
    );
  });

  it('55: handle nested subgraphs with outgoing links 2', () => {
    imgSnapshotTest(
      `flowchart TD

subgraph one[One]
    subgraph sub_one[Sub One]
        _sub_one
    end
    subgraph sub_two[Sub Two]
        _sub_two
    end
    _one
end

%% here, either the first or the second one
sub_one --> sub_two
_one --> b
      `,
      { htmlLabels: true, flowchart: { htmlLabels: true }, securityLevel: 'loose' }
    );
  });

  it('56: handle nested subgraphs with outgoing links 3', () => {
    imgSnapshotTest(
      `flowchart TB
  subgraph container_Beta
    process_C-->Process_D
  end
  subgraph container_Alpha
    process_A-->process_B
    process_A-->|messages|process_C
    end
    process_B-->|via_AWSBatch|container_Beta
      `,
      { htmlLabels: true, flowchart: { htmlLabels: true }, securityLevel: 'loose' }
    );
  });
  it('57: handle nested subgraphs with outgoing links 4', () => {
    imgSnapshotTest(
      `flowchart LR
subgraph A
a -->b
end
subgraph B
b
end
      `,
      { htmlLabels: true, flowchart: { htmlLabels: true }, securityLevel: 'loose' }
    );
  });

  it('57: handle nested subgraphs with outgoing links 2', () => {
    imgSnapshotTest(
      `flowchart TB
    c1-->a2
    subgraph one
    a1-->a2
    end
    subgraph two
    b1-->b2
    end
    subgraph three
    c1-->c2
    end
    one --> two
    three --> two
    two --> c2
      `,
      { htmlLabels: true, flowchart: { htmlLabels: true }, securityLevel: 'loose' }
    );
  });
  it('57.x: handle nested subgraphs with outgoing links 5', () => {
    imgSnapshotTest(
      `%% this does not produce the desired result
flowchart TB
  subgraph container_Beta
    process_C-->Process_D
  end
  subgraph container_Alpha
    process_A-->process_B
    process_B-->|via_AWSBatch|container_Beta
    process_A-->|messages|process_C
  end
      `,
      { htmlLabels: true, flowchart: { htmlLabels: true }, securityLevel: 'loose' }
    );
  });
  it('58: handle styling with style expressions', () => {
    imgSnapshotTest(
      `
    flowchart LR
    id1(Start)-->id2(Stop)
    style id1 fill:#f9f,stroke:#333,stroke-width:4px
    style id2 fill:#bbf,stroke:#f66,stroke-width:2px,color:#fff,stroke-dasharray: 5 5
      `,
      { htmlLabels: true, flowchart: { htmlLabels: true }, securityLevel: 'loose' }
    );
  });
  it('59: handle styling of subgraphs and links', () => {
    imgSnapshotTest(
      `
flowchart TD
  A[Christmas] ==> D
  A[Christmas] -->|Get money| B(Go shopping)
  A[Christmas] ==> C
  subgraph T ["Test"]
    A
    B
    C
  end

  classDef Test fill:#F84E68,stroke:#333,color:white;
  class A,T Test
  classDef TestSub fill:green;
  class T TestSub
  linkStyle 0,1 color:orange, stroke: orange;
      `,
      { htmlLabels: true, flowchart: { htmlLabels: true }, securityLevel: 'loose' }
    );
  });
  it('60: handle styling for all node shapes - v2', () => {
    imgSnapshotTest(
      `
      flowchart LR
      A[red text] -->|default style| B(blue text)
      C([red text]) -->|default style| D[[blue text]]
      E[(red text)] -->|default style| F((blue text))
      G>red text] -->|default style| H{blue text}
      I{{red text}} -->|default style| J[/blue text/]
      K[\\ red text\\] -->|default style| L[/blue text\\]
      M[\\ red text/] -->|default style| N[blue text];
      O(((red text))) -->|default style| P(((blue text)));
      linkStyle default color:Sienna;
      style A stroke:#ff0000,fill:#ffcccc,color:#ff0000;
      style B stroke:#0000ff,fill:#ccccff,color:#0000ff;
      style C stroke:#ff0000,fill:#ffcccc,color:#ff0000;
      style D stroke:#0000ff,fill:#ccccff,color:#0000ff;
      style E stroke:#ff0000,fill:#ffcccc,color:#ff0000;
      style F stroke:#0000ff,fill:#ccccff,color:#0000ff;
      style G stroke:#ff0000,fill:#ffcccc,color:#ff0000;
      style H stroke:#0000ff,fill:#ccccff,color:#0000ff;
      style I stroke:#ff0000,fill:#ffcccc,color:#ff0000;
      style J stroke:#0000ff,fill:#ccccff,color:#0000ff;
      style K stroke:#ff0000,fill:#ffcccc,color:#ff0000;
      style L stroke:#0000ff,fill:#ccccff,color:#0000ff;
      style M stroke:#ff0000,fill:#ffcccc,color:#ff0000;
      style N stroke:#0000ff,fill:#ccccff,color:#0000ff;
      style O stroke:#ff0000,fill:#ffcccc,color:#ff0000;
      style P stroke:#0000ff,fill:#ccccff,color:#0000ff;
      `,
      { htmlLabels: true, flowchart: { htmlLabels: true }, securityLevel: 'loose', logLevel: 2 }
    );
  });
  it('61: fontawesome icons in edge labels', () => {
    imgSnapshotTest(
      `
      flowchart TD
        C -->|fa:fa-car Car| F[fa:fa-car Car]
      `,
      { htmlLabels: true, flowchart: { htmlLabels: true }, securityLevel: 'loose' }
    );
  });
  it('62: should render styled subgraphs', () => {
    imgSnapshotTest(
      `
      flowchart TB
      A
      B
      subgraph foo[Foo SubGraph]
        C
        D
      end
      subgraph bar[Bar SubGraph]
        E
        F
      end
      G

      A-->B
      B-->C
      C-->D
      B-->D
      D-->E
      E-->A
      E-->F
      F-->D
      F-->G
      B-->G
      G-->D

      style foo fill:#F99,stroke-width:2px,stroke:#F0F,color:darkred
      style bar fill:#999,stroke-width:10px,stroke:#0F0,color:blue
      `,
      { htmlLabels: true, flowchart: { htmlLabels: true }, securityLevel: 'loose' }
    );
  });
  it('63: title on subgraphs should be themeable', () => {
    imgSnapshotTest(
      `
      %%{init:{"theme":"base", "themeVariables": {"primaryColor":"#411d4e", "titleColor":"white", "darkMode":true}}}%%
      flowchart LR
      subgraph A
          a --> b
      end
      subgraph B
          i -->f
      end
      A --> B
      `,
      { htmlLabels: true, flowchart: { htmlLabels: true }, securityLevel: 'loose' }
    );
  });
  it('65-1: text-color from classes', () => {
    imgSnapshotTest(
      `
      flowchart LR
        classDef dark fill:#000,stroke:#000,stroke-width:4px,color:#fff
        Lorem --> Ipsum --> Dolor
        class Lorem,Dolor dark
      `,
      { htmlLabels: true, flowchart: { htmlLabels: true }, securityLevel: 'loose' }
    );
  });
  it('65-2: bold text from classes', () => {
    imgSnapshotTest(
      `
      flowchart
        classDef cat fill:#f9d5e5, stroke:#233d4d,stroke-width:2px, font-weight:bold;
        CS(A long bold text to be viewed):::cat
      `,
      { htmlLabels: true, flowchart: { htmlLabels: true }, securityLevel: 'loose' }
    );
  });
  it('65-3: bigger font from classes', () => {
    imgSnapshotTest(
      `
flowchart
  Node1:::class1 --> Node2:::class2
  Node1:::class1 --> Node3:::class2
  Node3 --> Node4((I am a circle)):::larger

  classDef class1 fill:lightblue
  classDef class2 fill:pink
  classDef larger font-size:30px,fill:yellow
      `,
      { htmlLabels: true, flowchart: { htmlLabels: true }, securityLevel: 'loose' }
    );
  });
  it('66: More nested subgraph cases (TB)', () => {
    imgSnapshotTest(
      `
flowchart TB
    subgraph two
    b1
    end
    subgraph three
    c2
    end

    three --> two
    two --> c2

      `,
      { htmlLabels: true, flowchart: { htmlLabels: true }, securityLevel: 'loose' }
    );
  });
  it('67: More nested subgraph cases (RL)', () => {
    imgSnapshotTest(
      `
flowchart RL
    subgraph two
    b1
    end
    subgraph three
    c2
    end

    three --> two
    two --> c2

      `,
      { htmlLabels: true, flowchart: { htmlLabels: true }, securityLevel: 'loose' }
    );
  });
  it('68: More nested subgraph cases (BT)', () => {
    imgSnapshotTest(
      `
flowchart BT
    subgraph two
    b1
    end
    subgraph three
    c2
    end

    three --> two
    two --> c2

      `,
      { htmlLabels: true, flowchart: { htmlLabels: true }, securityLevel: 'loose' }
    );
  });
  it('69: More nested subgraph cases (LR)', () => {
    imgSnapshotTest(
      `
flowchart LR
    subgraph two
    b1
    end
    subgraph three
    c2
    end

    three --> two
    two --> c2

      `,
      { htmlLabels: true, flowchart: { htmlLabels: true }, securityLevel: 'loose' }
    );
  });
  it('70: Handle nested subgraph cases (TB) link out and link between subgraphs', () => {
    imgSnapshotTest(
      `
flowchart TB
   subgraph S1
    sub1 -->sub2
   end
  subgraph S2
    sub4
   end
   S1 --> S2
   sub1 --> sub4
      `,
      { htmlLabels: true, flowchart: { htmlLabels: true }, securityLevel: 'loose' }
    );
  });
  it('71: Handle nested subgraph cases (RL) link out and link between subgraphs', () => {
    imgSnapshotTest(
      `
flowchart RL
   subgraph S1
    sub1 -->sub2
   end
  subgraph S2
    sub4
   end
   S1 --> S2
   sub1 --> sub4
      `,
      { htmlLabels: true, flowchart: { htmlLabels: true }, securityLevel: 'loose' }
    );
  });
  it('72: Handle nested subgraph cases (BT) link out and link between subgraphs', () => {
    imgSnapshotTest(
      `
flowchart BT
   subgraph S1
    sub1 -->sub2
   end
  subgraph S2
    sub4
   end
   S1 --> S2
   sub1 --> sub4
      `,
      { htmlLabels: true, flowchart: { htmlLabels: true }, securityLevel: 'loose' }
    );
  });
  it('74: Handle nested subgraph cases (RL) link out and link between subgraphs', () => {
    imgSnapshotTest(
      `
flowchart RL
   subgraph S1
    sub1 -->sub2
   end
  subgraph S2
    sub4
   end
   S1 --> S2
   sub1 --> sub4
      `,
      { htmlLabels: true, flowchart: { htmlLabels: true }, securityLevel: 'loose' }
    );
  });
  it('74: Handle labels for multiple edges from and to the same couple of nodes', () => {
    imgSnapshotTest(
      `
flowchart RL
    subgraph one
      a1 -- l1 --> a2
      a1 -- l2 --> a2
    end
      `,
      { htmlLabels: true, flowchart: { htmlLabels: true }, securityLevel: 'loose' }
    );
  });

  it('76: handle unicode encoded character with HTML labels true', () => {
    imgSnapshotTest(
      `flowchart TB
      a{{"Lorem 'ipsum' dolor 'sit' amet, 'consectetur' adipiscing 'elit'."}}
      --> b{{"Lorem #quot;ipsum#quot; dolor #quot;sit#quot; amet,#quot;consectetur#quot; adipiscing #quot;elit#quot;."}}
      `,
      { htmlLabels: true, flowchart: { htmlLabels: true }, securityLevel: 'loose' }
    );
  });

  it('2050: handling of different rendering direction in subgraphs', () => {
    imgSnapshotTest(
      `
    flowchart LR

      subgraph TOP
        direction TB
        subgraph B1
            direction RL
            i1 -->f1
        end
        subgraph B2
            direction BT
            i2 -->f2
        end
      end
      A --> TOP --> B
      B1 --> B2
      `,
      { htmlLabels: true, flowchart: { htmlLabels: true }, securityLevel: 'loose' }
    );
  });

  it('2388: handling default in the node name', () => {
    imgSnapshotTest(
      `
      flowchart LR
      default-index.js --> dot.template.js
      index.js --> module-utl.js
      `,
      { htmlLabels: true, flowchart: { htmlLabels: true }, securityLevel: 'loose' }
    );
  });
  it('2824: Clipping of edges', () => {
    imgSnapshotTest(
      `
      flowchart TD
          A --> B
          A --> C
          B --> C
      `,
      { htmlLabels: true, flowchart: { htmlLabels: true }, securityLevel: 'loose' }
    );
  });
  it('1433: should render a titled flowchart with titleTopMargin set to 0', () => {
    imgSnapshotTest(
      `---
title: Simple flowchart
---
flowchart TD
A --> B
`,
      { flowchart: { titleTopMargin: 10 } }
    );
  });
  it('3192: It should be possible to render flowcharts with invisible edges', () => {
    imgSnapshotTest(
      `---
title: Simple flowchart with invisible edges
---
flowchart TD
A ~~~ B
`,
      { flowchart: { titleTopMargin: 10 } }
    );
  });
  it('4023: Should render html labels with images and-or text correctly', () => {
    imgSnapshotTest(
      `flowchart TD
    B[<img src='https://mermaid.js.org/mermaid-logo.svg'>]
    B-->C[<img src="https://mermaid.js.org/mermaid-logo.svg"> more text <img src='https://mermaid.js.org/mermaid-logo.svg'>]
    B-->D(<img src='https://mermaid.js.org/mermaid-logo.svg'> some text)
    B-->E(plain)`,
      {}
    );
  });

  it('4439: Should render the graph even if some images are missing', () => {
    imgSnapshotTest(
      `flowchart TD
    B[<img>]
    B-->C[<img>]`,
      {}
    );
  });

  it('5064: Should render when subgraph child has links to outside node and subgraph', () => {
    imgSnapshotTest(
      `flowchart TB
    Out --> In
    subgraph Sub
      In
    end
    Sub --> In`
    );
  });

  it('5059: Should render when subgraph contains only subgraphs, has link to outside and itself is part of a link', () => {
    imgSnapshotTest(
      `flowchart

      subgraph Main
        subgraph Child1
          Node1
          Node2
        end
        subgraph Child2
          Node3
          Node4
        end
      end
      Main --> Out1
      Child2 --> Out2`
    );
  });

  it('3258: Should render subgraphs with main graph nodeSpacing and rankSpacing', () => {
    imgSnapshotTest(
      `---
      title: Subgraph nodeSpacing and rankSpacing example
      ---
      flowchart LR
        X --> Y
        subgraph X
          direction LR
          A
          C
        end
        subgraph Y
          B
          D
        end
      `,
      { flowchart: { nodeSpacing: 1, rankSpacing: 1 } }
    );
  });

  it('3258: Should render subgraphs with large nodeSpacing and rankSpacing', () => {
    imgSnapshotTest(
      `---
      title: Subgraph nodeSpacing and rankSpacing example
      config:
        flowchart:
          nodeSpacing: 250
          rankSpacing: 250
      ---
      flowchart LR
        X --> Y
        subgraph X
          direction LR
          A
          C
        end
        subgraph Y
          B
          D
        end
      `
    );
  });

  describe('Markdown strings flowchart (#4220)', () => {
    describe('html labels', () => {
      it('With styling and classes', () => {
        imgSnapshotTest(
          `%%{init: {"flowchart": {"htmlLabels": true}} }%%
flowchart LR
    A:::someclass --> B["\`The **cat** in the hat\`"]:::someclass
    id1(Start)-->id2(Stop)
    style id1 fill:#f9f,stroke:#333,stroke-width:4px
    style id2 fill:#bbf,stroke:#f66,stroke-width:2px,color:#fff,stroke-dasharray: 5 5
    classDef someclass fill:#f96
`,
          { flowchart: { titleTopMargin: 0 } }
        );
      });
      it('With formatting in a node', () => {
        imgSnapshotTest(
          `%%{init: {"flowchart": {"htmlLabels": true}} }%%
flowchart LR
  a{"\`The **cat** in the hat\`"} -- 1o --> b
  a -- 2o --> c
  a -- 3o --> d
  g --2i--> a
  d --1i--> a
  h --3i -->a
  b --> d(The dog in the hog)
  c --> d
`,
          { flowchart: { titleTopMargin: 0 } }
        );
      });
      it('New line in node and formatted edge label', () => {
        imgSnapshotTest(
          `%%{init: {"flowchart": {"htmlLabels": true}} }%%
flowchart LR
b("\`The dog in **the** hog.(1)
NL\`") --"\`1o **bold**\`"--> c
`,
          { flowchart: { titleTopMargin: 0 } }
        );
      });
      it('Wrapping long text with a new line', () => {
        imgSnapshotTest(
          `%%{init: {"flowchart": {"htmlLabels": true}} }%%
flowchart LR
b("\`The dog in **the** hog.(1).. a a a a *very long text* about it
Word!

Another line with many, many words. Another line with many, many words. Another line with many, many words. Another line with many, many words. Another line with many, many words. Another line with many, many words. Another line with many, many words. Another line with many, many words. \`") --> c

`,
          { flowchart: { titleTopMargin: 0 } }
        );
      });
      it('Sub graphs and markdown strings', () => {
        imgSnapshotTest(
          `%%{init: {"flowchart": {"htmlLabels": true}} }%%
flowchart LR
subgraph "One"
  a("\`The **cat**
  in the hat\`") -- "1o" --> b{{"\`The **dog** in the hog\`"}}
end
subgraph "\`**Two**\`"
  c("\`The **cat**
  in the hat\`") -- "\`1o **ipa**\`" --> d("The dog in the hog")
end

`,
          { flowchart: { titleTopMargin: 0 } }
        );
      });
    });

    describe('svg text labels', () => {
      it('With styling and classes', () => {
        imgSnapshotTest(
          `%%{init: {"flowchart": {"htmlLabels": false}} }%%
flowchart LR
    A:::someclass --> B["\`The **cat** in the hat\`"]:::someclass
    id1(Start)-->id2(Stop)
    style id1 fill:#f9f,stroke:#333,stroke-width:4px
    style id2 fill:#bbf,stroke:#f66,stroke-width:2px,color:#fff,stroke-dasharray: 5 5
    classDef someclass fill:#f96
`,
          { flowchart: { titleTopMargin: 0 } }
        );
      });
      it('With formatting in a node', () => {
        imgSnapshotTest(
          `%%{init: {"flowchart": {"htmlLabels": false}} }%%
flowchart LR
  a{"\`The **cat** in the hat\`"} -- 1o --> b
  a -- 2o --> c
  a -- 3o --> d
  g --2i--> a
  d --1i--> a
  h --3i -->a
  b --> d(The dog in the hog)
  c --> d
`,
          { flowchart: { titleTopMargin: 0 } }
        );
      });
      it('New line in node and formatted edge label', () => {
        imgSnapshotTest(
          `%%{init: {"flowchart": {"htmlLabels": false}} }%%
flowchart LR
b("\`The dog in **the** hog.(1)
NL\`") --"\`1o **bold**\`"--> c
`,
          { flowchart: { titleTopMargin: 0 } }
        );
      });
      it('Wrapping long text with a new line', () => {
        imgSnapshotTest(
          `%%{init: {"flowchart": {"htmlLabels": false}} }%%
flowchart LR
b("\`The dog in **the** hog.(1).. a a a a *very long text* about it
Word!

Another line with many, many words. Another line with many, many words. Another line with many, many words. Another line with many, many words. Another line with many, many words. Another line with many, many words. Another line with many, many words. Another line with many, many words. \`") --> c

`,
          { flowchart: { titleTopMargin: 0 } }
        );
      });
      it('Sub graphs and markdown strings', () => {
        imgSnapshotTest(
          `%%{init: {"flowchart": {"htmlLabels": false}} }%%
flowchart LR
subgraph "One"
  a("\`The **cat**
  in the hat\`") -- "1o" --> b{{"\`The **dog** in the hog\`"}}
end
subgraph "\`**Two**\`"
  c("\`The **cat**
  in the hat\`") -- "\`1o **ipa**\`" --> d("The dog in the hog")
end

`,
          { flowchart: { titleTopMargin: 0 } }
        );
      });
    });

    it('should not auto wrap when markdownAutoWrap is false', () => {
      imgSnapshotTest(
        `flowchart TD
    angular_velocity["\`**angular_velocity**
      *angular_displacement / duration*
      [rad/s, 1/s]
      {vector}\`"]
    frequency["frequency\n(1 / period_duration)\n[Hz, 1/s]"]`,
        { markdownAutoWrap: false }
      );
    });
  });
  describe('Subgraph title margins', () => {
    it('Should render subgraphs with title margins set (LR)', () => {
      imgSnapshotTest(
        `flowchart LR

          subgraph TOP
              direction TB
              subgraph B1
                  direction RL
                  i1 -->f1
              end
              subgraph B2
                  direction BT
                  i2 -->f2
              end
          end
          A --> TOP --> B
          B1 --> B2
        `,
        { flowchart: { subGraphTitleMargin: { top: 10, bottom: 5 } } }
      );
    });
    it('Should render subgraphs with title margins set (TD)', () => {
      imgSnapshotTest(
        `flowchart TD

          subgraph TOP
              direction LR
              subgraph B1
                  direction RL
                  i1 -->f1
              end
              subgraph B2
                  direction BT
                  i2 -->f2
              end
          end
          A --> TOP --> B
          B1 --> B2
        `,
        { flowchart: { subGraphTitleMargin: { top: 8, bottom: 16 } } }
      );
    });
    it('Should render subgraphs with title margins set (LR) and htmlLabels set to false', () => {
      imgSnapshotTest(
        `flowchart LR

          subgraph TOP
              direction TB
              subgraph B1
                  direction RL
                  i1 -->f1
              end
              subgraph B2
                  direction BT
                  i2 -->f2
              end
          end
          A --> TOP --> B
          B1 --> B2
        `,
        {
          htmlLabels: false,
          flowchart: { htmlLabels: false, subGraphTitleMargin: { top: 10, bottom: 5 } },
        }
      );
    });
    it('Should render subgraphs with title margins and edge labels', () => {
      imgSnapshotTest(
        `flowchart LR

          subgraph TOP
              direction TB
              subgraph B1
                  direction RL
                  i1 --lb1-->f1
              end
              subgraph B2
                  direction BT
                  i2 --lb2-->f2
              end
          end
          A --lb3--> TOP --lb4--> B
          B1 --lb5--> B2
        `,
        {
          flowchart: { subGraphTitleMargin: { top: 10, bottom: 5 } },
        }
      );
    });
    it('Should render self-loops', () => {
      imgSnapshotTest(
        `flowchart
          A --> A
          subgraph B
            B1 --> B1
          end
          subgraph C
            subgraph C1
              C2 --> C2
              subgraph D
                D1 --> D1
              end
              D --> D
            end
            C1 --> C1
          end
        `,
        {
          flowchart: { subGraphTitleMargin: { top: 10, bottom: 5 } },
        }
      );
    });
  });
  describe('New @ syntax for node metadata edge cases', () => {
    it('should be possible to use @  syntax to add labels on multi nodes', () => {
      imgSnapshotTest(
        `flowchart TB
       n2["label for n2"] &   n4@{ label: "label for n4"}   & n5@{ label: "label for n5"}
        `,
        {}
      );
    });
    it('should be possible to use @  syntax to add labels with trail spaces and &', () => {
      imgSnapshotTest(
        `flowchart TB
       n2["label for n2"] &   n4@{ label: "label for n4"}   & n5@{ label: "label for n5"}   
        `,
        {}
      );
    });
    it('should be possible to use @  syntax to add labels with trail spaces', () => {
      imgSnapshotTest(
        `flowchart TB
       n2["label for n2"]
       n4@{ label: "label for n4"}
       n5@{ label: "label for n5"}  
        `,
        {}
      );
    });
    it('should be possible to use @  syntax to add labels with trail spaces and edge/link', () => {
      imgSnapshotTest(
        `flowchart TD
    A["A"] --> B["for B"] &    C@{ label: "for c"} & E@{label : "for E"}  
    D@{label: "for D"}     
        `,
        {}
      );
    });
  });
  describe('Flowchart Node Shape Rendering', () => {
    it('should render a stadium-shaped node', () => {
      imgSnapshotTest(
        `flowchart TB
          A(["Start"]) --> n1["Untitled Node"]
          A --> n2["Untitled Node"]
        `,
        {}
      );
    });
    it('should render a diamond-shaped node using shape config', () => {
      imgSnapshotTest(
        `flowchart BT
          n2["Untitled Node"] --> n1["Diamond"]
          n1@{ shape: diam}
        `,
        {}
      );
    });
    it('should render a rounded rectangle and a normal rectangle', () => {
      imgSnapshotTest(
        `flowchart BT
        n2["Untitled Node"] --> n1["Rounded Rectangle"]
        n3["Untitled Node"] --> n1
        n1@{ shape: rounded}
        n3@{ shape: rect}
    `,
        {}
      );
    });
  });

  it('6617: Per Link Curve Styling using edge Ids', () => {
    imgSnapshotTest(
      `flowchart TD
      A e1@-->B e5@--> E
      E e7@--> D
      B e3@-->D
      A e2@-->C e4@-->D
      C e6@--> F
      F e8@--> D
      e1@{ curve: natural }
      e2@{ curve: stepAfter }
      e3@{ curve: monotoneY }
      e4@{ curve: bumpY }
      e5@{ curve: linear }
      e6@{ curve: catmullRom }
      e7@{ curve: cardinal }
      `
    );
  });

<<<<<<< HEAD
  it('V2 - 17: should apply class def colour to edge label', () => {
    imgSnapshotTest(
      ` graph LR
    id1(Start) link@-- "Label" -->id2(Stop)
    style id1 fill:#f9f,stroke:#333,stroke-width:4px

class id2 myClass
classDef myClass fill:#bbf,stroke:#f66,stroke-width:2px,color:white,stroke-dasharray: 5 5
class link myClass
`
    );
=======
  describe('when rendering unsuported markdown', () => {
    const graph = `flowchart TB
    mermaid{"What is\nyourmermaid version?"} --> v10["<11"] --"\`<**1**1\`"--> fine["No bug"]
    mermaid --> v11[">= v11"] -- ">= v11" --> broken["Affected by https://github.com/mermaid-js/mermaid/issues/5824"]
    subgraph subgraph1["\`How to fix **fix**\`"]
        broken --> B["B"]
    end
    githost["Github, Gitlab, BitBucket, etc."]
    githost2["\`Github, Gitlab, BitBucket, etc.\`"]
    a["1."]
    b["- x"]
      `;

    it('should render raw strings', () => {
      imgSnapshotTest(graph);
    });

    it('should render raw strings with htmlLabels: false', () => {
      imgSnapshotTest(graph, { htmlLabels: false });
    });
>>>>>>> 7171237b
  });
});<|MERGE_RESOLUTION|>--- conflicted
+++ resolved
@@ -1165,19 +1165,6 @@
     );
   });
 
-<<<<<<< HEAD
-  it('V2 - 17: should apply class def colour to edge label', () => {
-    imgSnapshotTest(
-      ` graph LR
-    id1(Start) link@-- "Label" -->id2(Stop)
-    style id1 fill:#f9f,stroke:#333,stroke-width:4px
-
-class id2 myClass
-classDef myClass fill:#bbf,stroke:#f66,stroke-width:2px,color:white,stroke-dasharray: 5 5
-class link myClass
-`
-    );
-=======
   describe('when rendering unsuported markdown', () => {
     const graph = `flowchart TB
     mermaid{"What is\nyourmermaid version?"} --> v10["<11"] --"\`<**1**1\`"--> fine["No bug"]
@@ -1198,6 +1185,18 @@
     it('should render raw strings with htmlLabels: false', () => {
       imgSnapshotTest(graph, { htmlLabels: false });
     });
->>>>>>> 7171237b
+  });
+
+  it('V2 - 17: should apply class def colour to edge label', () => {
+    imgSnapshotTest(
+      ` graph LR
+    id1(Start) link@-- "Label" -->id2(Stop)
+    style id1 fill:#f9f,stroke:#333,stroke-width:4px
+
+class id2 myClass
+classDef myClass fill:#bbf,stroke:#f66,stroke-width:2px,color:white,stroke-dasharray: 5 5
+class link myClass
+`
+    );
   });
 });