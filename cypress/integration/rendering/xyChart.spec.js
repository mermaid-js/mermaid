--- conflicted
+++ resolved
@@ -8,22 +8,12 @@
       xychart-beta
         line [10, 30, 20]
       `,
-<<<<<<< HEAD
-        {}
-      );
-      cy.get('svg');
+        {}
+      );
     });
     it('Should render a complete chart', () => {
       imgSnapshotTest(
         `
-=======
-      {}
-    );
-  });
-  it('Should render a complete chart', () => {
-    imgSnapshotTest(
-      `
->>>>>>> 9f375139
       xychart-beta
         title "Sales Revenue"
         x-axis Months [jan, feb, mar, apr, may, jun, jul, aug, sep, oct, nov, dec]
@@ -43,120 +33,56 @@
         bar [5000, 6000, 7500, 8200, 9500, 10500, 11000, 10200, 9200, 8500, 7000, 6000]
         line [5000, 6000, 7500, 8200, 9500, 10500, 11000, 10200, 9200, 8500, 7000, 6000]
       `,
-<<<<<<< HEAD
-        {}
-      );
-      cy.get('svg');
+        {}
+      );
     });
     it('y-axis title not required', () => {
       imgSnapshotTest(
         `
-=======
-      {}
-    );
-  });
-  it('y-axis title not required', () => {
-    imgSnapshotTest(
-      `
->>>>>>> 9f375139
       xychart-beta
         x-axis Months [jan, feb, mar, apr, may, jun, jul, aug, sep, oct, nov, dec]
         y-axis 4000 --> 11000
         bar [5000, 6000, 7500, 8200, 9500, 10500, 11000, 10200, 9200, 8500, 7000, 6000]
         line [5000, 6000, 7500, 8200, 9500, 10500, 11000, 10200, 9200, 8500, 7000, 6000]
       `,
-<<<<<<< HEAD
-        {}
-      );
-      cy.get('svg');
+        {}
+      );
     });
     it('Should render a chart without y-axis with different range', () => {
       imgSnapshotTest(
         `
-=======
-      {}
-    );
-  });
-  it('Should render a chart without y-axis with different range', () => {
-    imgSnapshotTest(
-      `
->>>>>>> 9f375139
       xychart-beta
         x-axis Months [jan, feb, mar, apr, may, jun, jul, aug, sep, oct, nov, dec]
         bar [5000, 6000, 7500, 8200, 9500, 10500, 14000, 3200, 9200, 9900, 3400, 6000]
         line [2000, 7000, 6500, 9200, 9500, 7500, 11000, 10200, 3200, 8500, 7000, 8800]
       `,
-<<<<<<< HEAD
-        {}
-      );
-      cy.get('svg');
+        {}
+      );
     });
     it('x axis title not required', () => {
       imgSnapshotTest(
         `
-=======
-      {}
-    );
-  });
-  it('x axis title not required', () => {
-    imgSnapshotTest(
-      `
->>>>>>> 9f375139
       xychart-beta
         x-axis [jan, feb, mar, apr, may, jun, jul, aug, sep, oct, nov, dec]
         bar [5000, 6000, 7500, 8200, 9500, 10500, 14000, 3200, 9200, 9900, 3400, 6000]
         line [2000, 7000, 6500, 9200, 9500, 7500, 11000, 10200, 3200, 8500, 7000, 8800]
       `,
-<<<<<<< HEAD
-        {}
-      );
-      cy.get('svg');
+        {}
+      );
     });
     it('Decimals and negative numbers are supported', () => {
       imgSnapshotTest(
         `
-=======
-      {}
-    );
-  });
-  it('Multiple plots can be rendered', () => {
-    imgSnapshotTest(
-      `
-      xychart-beta
-        line [23, 46, 77, 34]
-        line [45, 32, 33, 12]
-        bar [87, 54, 99, 85]
-        line [78, 88, 22, 4]
-        line [22, 29, 75, 33]
-        bar [52, 96, 35, 10]
-      `,
-      {}
-    );
-  });
-  it('Decimals and negative numbers are supported', () => {
-    imgSnapshotTest(
-      `
->>>>>>> 9f375139
       xychart-beta
         y-axis -2.4 --> 3.5
         line [+1.3, .6, 2.4, -.34]
       `,
-<<<<<<< HEAD
-        {}
-      );
-      cy.get('svg');
+        {}
+      );
     });
     it('Render spark line with "plotReservedSpacePercent"', () => {
       imgSnapshotTest(
         `
-=======
-      {}
-    );
-  });
-  it('Render spark line with "plotReservedSpacePercent"', () => {
-    imgSnapshotTest(
-      `
->>>>>>> 9f375139
       ---
       config:
         theme: dark
@@ -168,22 +94,12 @@
       xychart-beta
         line [5000, 9000, 7500, 6200, 9500, 5500, 11000, 8200, 9200, 9500, 7000, 8800]
       `,
-<<<<<<< HEAD
-        {}
-      );
-      cy.get('svg');
+        {}
+      );
     });
     it('Render spark bar without displaying other property', () => {
       imgSnapshotTest(
         `
-=======
-      {}
-    );
-  });
-  it('Render spark bar without displaying other property', () => {
-    imgSnapshotTest(
-      `
->>>>>>> 9f375139
       ---
       config:
         theme: dark
@@ -204,22 +120,12 @@
       xychart-beta
         bar [5000, 9000, 7500, 6200, 9500, 5500, 11000, 8200, 9200, 9500, 7000, 8800]
       `,
-<<<<<<< HEAD
-        {}
-      );
-      cy.get('svg');
+        {}
+      );
     });
     it('Should use all the config from directive', () => {
       imgSnapshotTest(
         `
-=======
-      {}
-    );
-  });
-  it('Should use all the config from directive', () => {
-    imgSnapshotTest(
-      `
->>>>>>> 9f375139
       %%{init: {"xyChart": {"width": 1000, "height": 600, "titlePadding": 5, "titleFontSize": 10, "xAxis": {"labelFontSize": "20", "labelPadding": 10, "titleFontSize": 30, "titlePadding": 20, "tickLength": 10, "tickWidth": 5},  "yAxis": {"labelFontSize": "20", "labelPadding": 10, "titleFontSize": 30, "titlePadding": 20, "tickLength": 10, "tickWidth": 5}, "plotBorderWidth": 5, "chartOrientation": "horizontal", "plotReservedSpacePercent": 60  }}}%%
       xychart-beta
         title "Sales Revenue"
@@ -228,22 +134,12 @@
         bar [5000, 6000, 7500, 8200, 9500, 10500, 11000, 10200, 9200, 8500, 7000, 6000]
         line [5000, 6000, 7500, 8200, 9500, 10500, 11000, 10200, 9200, 8500, 7000, 6000]
       `,
-<<<<<<< HEAD
-        {}
-      );
-      cy.get('svg');
+        {}
+      );
     });
     it('Should use all the config from yaml', () => {
       imgSnapshotTest(
         `
-=======
-      {}
-    );
-  });
-  it('Should use all the config from yaml', () => {
-    imgSnapshotTest(
-      `
->>>>>>> 9f375139
       ---
       config:
         theme: forest
@@ -278,22 +174,12 @@
         bar [5000, 6000, 7500, 8200, 9500, 10500, 11000, 10200, 9200, 8500, 7000, 6000]
         line [5000, 6000, 7500, 8200, 9500, 10500, 11000, 10200, 9200, 8500, 7000, 6000]
       `,
-<<<<<<< HEAD
-        {}
-      );
-      cy.get('svg');
+        {}
+      );
     });
     it('Render with show axis title false', () => {
       imgSnapshotTest(
         `
-=======
-      {}
-    );
-  });
-  it('Render with show axis title false', () => {
-    imgSnapshotTest(
-      `
->>>>>>> 9f375139
       ---
       config:
         xyChart:
@@ -309,22 +195,12 @@
         bar [5000, 6000, 7500, 8200, 9500, 10500, 11000, 10200, 9200, 8500, 7000, 6000]
         line [5000, 6000, 7500, 8200, 9500, 10500, 11000, 10200, 9200, 8500, 7000, 6000]
       `,
-<<<<<<< HEAD
-        {}
-      );
-      cy.get('svg');
+        {}
+      );
     });
     it('Render with show axis label false', () => {
       imgSnapshotTest(
         `
-=======
-      {}
-    );
-  });
-  it('Render with show axis label false', () => {
-    imgSnapshotTest(
-      `
->>>>>>> 9f375139
       ---
       config:
         xyChart:
@@ -340,22 +216,12 @@
         bar [5000, 6000, 7500, 8200, 9500, 10500, 11000, 10200, 9200, 8500, 7000, 6000]
         line [5000, 6000, 7500, 8200, 9500, 10500, 11000, 10200, 9200, 8500, 7000, 6000]
       `,
-<<<<<<< HEAD
-        {}
-      );
-      cy.get('svg');
+        {}
+      );
     });
     it('Render with show axis tick false', () => {
       imgSnapshotTest(
         `
-=======
-      {}
-    );
-  });
-  it('Render with show axis tick false', () => {
-    imgSnapshotTest(
-      `
->>>>>>> 9f375139
       ---
       config:
         xyChart:
@@ -371,22 +237,12 @@
         bar [5000, 6000, 7500, 8200, 9500, 10500, 11000, 10200, 9200, 8500, 7000, 6000]
         line [5000, 6000, 7500, 8200, 9500, 10500, 11000, 10200, 9200, 8500, 7000, 6000]
       `,
-<<<<<<< HEAD
-        {}
-      );
-      cy.get('svg');
+        {}
+      );
     });
     it('Render with show axis line false', () => {
       imgSnapshotTest(
         `
-=======
-      {}
-    );
-  });
-  it('Render with show axis line false', () => {
-    imgSnapshotTest(
-      `
->>>>>>> 9f375139
       ---
       config:
         xyChart:
@@ -402,22 +258,12 @@
         bar [5000, 6000, 7500, 8200, 9500, 10500, 11000, 10200, 9200, 8500, 7000, 6000]
         line [5000, 6000, 7500, 8200, 9500, 10500, 11000, 10200, 9200, 8500, 7000, 6000]
       `,
-<<<<<<< HEAD
-        {}
-      );
-      cy.get('svg');
+        {}
+      );
     });
     it('Render all the theme color', () => {
       imgSnapshotTest(
         `
-=======
-      {}
-    );
-  });
-  it('Render all the theme color', () => {
-    imgSnapshotTest(
-      `
->>>>>>> 9f375139
       ---
       config:
         themeVariables:
@@ -441,10 +287,8 @@
         bar [5000, 6000, 7500, 8200, 9500, 10500, 11000, 10200, 9200, 8500, 7000, 6000]
         line [5000, 6000, 7500, 8200, 9500, 10500, 11000, 10200, 9200, 8500, 7000, 6000]
       `,
-<<<<<<< HEAD
-        {}
-      );
-      cy.get('svg');
+        {}
+      );
     });
   });
 
@@ -548,21 +392,5 @@
         cy.get('svg');
       });
     });
-=======
-      {}
-    );
-  });
-  it('should use the correct distances between data points', () => {
-    imgSnapshotTest(
-      `
-      xychart-beta
-        x-axis 0 --> 2
-        line [0, 1, 0, 1]
-        bar [1, 0, 1, 0]
-      `,
-      {}
-    );
-    cy.get('svg');
->>>>>>> 9f375139
   });
 });