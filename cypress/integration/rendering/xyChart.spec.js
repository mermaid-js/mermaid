import { imgSnapshotTest, renderGraph } from '../../helpers/util.ts';

describe('XY Chart', () => {
  describe('single dataset', () => {
    it('should render the simplest possible chart', () => {
      imgSnapshotTest(
        `
      xychart-beta
        line [10, 30, 20]
      `,
        {}
      );
<<<<<<< HEAD
      cy.get('svg');
=======
>>>>>>> 4f9cf4f9
    });
    it('Should render a complete chart', () => {
      imgSnapshotTest(
        `
      xychart-beta
        title "Sales Revenue"
        x-axis Months [jan, feb, mar, apr, may, jun, jul, aug, sep, oct, nov, dec]
        y-axis "Revenue (in $)" 4000 --> 11000
        bar [5000, 6000, 7500, 8200, 9500, 10500, 11000, 10200, 9200, 8500, 7000, 6000]
        line [5000, 6000, 7500, 8200, 9500, 10500, 11000, 10200, 9200, 8500, 7000, 6000]
      `,
        {}
      );
    });
    it('Should render a chart without title', () => {
      imgSnapshotTest(
        `
      xychart-beta
        x-axis Months [jan, feb, mar, apr, may, jun, jul, aug, sep, oct, nov, dec]
        y-axis "Revenue (in $)" 4000 --> 11000
        bar [5000, 6000, 7500, 8200, 9500, 10500, 11000, 10200, 9200, 8500, 7000, 6000]
        line [5000, 6000, 7500, 8200, 9500, 10500, 11000, 10200, 9200, 8500, 7000, 6000]
      `,
        {}
      );
<<<<<<< HEAD
      cy.get('svg');
=======
>>>>>>> 4f9cf4f9
    });
    it('y-axis title not required', () => {
      imgSnapshotTest(
        `
      xychart-beta
        x-axis Months [jan, feb, mar, apr, may, jun, jul, aug, sep, oct, nov, dec]
        y-axis 4000 --> 11000
        bar [5000, 6000, 7500, 8200, 9500, 10500, 11000, 10200, 9200, 8500, 7000, 6000]
        line [5000, 6000, 7500, 8200, 9500, 10500, 11000, 10200, 9200, 8500, 7000, 6000]
      `,
        {}
      );
<<<<<<< HEAD
      cy.get('svg');
=======
>>>>>>> 4f9cf4f9
    });
    it('Should render a chart without y-axis with different range', () => {
      imgSnapshotTest(
        `
      xychart-beta
        x-axis Months [jan, feb, mar, apr, may, jun, jul, aug, sep, oct, nov, dec]
        bar [5000, 6000, 7500, 8200, 9500, 10500, 14000, 3200, 9200, 9900, 3400, 6000]
        line [2000, 7000, 6500, 9200, 9500, 7500, 11000, 10200, 3200, 8500, 7000, 8800]
      `,
        {}
      );
<<<<<<< HEAD
      cy.get('svg');
=======
>>>>>>> 4f9cf4f9
    });
    it('x axis title not required', () => {
      imgSnapshotTest(
        `
      xychart-beta
        x-axis [jan, feb, mar, apr, may, jun, jul, aug, sep, oct, nov, dec]
        bar [5000, 6000, 7500, 8200, 9500, 10500, 14000, 3200, 9200, 9900, 3400, 6000]
        line [2000, 7000, 6500, 9200, 9500, 7500, 11000, 10200, 3200, 8500, 7000, 8800]
      `,
        {}
      );
<<<<<<< HEAD
      cy.get('svg');
=======
>>>>>>> 4f9cf4f9
    });
    it('Decimals and negative numbers are supported', () => {
      imgSnapshotTest(
        `
      xychart-beta
        y-axis -2.4 --> 3.5
        line [+1.3, .6, 2.4, -.34]
      `,
        {}
      );
<<<<<<< HEAD
      cy.get('svg');
=======
>>>>>>> 4f9cf4f9
    });
    it('Render spark line with "plotReservedSpacePercent"', () => {
      imgSnapshotTest(
        `
      ---
      config:
        theme: dark
        xyChart:
          width: 200
          height: 20
          plotReservedSpacePercent: 100
      ---
      xychart-beta
        line [5000, 9000, 7500, 6200, 9500, 5500, 11000, 8200, 9200, 9500, 7000, 8800]
      `,
        {}
      );
<<<<<<< HEAD
      cy.get('svg');
=======
>>>>>>> 4f9cf4f9
    });
    it('Render spark bar without displaying other property', () => {
      imgSnapshotTest(
        `
      ---
      config:
        theme: dark
        xyChart:
          width: 200
          height: 20
          xAxis:
            showLabel: false
            showTitle: false
            showTick: false
            showAxisLine: false
          yAxis:
            showLabel: false
            showTitle: false
            showTick: false
            showAxisLine: false
      ---
      xychart-beta
        bar [5000, 9000, 7500, 6200, 9500, 5500, 11000, 8200, 9200, 9500, 7000, 8800]
      `,
        {}
      );
<<<<<<< HEAD
      cy.get('svg');
=======
>>>>>>> 4f9cf4f9
    });
    it('Should use all the config from directive', () => {
      imgSnapshotTest(
        `
      %%{init: {"xyChart": {"width": 1000, "height": 600, "titlePadding": 5, "titleFontSize": 10, "xAxis": {"labelFontSize": "20", "labelPadding": 10, "titleFontSize": 30, "titlePadding": 20, "tickLength": 10, "tickWidth": 5},  "yAxis": {"labelFontSize": "20", "labelPadding": 10, "titleFontSize": 30, "titlePadding": 20, "tickLength": 10, "tickWidth": 5}, "plotBorderWidth": 5, "chartOrientation": "horizontal", "plotReservedSpacePercent": 60  }}}%%
      xychart-beta
        title "Sales Revenue"
        x-axis Months [jan, feb, mar, apr, may, jun, jul, aug, sep, oct, nov, dec]
        y-axis "Revenue (in $)" 4000 --> 11000
        bar [5000, 6000, 7500, 8200, 9500, 10500, 11000, 10200, 9200, 8500, 7000, 6000]
        line [5000, 6000, 7500, 8200, 9500, 10500, 11000, 10200, 9200, 8500, 7000, 6000]
      `,
        {}
      );
<<<<<<< HEAD
      cy.get('svg');
=======
>>>>>>> 4f9cf4f9
    });
    it('Should use all the config from yaml', () => {
      imgSnapshotTest(
        `
      ---
      config:
        theme: forest
        xyChart:
          width: 1000
          height: 600
          titlePadding: 5
          titleFontSize: 10
          xAxis:
            labelFontSize: 20
            labelPadding: 10
            titleFontSize: 30
            titlePadding: 20
            tickLength: 10
            tickWidth: 5
            axisLineWidth: 5
          yAxis:
            labelFontSize: 20
            labelPadding: 10
            titleFontSize: 30
            titlePadding: 20
            tickLength: 10
            tickWidth: 5
            axisLineWidth: 5
          chartOrientation: horizontal
          plotReservedSpacePercent: 60
      ---
      xychart-beta
        title "Sales Revenue"
        x-axis Months [jan, feb, mar, apr, may, jun, jul, aug, sep, oct, nov, dec]
        y-axis "Revenue (in $)" 4000 --> 11000
        bar [5000, 6000, 7500, 8200, 9500, 10500, 11000, 10200, 9200, 8500, 7000, 6000]
        line [5000, 6000, 7500, 8200, 9500, 10500, 11000, 10200, 9200, 8500, 7000, 6000]
      `,
        {}
      );
<<<<<<< HEAD
      cy.get('svg');
=======
>>>>>>> 4f9cf4f9
    });
    it('Render with show axis title false', () => {
      imgSnapshotTest(
        `
      ---
      config:
        xyChart:
          xAxis:
            showTitle: false
          yAxis:
            showTitle: false
      ---
      xychart-beta
        title "Sales Revenue"
        x-axis Months [jan, feb, mar, apr, may, jun, jul, aug, sep, oct, nov, dec]
        y-axis "Revenue (in $)" 4000 --> 11000
        bar [5000, 6000, 7500, 8200, 9500, 10500, 11000, 10200, 9200, 8500, 7000, 6000]
        line [5000, 6000, 7500, 8200, 9500, 10500, 11000, 10200, 9200, 8500, 7000, 6000]
      `,
        {}
      );
<<<<<<< HEAD
      cy.get('svg');
=======
>>>>>>> 4f9cf4f9
    });
    it('Render with show axis label false', () => {
      imgSnapshotTest(
        `
      ---
      config:
        xyChart:
          xAxis:
            showLabel: false
          yAxis:
            showLabel: false
      ---
      xychart-beta
        title "Sales Revenue"
        x-axis Months [jan, feb, mar, apr, may, jun, jul, aug, sep, oct, nov, dec]
        y-axis "Revenue (in $)" 4000 --> 11000
        bar [5000, 6000, 7500, 8200, 9500, 10500, 11000, 10200, 9200, 8500, 7000, 6000]
        line [5000, 6000, 7500, 8200, 9500, 10500, 11000, 10200, 9200, 8500, 7000, 6000]
      `,
        {}
      );
<<<<<<< HEAD
      cy.get('svg');
=======
>>>>>>> 4f9cf4f9
    });
    it('Render with show axis tick false', () => {
      imgSnapshotTest(
        `
      ---
      config:
        xyChart:
          xAxis:
            showTick: false
          yAxis:
            showTick: false
      ---
      xychart-beta
        title "Sales Revenue"
        x-axis Months [jan, feb, mar, apr, may, jun, jul, aug, sep, oct, nov, dec]
        y-axis "Revenue (in $)" 4000 --> 11000
        bar [5000, 6000, 7500, 8200, 9500, 10500, 11000, 10200, 9200, 8500, 7000, 6000]
        line [5000, 6000, 7500, 8200, 9500, 10500, 11000, 10200, 9200, 8500, 7000, 6000]
      `,
        {}
      );
<<<<<<< HEAD
      cy.get('svg');
=======
>>>>>>> 4f9cf4f9
    });
    it('Render with show axis line false', () => {
      imgSnapshotTest(
        `
      ---
      config:
        xyChart:
          xAxis:
            showAxisLine: false
          yAxis:
            showAxisLine: false
      ---
      xychart-beta
        title "Sales Revenue"
        x-axis Months [jan, feb, mar, apr, may, jun, jul, aug, sep, oct, nov, dec]
        y-axis "Revenue (in $)" 4000 --> 11000
        bar [5000, 6000, 7500, 8200, 9500, 10500, 11000, 10200, 9200, 8500, 7000, 6000]
        line [5000, 6000, 7500, 8200, 9500, 10500, 11000, 10200, 9200, 8500, 7000, 6000]
      `,
        {}
      );
<<<<<<< HEAD
      cy.get('svg');
=======
>>>>>>> 4f9cf4f9
    });
    it('Render all the theme color', () => {
      imgSnapshotTest(
        `
      ---
      config:
        themeVariables:
          xyChart:
            titleColor: "#ff0000"
            backgroundColor: "#f0f8ff"
            yAxisLabelColor: "#ee82ee"
            yAxisTitleColor: "#7fffd4"
            yAxisTickColor: "#87ceeb"
            yAxisLineColor: "#ff6347"
            xAxisLabelColor: "#7fffd4"
            xAxisTitleColor: "#ee82ee"
            xAxisTickColor: "#ff6347"
            xAxisLineColor: "#87ceeb"
            plotColorPalette: "#008000, #faba63"
      ---
      xychart-beta
        title "Sales Revenue"
        x-axis Months [jan, feb, mar, apr, may, jun, jul, aug, sep, oct, nov, dec]
        y-axis "Revenue (in $)" 4000 --> 11000
        bar [5000, 6000, 7500, 8200, 9500, 10500, 11000, 10200, 9200, 8500, 7000, 6000]
        line [5000, 6000, 7500, 8200, 9500, 10500, 11000, 10200, 9200, 8500, 7000, 6000]
      `,
        {}
      );
<<<<<<< HEAD
      cy.get('svg');
=======
>>>>>>> 4f9cf4f9
    });
  });

  describe('multiple datasets', () => {
    describe('vertical', () => {
      it('should render bar diagram for 3 datasets', () => {
        imgSnapshotTest(
          `
      xychart-beta
      title "Basic xychart with multiple datasets"
      x-axis "Relevant categories" [category1, "category 2", category3, category4]
      y-axis Animals 0 --> 160
      bar "dogs" [0, 20, 40, 30]
      bar "cats" [20, 40, 0, 30]
      bar "birds" [30, 60, 50, 30]
      `,
          {}
        );
        cy.get('svg');
      });

      it('should render line diagram for 3 datasets', () => {
        imgSnapshotTest(
          `
      xychart-beta
      title "Basic xychart with multiple datasets"
      x-axis "Relevant categories" [category1, "category 2", category3, category4]
      y-axis Animals 0 --> 160
      line "dogs" [0, 20, 40, 30]
      line "cats" [20, 40, 0, 30]
      line "birds" [30, 60, 50, 30]
      `,
          {}
        );
        cy.get('svg');
      });

      it('should render a mix of multiple bar and line plots', () => {
        imgSnapshotTest(
          `
      xychart-beta
        line [23, 46, 77, 34]
        line [45, 32, 33, 12]
        bar [87, 54, 99, 85]
        line [78, 88, 22, 4]
        line [22, 29, 75, 33]
        bar [52, 96, 35, 10]
      `,
          {}
        );
        cy.get('svg');
      });
    });

    describe('horizontal', () => {
      it('should render bar diagram for 3 datasets', () => {
        imgSnapshotTest(
          `
      xychart-beta horizontal
      title "Basic xychart with multiple datasets"
      x-axis "Relevant categories" [category1, "category 2", category3, category4]
      y-axis Animals 0 --> 160
      bar "dogs" [0, 20, 40, 30]
      bar "cats" [20, 40, 0, 30]
      bar "birds" [30, 60, 50, 30]
      `,
          {}
        );
        cy.get('svg');
      });

      it('should render line diagram for 3 datasets', () => {
        imgSnapshotTest(
          `
      xychart-beta horizontal
      title "Basic xychart with multiple datasets"
      x-axis "Relevant categories" [category1, "category 2", category3, category4]
      y-axis Animals 0 --> 160
      line "dogs" [0, 20, 40, 30]
      line "cats" [20, 40, 0, 30]
      line "birds" [30, 60, 50, 30]
      `,
          {}
        );
        cy.get('svg');
      });

      it('should render a mix of multiple bar and line plots', () => {
        imgSnapshotTest(
          `
      xychart-beta horizontal
        line [23, 46, 77, 34]
        line [45, 32, 33, 12]
        bar [87, 54, 99, 85]
        line [78, 88, 22, 4]
        line [22, 29, 75, 33]
        bar [52, 96, 35, 10]
      `,
          {}
        );
        cy.get('svg');
      });
    });
  });
});<|MERGE_RESOLUTION|>--- conflicted
+++ resolved
@@ -10,10 +10,6 @@
       `,
         {}
       );
-<<<<<<< HEAD
-      cy.get('svg');
-=======
->>>>>>> 4f9cf4f9
     });
     it('Should render a complete chart', () => {
       imgSnapshotTest(
@@ -39,10 +35,6 @@
       `,
         {}
       );
-<<<<<<< HEAD
-      cy.get('svg');
-=======
->>>>>>> 4f9cf4f9
     });
     it('y-axis title not required', () => {
       imgSnapshotTest(
@@ -55,10 +47,6 @@
       `,
         {}
       );
-<<<<<<< HEAD
-      cy.get('svg');
-=======
->>>>>>> 4f9cf4f9
     });
     it('Should render a chart without y-axis with different range', () => {
       imgSnapshotTest(
@@ -70,10 +58,6 @@
       `,
         {}
       );
-<<<<<<< HEAD
-      cy.get('svg');
-=======
->>>>>>> 4f9cf4f9
     });
     it('x axis title not required', () => {
       imgSnapshotTest(
@@ -85,10 +69,6 @@
       `,
         {}
       );
-<<<<<<< HEAD
-      cy.get('svg');
-=======
->>>>>>> 4f9cf4f9
     });
     it('Decimals and negative numbers are supported', () => {
       imgSnapshotTest(
@@ -99,10 +79,6 @@
       `,
         {}
       );
-<<<<<<< HEAD
-      cy.get('svg');
-=======
->>>>>>> 4f9cf4f9
     });
     it('Render spark line with "plotReservedSpacePercent"', () => {
       imgSnapshotTest(
@@ -120,10 +96,6 @@
       `,
         {}
       );
-<<<<<<< HEAD
-      cy.get('svg');
-=======
->>>>>>> 4f9cf4f9
     });
     it('Render spark bar without displaying other property', () => {
       imgSnapshotTest(
@@ -150,10 +122,6 @@
       `,
         {}
       );
-<<<<<<< HEAD
-      cy.get('svg');
-=======
->>>>>>> 4f9cf4f9
     });
     it('Should use all the config from directive', () => {
       imgSnapshotTest(
@@ -168,10 +136,6 @@
       `,
         {}
       );
-<<<<<<< HEAD
-      cy.get('svg');
-=======
->>>>>>> 4f9cf4f9
     });
     it('Should use all the config from yaml', () => {
       imgSnapshotTest(
@@ -212,10 +176,6 @@
       `,
         {}
       );
-<<<<<<< HEAD
-      cy.get('svg');
-=======
->>>>>>> 4f9cf4f9
     });
     it('Render with show axis title false', () => {
       imgSnapshotTest(
@@ -237,10 +197,6 @@
       `,
         {}
       );
-<<<<<<< HEAD
-      cy.get('svg');
-=======
->>>>>>> 4f9cf4f9
     });
     it('Render with show axis label false', () => {
       imgSnapshotTest(
@@ -262,10 +218,6 @@
       `,
         {}
       );
-<<<<<<< HEAD
-      cy.get('svg');
-=======
->>>>>>> 4f9cf4f9
     });
     it('Render with show axis tick false', () => {
       imgSnapshotTest(
@@ -287,10 +239,6 @@
       `,
         {}
       );
-<<<<<<< HEAD
-      cy.get('svg');
-=======
->>>>>>> 4f9cf4f9
     });
     it('Render with show axis line false', () => {
       imgSnapshotTest(
@@ -312,10 +260,6 @@
       `,
         {}
       );
-<<<<<<< HEAD
-      cy.get('svg');
-=======
->>>>>>> 4f9cf4f9
     });
     it('Render all the theme color', () => {
       imgSnapshotTest(
@@ -345,10 +289,6 @@
       `,
         {}
       );
-<<<<<<< HEAD
-      cy.get('svg');
-=======
->>>>>>> 4f9cf4f9
     });
   });
 
