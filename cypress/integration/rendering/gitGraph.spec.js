--- conflicted
+++ resolved
@@ -24,14 +24,8 @@
       `gitGraph
        commit id: "Normal Commit"
        commit id: "Reverse Commit" type: REVERSE
-<<<<<<< HEAD
        commit id: "Hightlight Commit" type: HIGHLIGHT
       `
-=======
-       commit id: "Highlight Commit" type: HIGHLIGHT
-      `,
-      {}
->>>>>>> d1fba9c5
     );
   });
   it('4: should render a simple gitgraph with tags commitTypes on main branch ', () => {
@@ -39,14 +33,8 @@
       `gitGraph
        commit id: "Normal Commit with tag" tag: "v1.0.0"
        commit id: "Reverse Commit with tag" type: REVERSE tag: "RC_1"
-<<<<<<< HEAD
        commit id: "Hightlight Commit" type: HIGHLIGHT  tag: "8.8.4"
       `
-=======
-       commit id: "Highlight Commit" type: HIGHLIGHT  tag: "8.8.4"
-      `,
-      {}
->>>>>>> d1fba9c5
     );
   });
   it('5: should render a simple gitgraph with two branches', () => {
