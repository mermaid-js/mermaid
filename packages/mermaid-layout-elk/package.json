--- conflicted
+++ resolved
@@ -1,11 +1,6 @@
 {
-<<<<<<< HEAD
   "name": "@mermaid-chart/layout-elk",
-  "version": "0.1.3-b.1",
-=======
-  "name": "@mermaid-js/layout-elk",
-  "version": "0.1.4",
->>>>>>> 89e82e4d
+  "version": "0.1.4-b.1",
   "description": "ELK layout engine for mermaid",
   "module": "dist/mermaid-layout-elk.core.mjs",
   "types": "dist/layouts.d.ts",
