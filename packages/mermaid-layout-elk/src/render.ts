--- conflicted
+++ resolved
@@ -1,13 +1,8 @@
 // @ts-nocheck File not ready to check types
 import { curveLinear } from 'd3';
 import ELK from 'elkjs/lib/elk.bundled.js';
-<<<<<<< HEAD
-import mermaid from '@mermaid-chart/mermaid';
-import { findCommonAncestor } from './find-common-ancestor.js';
-=======
 import mermaid, { type LayoutData } from 'mermaid';
 import { type TreeData, findCommonAncestor } from './find-common-ancestor.js';
->>>>>>> fe22a5f7
 
 const {
   common,
