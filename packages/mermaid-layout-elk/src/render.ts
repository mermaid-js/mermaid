--- conflicted
+++ resolved
@@ -78,6 +78,7 @@
       const boundingBox = childNodeEl.node()!.getBBox();
       child.domId = childNodeEl;
       child.calcIntersect = node.calcIntersect;
+      child.intersect = node.intersect;
       child.width = boundingBox.width;
       child.height = boundingBox.height;
     } else {
@@ -477,8 +478,6 @@
     }
   }
 
-<<<<<<< HEAD
-=======
   function intersectLine(
     p1: { y: number; x: number },
     p2: { y: number; x: number },
@@ -790,7 +789,6 @@
     return points;
   };
 
->>>>>>> 2e47e17d
   // @ts-ignore - ELK is not typed
   const elk = new ELK();
   const element = svg.select('g');
@@ -1047,8 +1045,6 @@
             startNode.innerHTML
           );
         }
-<<<<<<< HEAD
-
         if (startNode.calcIntersect) {
           // console.log(
           //   'APA13 calculating start intersection start node',
@@ -1071,6 +1067,7 @@
             },
             edge.points[0]
           );
+          // const intersection = startNode.intersect(edge.points[0]);
 
           if (distance(intersection, edge.points[0]) > epsilon) {
             edge.points.unshift(intersection);
@@ -1086,6 +1083,8 @@
             },
             edge.points[edge.points.length - 1]
           );
+          console.log('APA13 intersection2', endNode);
+          const intersection2 = endNode.intersect(edge.points[edge.points.length - 1]);
           // if (edge.id === 'L_n4_C_10_0') {
           // console.log('APA14 lineData', edge.points, 'intersection:', intersection);
           // console.log(
@@ -1100,62 +1099,10 @@
             // console.log('APA13! distance ok\npoints:', edge.points);
           }
         }
-
-=======
-        if (startNode.shape === 'diamond' || startNode.shape === 'diam') {
-          edge.points.unshift({
-            x: startNode.offset.posX + startNode.width / 2,
-            y: startNode.offset.posY + startNode.height / 2,
-          });
-        }
-        if (endNode.shape === 'diamond' || endNode.shape === 'diam') {
-          edge.points.push({
-            x: endNode.offset.posX + endNode.width / 2,
-            y: endNode.offset.posY + endNode.height / 2,
-          });
-        }
-
-        // edge.points = cutPathAtIntersect2(startNode, edge.points.reverse(), offset, {
-        //   x: startNode.x + startNode.width / 2 + offset.x,
-        //   y: startNode.y + startNode.height / 2 + offset.y,
-        //   width: sw,
-        //   height: startNode.height,
-        //   padding: startNode.padding,
-        // }).reverse();
-
-        // edge.points = cutPathAtIntersect2(endNode, edge.points, offset, {
-        //   x: endNode.x + ew / 2 + endNode.offset.x,
-        //   y: endNode.y + endNode.height / 2 + endNode.offset.y,
-        //   width: ew,
-        //   height: endNode.height,
-        //   padding: endNode.padding,
-        // });
-
-        edge.points = cutPathAtIntersect(
-          edge.points.reverse(),
-          {
-            x: startNode.offset.posX + startNode.width / 2,
-            y: startNode.offset.posY + startNode.height / 2,
-            width: sw,
-            height: startNode.height,
-            padding: startNode.padding,
-          },
-          startNode.shape === 'diamond' || startNode.shape === 'diam'
-        ).reverse();
-
-        edge.points = cutPathAtIntersect(
-          edge.points,
-          {
-            x: endNode.offset.posX + endNode.width / 2,
-            y: endNode.offset.posY + endNode.height / 2,
-            width: ew,
-            height: endNode.height,
-            padding: endNode.padding,
-          },
-          endNode.shape === 'diamond' || endNode.shape === 'diam'
-        );
-
->>>>>>> 2e47e17d
+        // Add coordinates of the start node and end node to the edge points as insert edge will remove those
+        edge.points.unshift({ x: endNode.x, y: endNode.y });
+        edge.points.push({ x: endNode.x, y: endNode.y });
+
         const paths = insertEdge(
           edgesEl,
           edge,
