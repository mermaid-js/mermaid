--- conflicted
+++ resolved
@@ -5,18 +5,9 @@
   SVG,
   SVGGroup,
 } from '@mermaid-chart/mermaid';
+// @ts-ignore TODO: Investigate D3 issue
 import { curveLinear } from 'd3';
 import ELK from 'elkjs/lib/elk.bundled.js';
-<<<<<<< HEAD
-=======
-import type {
-  InternalHelpers,
-  LayoutData,
-  RenderOptions,
-  SVG,
-  SVGGroup,
-} from '@mermaid-chart/mermaid';
->>>>>>> d964893a
 import { type TreeData, findCommonAncestor } from './find-common-ancestor.js';
 
 export const render = async (
