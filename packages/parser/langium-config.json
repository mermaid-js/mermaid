--- conflicted
+++ resolved
@@ -7,10 +7,6 @@
       "fileExtensions": [".mmd", ".mermaid"]
     },
     {
-<<<<<<< HEAD
-      "id": "sankey",
-      "grammar": "src/language/sankey/sankey.langium",
-=======
       "id": "packet",
       "grammar": "src/language/packet/packet.langium",
       "fileExtensions": [".mmd", ".mermaid"]
@@ -18,7 +14,11 @@
     {
       "id": "pie",
       "grammar": "src/language/pie/pie.langium",
->>>>>>> d11bfaa6
+      "fileExtensions": [".mmd", ".mermaid"]
+    },
+    {
+      "id": "sankey",
+      "grammar": "src/language/sankey/sankey.langium",
       "fileExtensions": [".mmd", ".mermaid"]
     }
   ],
