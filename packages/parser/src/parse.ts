--- conflicted
+++ resolved
@@ -1,10 +1,15 @@
 import type { LangiumParser, ParseResult } from 'langium';
 
-<<<<<<< HEAD
-import type { Info, Packet, Pie, Architecture, GitGraph, EventModeling, Radar } from './index.js';
-=======
-import type { Info, Packet, Pie, Architecture, GitGraph, Radar, Treemap } from './index.js';
->>>>>>> 1ceeca1e
+import type {
+  Info,
+  Packet,
+  Pie,
+  Architecture,
+  GitGraph,
+  EventModeling,
+  Radar,
+  Treemap,
+} from './index.js';
 
 export type DiagramAST = Info | Packet | Pie | Architecture | GitGraph | EventModeling | Radar;
 
