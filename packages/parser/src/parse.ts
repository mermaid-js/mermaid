import type { LangiumParser, ParseResult } from 'langium';

<<<<<<< HEAD
import type { Info, Packet, Pie, Architecture, GitGraph, EventModeling } from './index.js';

export type DiagramAST = Info | Packet | Pie | Architecture | GitGraph | EventModeling;
=======
import type { Info, Packet, Pie, Architecture, GitGraph, Radar } from './index.js';

export type DiagramAST = Info | Packet | Pie | Architecture | GitGraph | Radar;
>>>>>>> ef1a3228

const parsers: Record<string, LangiumParser> = {};
const initializers = {
  info: async () => {
    const { createInfoServices } = await import('./language/info/index.js');
    const parser = createInfoServices().Info.parser.LangiumParser;
    parsers.info = parser;
  },
  packet: async () => {
    const { createPacketServices } = await import('./language/packet/index.js');
    const parser = createPacketServices().Packet.parser.LangiumParser;
    parsers.packet = parser;
  },
  pie: async () => {
    const { createPieServices } = await import('./language/pie/index.js');
    const parser = createPieServices().Pie.parser.LangiumParser;
    parsers.pie = parser;
  },
  architecture: async () => {
    const { createArchitectureServices } = await import('./language/architecture/index.js');
    const parser = createArchitectureServices().Architecture.parser.LangiumParser;
    parsers.architecture = parser;
  },
  gitGraph: async () => {
    const { createGitGraphServices } = await import('./language/gitGraph/index.js');
    const parser = createGitGraphServices().GitGraph.parser.LangiumParser;
    parsers.gitGraph = parser;
  },
<<<<<<< HEAD
  eventmodeling: async () => {
    const { createEventModelingServices } = await import('./language/eventmodeling/index.js');
    const parser = createEventModelingServices().EventModeling.parser.LangiumParser;
    parsers.eventmodeling = parser;
=======
  radar: async () => {
    const { createRadarServices } = await import('./language/radar/index.js');
    const parser = createRadarServices().Radar.parser.LangiumParser;
    parsers.radar = parser;
>>>>>>> ef1a3228
  },
} as const;

export async function parse(diagramType: 'info', text: string): Promise<Info>;
export async function parse(diagramType: 'packet', text: string): Promise<Packet>;
export async function parse(diagramType: 'pie', text: string): Promise<Pie>;
export async function parse(diagramType: 'architecture', text: string): Promise<Architecture>;
export async function parse(diagramType: 'gitGraph', text: string): Promise<GitGraph>;
<<<<<<< HEAD
export async function parse(diagramType: 'eventmodeling', text: string): Promise<EventModeling>;
=======
export async function parse(diagramType: 'radar', text: string): Promise<Radar>;
>>>>>>> ef1a3228

export async function parse<T extends DiagramAST>(
  diagramType: keyof typeof initializers,
  text: string
): Promise<T> {
  const initializer = initializers[diagramType];
  if (!initializer) {
    throw new Error(`Unknown diagram type: ${diagramType}`);
  }
  if (!parsers[diagramType]) {
    await initializer();
  }
  const parser: LangiumParser = parsers[diagramType];
  const result: ParseResult<T> = parser.parse<T>(text);
  if (result.lexerErrors.length > 0 || result.parserErrors.length > 0) {
    throw new MermaidParseError(result);
  }
  return result.value;
}

export class MermaidParseError extends Error {
  constructor(public result: ParseResult<DiagramAST>) {
    const lexerErrors: string = result.lexerErrors.map((err) => err.message).join('\n');
    const parserErrors: string = result.parserErrors.map((err) => err.message).join('\n');
    super(`Parsing failed: ${lexerErrors} ${parserErrors}`);
  }
}<|MERGE_RESOLUTION|>--- conflicted
+++ resolved
@@ -1,14 +1,8 @@
 import type { LangiumParser, ParseResult } from 'langium';
 
-<<<<<<< HEAD
-import type { Info, Packet, Pie, Architecture, GitGraph, EventModeling } from './index.js';
+import type { Info, Packet, Pie, Architecture, GitGraph, EventModeling, Radar } from './index.js';
 
-export type DiagramAST = Info | Packet | Pie | Architecture | GitGraph | EventModeling;
-=======
-import type { Info, Packet, Pie, Architecture, GitGraph, Radar } from './index.js';
-
-export type DiagramAST = Info | Packet | Pie | Architecture | GitGraph | Radar;
->>>>>>> ef1a3228
+export type DiagramAST = Info | Packet | Pie | Architecture | GitGraph | EventModeling | Radar;
 
 const parsers: Record<string, LangiumParser> = {};
 const initializers = {
@@ -37,17 +31,15 @@
     const parser = createGitGraphServices().GitGraph.parser.LangiumParser;
     parsers.gitGraph = parser;
   },
-<<<<<<< HEAD
   eventmodeling: async () => {
     const { createEventModelingServices } = await import('./language/eventmodeling/index.js');
     const parser = createEventModelingServices().EventModeling.parser.LangiumParser;
     parsers.eventmodeling = parser;
-=======
+  },
   radar: async () => {
     const { createRadarServices } = await import('./language/radar/index.js');
     const parser = createRadarServices().Radar.parser.LangiumParser;
     parsers.radar = parser;
->>>>>>> ef1a3228
   },
 } as const;
 
@@ -56,11 +48,8 @@
 export async function parse(diagramType: 'pie', text: string): Promise<Pie>;
 export async function parse(diagramType: 'architecture', text: string): Promise<Architecture>;
 export async function parse(diagramType: 'gitGraph', text: string): Promise<GitGraph>;
-<<<<<<< HEAD
 export async function parse(diagramType: 'eventmodeling', text: string): Promise<EventModeling>;
-=======
 export async function parse(diagramType: 'radar', text: string): Promise<Radar>;
->>>>>>> ef1a3228
 
 export async function parse<T extends DiagramAST>(
   diagramType: keyof typeof initializers,
