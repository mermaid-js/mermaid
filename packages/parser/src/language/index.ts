--- conflicted
+++ resolved
@@ -5,25 +5,27 @@
   PacketBlock,
   Pie,
   PieSection,
+  Sankey,
+  SankeyLink,
   isCommon,
   isInfo,
   isPacket,
   isPacketBlock,
   isPie,
   isPieSection,
+  isSankey,
+  isSankeyLink,
 } from './generated/ast.js';
 export {
   InfoGeneratedModule,
   MermaidGeneratedSharedModule,
   PacketGeneratedModule,
   PieGeneratedModule,
+  SankeyGeneratedModule,
 } from './generated/module.js';
 
 export * from './common/index.js';
 export * from './info/index.js';
-<<<<<<< HEAD
-export * from './sankey/index.js';
-=======
 export * from './packet/index.js';
 export * from './pie/index.js';
->>>>>>> d11bfaa6
+export * from './sankey/index.js';