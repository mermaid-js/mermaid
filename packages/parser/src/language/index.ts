--- conflicted
+++ resolved
@@ -51,10 +51,6 @@
 export * from './packet/index.js';
 export * from './pie/index.js';
 export * from './architecture/index.js';
-<<<<<<< HEAD
 export * from './eventmodeling/index.js';
 export * from './radar/index.js';
-=======
-export * from './radar/index.js';
-export * from './treemap/index.js';
->>>>>>> 1ceeca1e
+export * from './treemap/index.js';