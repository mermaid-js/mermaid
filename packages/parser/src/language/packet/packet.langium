grammar Packet
import "../common/common";

entry Packet:
  NEWLINE*
  "packet-beta"
  (
    TitleAndAccessibilities
    | blocks+=PacketBlock
    | NEWLINE
  )*
;

PacketBlock:
<<<<<<< HEAD
  (
    start=INT('-' (end=INT | bits=INT'bit''s'?))? 
    | bits=INT'bit''s'?
  )
  ':' label=STRING
  EOL
;

terminal INT returns number: /0|[1-9][0-9]*/;
terminal STRING: /"[^"]*"|'[^']*'/;
=======
  start=INT('-' end=INT)? ':' label=STRING EOL
;
>>>>>>> 5310d60e
<|MERGE_RESOLUTION|>--- conflicted
+++ resolved
@@ -12,18 +12,10 @@
 ;
 
 PacketBlock:
-<<<<<<< HEAD
   (
     start=INT('-' (end=INT | bits=INT'bit''s'?))? 
     | bits=INT'bit''s'?
   )
   ':' label=STRING
   EOL
-;
-
-terminal INT returns number: /0|[1-9][0-9]*/;
-terminal STRING: /"[^"]*"|'[^']*'/;
-=======
-  start=INT('-' end=INT)? ':' label=STRING EOL
-;
->>>>>>> 5310d60e
+;