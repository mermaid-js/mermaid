--- conflicted
+++ resolved
@@ -1,8 +1,4 @@
-<<<<<<< HEAD
 export type { Info, Sankey, SankeyLink } from './language/index.js';
-export type { DiagramAST } from './parse.js';
-export { parse, MermaidParseError } from './parse.js';
-=======
 import type { AstNode } from 'langium';
 
 export * from './language/index.js';
@@ -13,5 +9,4 @@
  */
 export type RecursiveAstOmit<T> = T extends object
   ? { [P in keyof T as Exclude<P, keyof AstNode>]: RecursiveAstOmit<T[P]> }
-  : T;
->>>>>>> d11bfaa6
+  : T;