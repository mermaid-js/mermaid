{
  "name": "@mermaid-js/mermaid-example-diagram",
  "version": "9.3.0",
  "description": "Example of external diagram module for MermaidJS.",
  "module": "dist/mermaid-example-diagram.core.mjs",
  "types": "dist/detector.d.ts",
  "type": "module",
  "exports": {
    ".": {
      "import": "./dist/mermaid-example-diagram.core.mjs",
      "types": "./dist/detector.d.ts"
    },
    "./*": "./*"
  },
  "keywords": [
    "diagram",
    "markdown",
    "example",
    "mermaid"
  ],
  "scripts": {
    "prepublishOnly": "pnpm -w run build"
  },
  "repository": {
    "type": "git",
    "url": "https://github.com/mermaid-js/mermaid"
  },
  "author": "Knut Sveidqvist",
  "license": "MIT",
  "standard": {
    "ignore": [
      "**/parser/*.js",
      "dist/**/*.js",
      "cypress/**/*.js"
    ],
    "globals": [
      "page"
    ]
  },
  "dependencies": {
    "@braintree/sanitize-url": "^6.0.1",
<<<<<<< HEAD
    "cytoscape": "^3.23.0",
    "cytoscape-cose-bilkent": "^4.1.0",
    "cytoscape-fcose": "^2.1.0",
    "d3": "^7.8.5",
    "khroma": "^2.0.0",
    "non-layered-tidy-tree-layout": "^2.0.2"
=======
    "d3": "^7.0.0",
    "khroma": "^2.0.0"
>>>>>>> 9c6ad546
  },
  "devDependencies": {
    "concurrently": "^8.0.0",
    "rimraf": "^5.0.0",
    "mermaid": "workspace:*"
  },
  "files": [
    "dist"
  ],
  "sideEffects": [
    "**/*.css",
    "**/*.scss"
  ]
}<|MERGE_RESOLUTION|>--- conflicted
+++ resolved
@@ -39,17 +39,8 @@
   },
   "dependencies": {
     "@braintree/sanitize-url": "^6.0.1",
-<<<<<<< HEAD
-    "cytoscape": "^3.23.0",
-    "cytoscape-cose-bilkent": "^4.1.0",
-    "cytoscape-fcose": "^2.1.0",
     "d3": "^7.8.5",
-    "khroma": "^2.0.0",
-    "non-layered-tidy-tree-layout": "^2.0.2"
-=======
-    "d3": "^7.0.0",
     "khroma": "^2.0.0"
->>>>>>> 9c6ad546
   },
   "devDependencies": {
     "concurrently": "^8.0.0",
