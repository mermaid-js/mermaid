{
  "name": "mermaid",
  "version": "9.2.2",
  "description": "Markdownish syntax for generating flowcharts, sequence diagrams, class diagrams, gantt charts and git graphs.",
  "main": "./dist/mermaid.min.js",
  "module": "./dist/mermaid.core.mjs",
  "types": "./dist/mermaid.d.ts",
  "type": "commonjs",
  "exports": {
    ".": {
      "require": "./dist/mermaid.min.js",
      "import": "./dist/mermaid.core.mjs",
      "types": "./dist/mermaid.d.ts"
    },
    "./*": "./*"
  },
  "keywords": [
    "diagram",
    "markdown",
    "flowchart",
    "sequence diagram",
    "gantt",
    "class diagram",
    "git graph"
  ],
  "scripts": {
    "clean": "rimraf dist",
    "docs:code": "typedoc src/defaultConfig.ts src/config.ts src/mermaidAPI.ts && prettier --write ./src/docs/config/setup",
    "docs:build": "rimraf ../../docs && pnpm docs:code && ts-node-esm src/docs.mts",
    "docs:verify": "pnpm docs:code && ts-node-esm src/docs.mts --verify",
    "docs:pre:vitepress": "rimraf src/vitepress && pnpm docs:code && ts-node-esm src/docs.mts --vitepress",
    "docs:build:vitepress": "pnpm docs:pre:vitepress && vitepress build src/vitepress",
    "docs:dev": "pnpm docs:pre:vitepress && concurrently \"vitepress dev src/vitepress\" \"ts-node-esm src/docs.mts --watch --vitepress\"",
    "docs:serve": "pnpm docs:build:vitepress && vitepress serve src/vitepress",
    "release": "pnpm build",
    "prepublishOnly": "pnpm -w run build"
  },
  "repository": {
    "type": "git",
    "url": "https://github.com/mermaid-js/mermaid"
  },
  "author": "Knut Sveidqvist",
  "license": "MIT",
  "standard": {
    "ignore": [
      "**/parser/*.js",
      "dist/**/*.js",
      "cypress/**/*.js"
    ],
    "globals": [
      "page"
    ]
  },
  "dependencies": {
    "@braintree/sanitize-url": "^6.0.0",
    "d3": "^7.0.0",
    "dagre-d3-es": "7.0.2",
    "dompurify": "2.4.1",
    "graphlib": "^2.1.8",
    "khroma": "^2.0.0",
    "lodash": "^4.17.21",
    "moment-mini": "^2.24.0",
    "non-layered-tidy-tree-layout": "^2.0.2",
    "stylis": "^4.1.2",
    "uuid": "^9.0.0"
  },
  "devDependencies": {
    "@types/d3": "^7.4.0",
    "@types/dompurify": "^2.4.0",
    "@types/jsdom": "^20.0.1",
    "@types/lodash": "^4.14.188",
    "@types/micromatch": "^4.0.2",
    "@types/prettier": "^2.7.1",
    "@types/stylis": "^4.0.2",
    "@types/uuid": "^8.3.4",
    "@typescript-eslint/eslint-plugin": "^5.42.1",
    "@typescript-eslint/parser": "^5.42.1",
    "chokidar": "^3.5.3",
    "concurrently": "^7.5.0",
    "coveralls": "^3.1.1",
    "globby": "^13.1.2",
    "identity-obj-proxy": "^3.0.0",
    "jison": "^0.4.18",
    "js-base64": "^3.7.2",
    "jsdom": "^20.0.2",
    "micromatch": "^4.0.5",
<<<<<<< HEAD
    "moment": "2.29.4",
    "path-browserify": "1.0.1",
    "prettier": "2.7.1",
    "remark": "14.0.2",
    "rimraf": "3.0.2",
    "shiki": "0.11.1",
    "start-server-and-test": "1.14.0",
    "typedoc": "0.23.18",
    "typedoc-plugin-markdown": "3.13.6",
    "typescript": "4.8.4",
    "unist-util-flatmap": "1.0.0",
    "vitepress": "1.0.0-alpha.28",
    "vitepress-plugin-search": "1.0.4-alpha.15"
  },
  "resolutions": {
    "d3": "^7.0.0"
=======
    "moment": "^2.29.4",
    "path-browserify": "^1.0.1",
    "prettier": "^2.7.1",
    "remark": "^14.0.2",
    "rimraf": "^3.0.2",
    "start-server-and-test": "^1.14.0",
    "typedoc": "^0.23.18",
    "typedoc-plugin-markdown": "^3.13.6",
    "typescript": "^4.8.4",
    "unist-util-flatmap": "^1.0.0"
>>>>>>> f2ed2551
  },
  "files": [
    "dist",
    "README.md"
  ],
  "sideEffects": [
    "**/*.css",
    "**/*.scss"
  ]
}<|MERGE_RESOLUTION|>--- conflicted
+++ resolved
@@ -84,24 +84,6 @@
     "js-base64": "^3.7.2",
     "jsdom": "^20.0.2",
     "micromatch": "^4.0.5",
-<<<<<<< HEAD
-    "moment": "2.29.4",
-    "path-browserify": "1.0.1",
-    "prettier": "2.7.1",
-    "remark": "14.0.2",
-    "rimraf": "3.0.2",
-    "shiki": "0.11.1",
-    "start-server-and-test": "1.14.0",
-    "typedoc": "0.23.18",
-    "typedoc-plugin-markdown": "3.13.6",
-    "typescript": "4.8.4",
-    "unist-util-flatmap": "1.0.0",
-    "vitepress": "1.0.0-alpha.28",
-    "vitepress-plugin-search": "1.0.4-alpha.15"
-  },
-  "resolutions": {
-    "d3": "^7.0.0"
-=======
     "moment": "^2.29.4",
     "path-browserify": "^1.0.1",
     "prettier": "^2.7.1",
@@ -111,8 +93,9 @@
     "typedoc": "^0.23.18",
     "typedoc-plugin-markdown": "^3.13.6",
     "typescript": "^4.8.4",
-    "unist-util-flatmap": "^1.0.0"
->>>>>>> f2ed2551
+    "unist-util-flatmap": "^1.0.0",
+    "vitepress": "^1.0.0-alpha.28",
+    "vitepress-plugin-search": "^1.0.4-alpha.15"
   },
   "files": [
     "dist",
