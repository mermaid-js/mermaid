{
  "name": "mermaid",
  "version": "10.2.0-rc.2",
  "description": "Markdown-ish syntax for generating flowcharts, sequence diagrams, class diagrams, gantt charts and git graphs.",
  "type": "module",
  "module": "./dist/mermaid.core.mjs",
  "types": "./dist/mermaid.d.ts",
  "exports": {
    ".": {
      "types": "./dist/mermaid.d.ts",
      "import": "./dist/mermaid.core.mjs",
      "default": "./dist/mermaid.core.mjs"
    },
    "./*": "./*"
  },
  "keywords": [
    "diagram",
    "markdown",
    "flowchart",
    "sequence diagram",
    "gantt",
    "class diagram",
    "git graph"
  ],
  "scripts": {
    "clean": "rimraf dist",
    "docs:code": "typedoc src/defaultConfig.ts src/config.ts src/mermaidAPI.ts && prettier --write ./src/docs/config/setup",
    "docs:build": "rimraf ../../docs && pnpm docs:spellcheck && pnpm docs:code && ts-node-esm src/docs.mts",
    "docs:verify": "pnpm docs:spellcheck && pnpm docs:code && ts-node-esm src/docs.mts --verify",
    "docs:pre:vitepress": "rimraf src/vitepress && pnpm docs:code && ts-node-esm src/docs.mts --vitepress",
    "docs:build:vitepress": "pnpm docs:pre:vitepress && vitepress build src/vitepress && cpy --flat src/docs/landing/ ./src/vitepress/.vitepress/dist/landing",
    "docs:dev": "pnpm docs:pre:vitepress && concurrently \"vitepress dev src/vitepress\" \"ts-node-esm src/docs.mts --watch --vitepress\"",
    "docs:serve": "pnpm docs:build:vitepress && vitepress serve src/vitepress",
    "docs:spellcheck": "cspell --config ../../cSpell.json \"src/docs/**/*.md\"",
    "release": "pnpm build",
    "prepublishOnly": "cpy '../../README.*' ./ --cwd=. && pnpm -w run build"
  },
  "repository": {
    "type": "git",
    "url": "https://github.com/mermaid-js/mermaid"
  },
  "author": "Knut Sveidqvist",
  "license": "MIT",
  "standard": {
    "ignore": [
      "**/parser/*.js",
      "dist/**/*.js",
      "cypress/**/*.js"
    ],
    "globals": [
      "page"
    ]
  },
  "dependencies": {
    "@braintree/sanitize-url": "^6.0.2",
    "cytoscape": "^3.23.0",
    "cytoscape-cose-bilkent": "^4.1.0",
    "cytoscape-fcose": "^2.1.0",
    "d3": "^7.4.0",
    "dagre-d3-es": "7.0.10",
    "dayjs": "^1.11.7",
    "dompurify": "3.0.2",
    "elkjs": "^0.8.2",
    "khroma": "^2.0.0",
    "lodash-es": "^4.17.21",
    "mdast-util-from-markdown": "^1.3.0",
<<<<<<< HEAD
    "micromark": "^3.1.0",
=======
>>>>>>> 91f1ef9c
    "non-layered-tidy-tree-layout": "^2.0.2",
    "stylis": "^4.1.3",
    "ts-dedent": "^2.2.0",
    "uuid": "^9.0.0",
    "web-worker": "^1.2.0"
  },
  "devDependencies": {
    "@types/cytoscape": "^3.19.9",
    "@types/d3": "^7.4.0",
    "@types/dompurify": "^3.0.2",
    "@types/jsdom": "^21.1.1",
    "@types/lodash-es": "^4.17.7",
    "@types/micromatch": "^4.0.2",
    "@types/prettier": "^2.7.2",
    "@types/stylis": "^4.0.2",
    "@types/uuid": "^9.0.1",
    "@typescript-eslint/eslint-plugin": "^5.59.0",
    "@typescript-eslint/parser": "^5.59.0",
    "chokidar": "^3.5.3",
    "concurrently": "^8.0.1",
    "coveralls": "^3.1.1",
    "cpy-cli": "^4.2.0",
    "cspell": "^6.31.1",
    "csstree-validator": "^3.0.0",
    "globby": "^13.1.4",
    "jison": "^0.4.18",
    "js-base64": "^3.7.5",
    "jsdom": "^21.1.1",
    "micromatch": "^4.0.5",
    "path-browserify": "^1.0.1",
    "prettier": "^2.8.8",
    "remark": "^14.0.2",
    "remark-frontmatter": "^4.0.1",
    "remark-gfm": "^3.0.1",
    "rimraf": "^5.0.0",
    "start-server-and-test": "^2.0.0",
    "typedoc": "^0.24.5",
    "typedoc-plugin-markdown": "^3.15.2",
    "typescript": "^5.0.4",
    "unist-util-flatmap": "^1.0.0",
    "vitepress": "^1.0.0-alpha.72",
    "vitepress-plugin-search": "^1.0.4-alpha.20"
  },
  "files": [
    "dist/",
    "README.md"
  ],
  "sideEffects": false,
  "publishConfig": {
    "access": "public"
  }
}<|MERGE_RESOLUTION|>--- conflicted
+++ resolved
@@ -64,10 +64,6 @@
     "khroma": "^2.0.0",
     "lodash-es": "^4.17.21",
     "mdast-util-from-markdown": "^1.3.0",
-<<<<<<< HEAD
-    "micromark": "^3.1.0",
-=======
->>>>>>> 91f1ef9c
     "non-layered-tidy-tree-layout": "^2.0.2",
     "stylis": "^4.1.3",
     "ts-dedent": "^2.2.0",
