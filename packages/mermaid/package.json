{
  "name": "mermaid",
<<<<<<< HEAD
  "version": "9.2.3-rc.1",
=======
  "version": "10.0.0-rc.3",
>>>>>>> e22171c5
  "description": "Markdown-ish syntax for generating flowcharts, sequence diagrams, class diagrams, gantt charts and git graphs.",
  "type": "module",
  "module": "./dist/mermaid.core.mjs",
  "types": "./dist/mermaid.d.ts",
  "exports": {
    ".": {
      "import": "./dist/mermaid.core.mjs",
      "types": "./dist/mermaid.d.ts"
    },
    "./*": "./*"
  },
  "keywords": [
    "diagram",
    "markdown",
    "flowchart",
    "sequence diagram",
    "gantt",
    "class diagram",
    "git graph"
  ],
  "scripts": {
    "clean": "rimraf dist",
    "docs:code": "typedoc src/defaultConfig.ts src/config.ts src/mermaidAPI.ts && prettier --write ./src/docs/config/setup",
    "docs:build": "rimraf ../../docs && pnpm docs:spellcheck && pnpm docs:code && ts-node-esm src/docs.mts",
    "docs:verify": "pnpm docs:spellcheck && pnpm docs:code && ts-node-esm src/docs.mts --verify",
    "docs:pre:vitepress": "rimraf src/vitepress && pnpm docs:code && ts-node-esm src/docs.mts --vitepress",
    "docs:build:vitepress": "pnpm docs:pre:vitepress && vitepress build src/vitepress && cpy --flat src/docs/landing/ ./src/vitepress/.vitepress/dist/landing",
    "docs:dev": "pnpm docs:pre:vitepress && concurrently \"vitepress dev src/vitepress\" \"ts-node-esm src/docs.mts --watch --vitepress\"",
    "docs:serve": "pnpm docs:build:vitepress && vitepress serve src/vitepress",
    "docs:spellcheck": "cspell --config ../../cSpell.json \"src/docs/**/*.md\"",
    "release": "pnpm build",
    "prepublishOnly": "cpy '../../README.*' ./ --cwd=. && pnpm -w run build"
  },
  "repository": {
    "type": "git",
    "url": "https://github.com/mermaid-js/mermaid"
  },
  "author": "Knut Sveidqvist",
  "license": "MIT",
  "standard": {
    "ignore": [
      "**/parser/*.js",
      "dist/**/*.js",
      "cypress/**/*.js"
    ],
    "globals": [
      "page"
    ]
  },
  "dependencies": {
    "@braintree/sanitize-url": "^6.0.0",
    "cytoscape": "^3.23.0",
    "cytoscape-cose-bilkent": "^4.1.0",
    "cytoscape-fcose": "^2.1.0",
    "d3": "^7.4.0",
    "dagre-d3-es": "7.0.8",
    "dompurify": "2.4.3",
    "elkjs": "^0.8.2",
    "khroma": "^2.0.0",
    "lodash-es": "^4.17.21",
    "moment-mini": "^2.29.4",
    "non-layered-tidy-tree-layout": "^2.0.2",
    "stylis": "^4.1.2",
    "ts-dedent": "^2.2.0",
    "uuid": "^9.0.0",
    "web-worker": "^1.2.0"
  },
  "devDependencies": {
    "@types/cytoscape": "^3.19.9",
    "@types/d3": "^7.4.0",
    "@types/dompurify": "^2.4.0",
    "@types/jsdom": "^21.0.0",
    "@types/lodash-es": "^4.17.6",
    "@types/micromatch": "^4.0.2",
    "@types/prettier": "^2.7.1",
    "@types/stylis": "^4.0.2",
    "@types/uuid": "^9.0.0",
    "@typescript-eslint/eslint-plugin": "^5.42.1",
    "@typescript-eslint/parser": "^5.42.1",
    "chokidar": "^3.5.3",
    "concurrently": "^7.5.0",
    "coveralls": "^3.1.1",
    "cpy-cli": "^4.2.0",
    "cspell": "^6.14.3",
    "globby": "^13.1.2",
    "jison": "^0.4.18",
    "js-base64": "^3.7.2",
    "jsdom": "^21.0.0",
    "micromatch": "^4.0.5",
    "path-browserify": "^1.0.1",
    "prettier": "^2.7.1",
    "remark": "^14.0.2",
    "remark-frontmatter": "^4.0.1",
    "remark-gfm": "^3.0.1",
    "rimraf": "^4.0.0",
    "start-server-and-test": "^1.14.0",
    "typedoc": "^0.23.18",
    "typedoc-plugin-markdown": "^3.13.6",
    "typescript": "^4.8.4",
    "unist-util-flatmap": "^1.0.0",
    "vitepress": "^1.0.0-alpha.46",
    "vitepress-plugin-search": "^1.0.4-alpha.19"
  },
  "files": [
    "dist",
    "README.md"
  ],
  "sideEffects": false
}<|MERGE_RESOLUTION|>--- conflicted
+++ resolved
@@ -1,10 +1,6 @@
 {
   "name": "mermaid",
-<<<<<<< HEAD
-  "version": "9.2.3-rc.1",
-=======
   "version": "10.0.0-rc.3",
->>>>>>> e22171c5
   "description": "Markdown-ish syntax for generating flowcharts, sequence diagrams, class diagrams, gantt charts and git graphs.",
   "type": "module",
   "module": "./dist/mermaid.core.mjs",
