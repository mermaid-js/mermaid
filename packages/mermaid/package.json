{
<<<<<<< HEAD
  "name": "@mermaid-chart/mermaid",
  "version": "10.8.0-b.8",
=======
  "name": "mermaid",
  "version": "10.9.0",
>>>>>>> dbeb0a47
  "description": "Markdown-ish syntax for generating flowcharts, sequence diagrams, class diagrams, gantt charts and git graphs.",
  "type": "module",
  "module": "./dist/mermaid.core.mjs",
  "types": "./dist/mermaid.d.ts",
  "exports": {
    ".": {
      "types": "./dist/mermaid.d.ts",
      "import": "./dist/mermaid.core.mjs",
      "default": "./dist/mermaid.core.mjs"
    },
    "./*": "./*"
  },
  "keywords": [
    "diagram",
    "markdown",
    "flowchart",
    "sequence diagram",
    "gantt",
    "class diagram",
    "git graph"
  ],
  "scripts": {
    "clean": "rimraf dist",
    "dev": "pnpm -w dev",
    "docs:code": "typedoc src/defaultConfig.ts src/config.ts src/mermaidAPI.ts && prettier --write ./src/docs/config/setup",
    "docs:build": "rimraf ../../docs && pnpm docs:spellcheck && pnpm docs:code && tsx scripts/docs.cli.mts",
    "docs:verify": "pnpm docs:spellcheck && pnpm docs:code && tsx scripts/docs.cli.mts --verify",
    "docs:pre:vitepress": "pnpm --filter ./src/docs prefetch && rimraf src/vitepress && pnpm docs:code && tsx scripts/docs.cli.mts --vitepress && pnpm --filter ./src/vitepress install --no-frozen-lockfile --ignore-scripts",
    "docs:build:vitepress": "pnpm docs:pre:vitepress && (cd src/vitepress && pnpm run build) && cpy --flat src/docs/landing/ ./src/vitepress/.vitepress/dist/landing",
    "docs:dev": "pnpm docs:pre:vitepress && concurrently \"pnpm --filter ./src/vitepress dev\" \"tsx scripts/docs.cli.mts --watch --vitepress\"",
    "docs:dev:docker": "pnpm docs:pre:vitepress && concurrently \"pnpm --filter ./src/vitepress dev:docker\" \"tsx scripts/docs.cli.mts --watch --vitepress\"",
    "docs:serve": "pnpm docs:build:vitepress && vitepress serve src/vitepress",
    "docs:spellcheck": "cspell \"src/docs/**/*.md\"",
    "docs:release-version": "tsx scripts/update-release-version.mts",
    "docs:verify-version": "tsx scripts/update-release-version.mts --verify",
    "types:build-config": "tsx scripts/create-types-from-json-schema.mts",
    "types:verify-config": "tsx scripts/create-types-from-json-schema.mts --verify",
    "checkCircle": "npx madge --circular ./src",
    "release": "pnpm build",
    "prepublishOnly": "cpy '../../README.*' ./ --cwd=. && pnpm docs:release-version && pnpm -w run build"
  },
  "repository": {
    "type": "git",
    "url": "https://github.com/Mermaid-Chart/mermaid"
  },
  "author": "Knut Sveidqvist",
  "license": "MIT",
  "standard": {
    "ignore": ["**/parser/*.js", "dist/**/*.js", "cypress/**/*.js"],
    "globals": ["page"]
  },
  "dependencies": {
    "@braintree/sanitize-url": "^6.0.1",
    "@types/d3-scale": "^4.0.3",
    "@types/d3-scale-chromatic": "^3.0.0",
    "cytoscape": "^3.28.1",
    "cytoscape-cose-bilkent": "^4.1.0",
    "d3": "^7.4.0",
    "d3-sankey": "^0.12.3",
    "dagre-d3-es": "7.0.10",
    "dayjs": "^1.11.7",
    "dompurify": "^3.0.5",
    "elkjs": "^0.9.0",
    "katex": "^0.16.9",
    "khroma": "^2.0.0",
    "lodash-es": "^4.17.21",
    "mdast-util-from-markdown": "^1.3.0",
    "non-layered-tidy-tree-layout": "^2.0.2",
    "stylis": "^4.1.3",
    "ts-dedent": "^2.2.0",
    "uuid": "^9.0.0",
    "web-worker": "^1.2.0"
  },
  "devDependencies": {
    "@adobe/jsonschema2md": "^7.1.4",
    "@types/cytoscape": "^3.19.9",
    "@types/d3": "^7.4.0",
    "@types/d3-sankey": "^0.12.1",
    "@types/d3-scale": "^4.0.3",
    "@types/d3-selection": "^3.0.5",
    "@types/d3-shape": "^3.1.1",
    "@types/dompurify": "^3.0.2",
    "@types/jsdom": "^21.1.1",
    "@types/katex": "^0.16.7",
    "@types/lodash-es": "^4.17.7",
    "@types/micromatch": "^4.0.2",
    "@types/prettier": "^2.7.2",
    "@types/stylis": "^4.0.2",
    "@types/uuid": "^9.0.1",
    "@typescript-eslint/eslint-plugin": "^5.59.0",
    "@typescript-eslint/parser": "^5.59.0",
    "ajv": "^8.11.2",
    "chokidar": "^3.5.3",
    "concurrently": "^8.0.1",
    "cpy-cli": "^4.2.0",
    "csstree-validator": "^3.0.0",
    "globby": "^13.1.4",
    "jison": "^0.4.18",
    "js-base64": "^3.7.5",
    "jsdom": "^22.0.0",
    "json-schema-to-typescript": "^11.0.3",
    "micromatch": "^4.0.5",
    "path-browserify": "^1.0.1",
    "prettier": "^2.8.8",
    "remark": "^14.0.2",
    "remark-frontmatter": "^4.0.1",
    "remark-gfm": "^3.0.1",
    "rimraf": "^5.0.0",
    "start-server-and-test": "^2.0.0",
    "type-fest": "^4.1.0",
    "typedoc": "^0.25.0",
    "typedoc-plugin-markdown": "^3.15.2",
    "typescript": "^5.0.4",
    "unist-util-flatmap": "^1.0.0",
    "unist-util-visit": "^4.1.2",
    "vitepress": "^1.0.0-rc.40",
    "vitepress-plugin-search": "^1.0.4-alpha.22"
  },
  "files": ["dist/", "README.md"],
  "sideEffects": false
}<|MERGE_RESOLUTION|>--- conflicted
+++ resolved
@@ -1,11 +1,6 @@
 {
-<<<<<<< HEAD
-  "name": "@mermaid-chart/mermaid",
-  "version": "10.8.0-b.8",
-=======
   "name": "mermaid",
   "version": "10.9.0",
->>>>>>> dbeb0a47
   "description": "Markdown-ish syntax for generating flowcharts, sequence diagrams, class diagrams, gantt charts and git graphs.",
   "type": "module",
   "module": "./dist/mermaid.core.mjs",
