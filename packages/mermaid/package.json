{
<<<<<<< HEAD
  "name": "@mermaid-chart/mermaid",
  "version": "11.0.2-b.9",
=======
  "name": "mermaid",
  "version": "11.1.0",
>>>>>>> f7e4ee61
  "description": "Markdown-ish syntax for generating flowcharts, mindmaps, sequence diagrams, class diagrams, gantt charts, git graphs and more.",
  "type": "module",
  "module": "./dist/mermaid.core.mjs",
  "types": "./dist/mermaid.d.ts",
  "exports": {
    ".": {
      "types": "./dist/mermaid.d.ts",
      "import": "./dist/mermaid.core.mjs",
      "default": "./dist/mermaid.core.mjs"
    },
    "./*": "./*"
  },
  "keywords": [
    "diagram",
    "markdown",
    "flowchart",
    "sequence diagram",
    "gantt",
    "class diagram",
    "git graph",
    "mindmap",
    "packet diagram",
    "c4 diagram",
    "er diagram",
    "pie chart",
    "pie diagram",
    "quadrant chart",
    "requirement diagram",
    "graph"
  ],
  "scripts": {
    "clean": "rimraf dist",
    "dev": "pnpm -w dev",
    "docs:code": "typedoc src/defaultConfig.ts src/config.ts src/mermaid.ts && prettier --write ./src/docs/config/setup",
    "docs:build": "rimraf ../../docs && pnpm docs:spellcheck && pnpm docs:code && tsx scripts/docs.cli.mts",
    "docs:verify": "pnpm docs:spellcheck && pnpm docs:code && tsx scripts/docs.cli.mts --verify",
    "docs:pre:vitepress": "pnpm --filter ./src/docs prefetch && rimraf src/vitepress && pnpm docs:code && tsx scripts/docs.cli.mts --vitepress && pnpm --filter ./src/vitepress install --no-frozen-lockfile --ignore-scripts",
    "docs:build:vitepress": "pnpm docs:pre:vitepress && (cd src/vitepress && pnpm run build) && cpy --flat src/docs/landing/ ./src/vitepress/.vitepress/dist/landing",
    "docs:dev": "pnpm docs:pre:vitepress && concurrently \"pnpm --filter ./src/vitepress dev\" \"tsx scripts/docs.cli.mts --watch --vitepress\"",
    "docs:dev:docker": "pnpm docs:pre:vitepress && concurrently \"pnpm --filter ./src/vitepress dev:docker\" \"tsx scripts/docs.cli.mts --watch --vitepress\"",
    "docs:serve": "pnpm docs:build:vitepress && vitepress serve src/vitepress",
    "docs:spellcheck": "cspell \"src/docs/**/*.md\"",
    "docs:release-version": "tsx scripts/update-release-version.mts",
    "docs:verify-version": "tsx scripts/update-release-version.mts --verify",
    "types:build-config": "tsx scripts/create-types-from-json-schema.mts",
    "types:verify-config": "tsx scripts/create-types-from-json-schema.mts --verify",
    "checkCircle": "npx madge --circular ./src",
    "prepublishOnly": "pnpm docs:verify-version"
  },
  "repository": {
    "type": "git",
    "url": "https://github.com/Mermaid-Chart/mermaid"
  },
  "author": "Knut Sveidqvist",
  "license": "MIT",
  "standard": {
    "ignore": [
      "**/parser/*.js",
      "dist/**/*.js",
      "cypress/**/*.js"
    ],
    "globals": [
      "page"
    ]
  },
  "dependencies": {
    "@braintree/sanitize-url": "^7.0.1",
    "@iconify/utils": "^2.1.32",
    "@mermaid-js/parser": "workspace:^",
    "cytoscape": "^3.29.2",
    "cytoscape-cose-bilkent": "^4.1.0",
    "cytoscape-fcose": "^2.2.0",
    "d3": "^7.9.0",
    "d3-sankey": "^0.12.3",
    "dagre-d3-es": "7.0.10",
    "dayjs": "^1.11.10",
    "dompurify": "^3.0.11",
    "katex": "^0.16.9",
    "khroma": "^2.1.0",
    "lodash-es": "^4.17.21",
    "marked": "^13.0.2",
    "roughjs": "^4.6.6",
    "stylis": "^4.3.1",
    "ts-dedent": "^2.2.0",
    "uuid": "^9.0.1"
  },
  "devDependencies": {
    "@adobe/jsonschema2md": "^8.0.0",
    "@iconify/types": "^2.0.0",
    "@types/cytoscape": "^3.21.4",
    "@types/cytoscape-fcose": "^2.2.4",
    "@types/d3": "^7.4.3",
    "@types/d3-sankey": "^0.12.4",
    "@types/d3-scale": "^4.0.8",
    "@types/d3-scale-chromatic": "^3.0.3",
    "@types/d3-selection": "^3.0.10",
    "@types/d3-shape": "^3.1.6",
    "@types/dompurify": "^3.0.5",
    "@types/jsdom": "^21.1.6",
    "@types/katex": "^0.16.7",
    "@types/lodash-es": "^4.17.12",
    "@types/micromatch": "^4.0.6",
    "@types/prettier": "^3.0.0",
    "@types/stylis": "^4.2.5",
    "@types/uuid": "^9.0.8",
    "@typescript-eslint/eslint-plugin": "^7.3.1",
    "@typescript-eslint/parser": "^7.3.1",
    "ajv": "^8.12.0",
    "chokidar": "^3.6.0",
    "concurrently": "^8.2.2",
    "csstree-validator": "^3.0.0",
    "globby": "^14.0.1",
    "jison": "^0.4.18",
    "js-base64": "^3.7.7",
    "jsdom": "^24.0.0",
    "json-schema-to-typescript": "^13.1.2",
    "micromatch": "^4.0.5",
    "path-browserify": "^1.0.1",
    "prettier": "^3.2.5",
    "remark": "^15.0.1",
    "remark-frontmatter": "^5.0.0",
    "remark-gfm": "^4.0.0",
    "rimraf": "^5.0.5",
    "start-server-and-test": "^2.0.3",
    "type-fest": "^4.13.1",
    "typedoc": "^0.25.12",
    "typedoc-plugin-markdown": "^3.17.1",
    "typescript": "~5.4.3",
    "unist-util-flatmap": "^1.0.0",
    "unist-util-visit": "^5.0.0",
    "vitepress": "^1.0.1",
    "vitepress-plugin-search": "1.0.4-alpha.22"
  },
  "files": [
    "dist/",
    "README.md"
  ]
}<|MERGE_RESOLUTION|>--- conflicted
+++ resolved
@@ -1,11 +1,6 @@
 {
-<<<<<<< HEAD
   "name": "@mermaid-chart/mermaid",
-  "version": "11.0.2-b.9",
-=======
-  "name": "mermaid",
-  "version": "11.1.0",
->>>>>>> f7e4ee61
+  "version": "11.1.0-b.1",
   "description": "Markdown-ish syntax for generating flowcharts, mindmaps, sequence diagrams, class diagrams, gantt charts, git graphs and more.",
   "type": "module",
   "module": "./dist/mermaid.core.mjs",
