--- conflicted
+++ resolved
@@ -36,11 +36,7 @@
 /**
  * Applies attributes from `calculateSvgSizeAttrs`
  *
-<<<<<<< HEAD
- * @param {import('./diagram-api/types.js').SVG | SVGSVGElement} svgElem The SVG Element to configure
-=======
  * @param {SVG} svgElem The SVG Element to configure
->>>>>>> 7da38b9a
  * @param {number} height The height of the SVG
  * @param {number} width The width of the SVG
  * @param {boolean} useMaxWidth Whether or not to use max-width and set width to 100%
