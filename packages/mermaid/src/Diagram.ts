<<<<<<< HEAD
import * as configApi from './config.js';
import { log } from './logger.js';
import { getDiagram, registerDiagram } from './diagram-api/diagramAPI.js';
import { detectType, getDiagramLoader } from './diagram-api/detectType.js';
import { extractFrontMatter } from './diagram-api/frontmatter.js';
import { UnknownDiagramError } from './errors.js';
import { DetailedError } from './utils.js';
=======
import * as configApi from './config';
import { log } from './logger';
import { getDiagram, registerDiagram } from './diagram-api/diagramAPI';
import { detectType, getDiagramLoader } from './diagram-api/detectType';
import { extractFrontMatter } from './diagram-api/frontmatter';
import { UnknownDiagramError } from './errors';
import { DetailedError } from './utils';
import { cleanupComments } from './diagram-api/comments';
>>>>>>> 7e610d13

export type ParseErrorFunction = (err: string | DetailedError | unknown, hash?: any) => void;

/**
 * An object representing a parsed mermaid diagram definition.
 * @privateRemarks This is exported as part of the public mermaidAPI.
 */
export class Diagram {
  type = 'graph';
  parser;
  renderer;
  db;
  private detectError?: UnknownDiagramError;
  constructor(public text: string) {
    this.text += '\n';
    const cnf = configApi.getConfig();
    try {
      this.type = detectType(text, cnf);
    } catch (e) {
      this.type = 'error';
      this.detectError = e as UnknownDiagramError;
    }
    const diagram = getDiagram(this.type);
    log.debug('Type ' + this.type);
    // Setup diagram
    this.db = diagram.db;
    this.db.clear?.();
    this.renderer = diagram.renderer;
    this.parser = diagram.parser;
    const originalParse = this.parser.parse.bind(this.parser);
    // Wrap the jison parse() method to handle extracting frontmatter.
    //
    // This can't be done in this.parse() because some code
    // directly calls diagram.parser.parse(), bypassing this.parse().
    //
    // Similarly, we can't do this in getDiagramFromText() because some code
    // calls diagram.db.clear(), which would reset anything set by
    // extractFrontMatter().
    this.parser.parse = (text: string) =>
      originalParse(cleanupComments(extractFrontMatter(text, this.db)));
    this.parser.parser.yy = this.db;
    if (diagram.init) {
      diagram.init(cnf);
      log.info('Initialized diagram ' + this.type, cnf);
    }
    this.parse();
  }

  parse() {
    if (this.detectError) {
      throw this.detectError;
    }
    this.db.clear?.();
    this.parser.parse(this.text);
  }

  async render(id: string, version: string) {
    await this.renderer.draw(this.text, id, version, this);
  }

  getParser() {
    return this.parser;
  }

  getType() {
    return this.type;
  }
}

/**
 * Parse the text asynchronously and generate a Diagram object asynchronously.
 * **Warning:** This function may be changed in the future.
 * @alpha
 * @param text - The mermaid diagram definition.
 * @returns A the Promise of a Diagram object.
 * @throws {@link UnknownDiagramError} if the diagram type can not be found.
 * @privateRemarks This is exported as part of the public mermaidAPI.
 */
export const getDiagramFromText = async (text: string): Promise<Diagram> => {
  const type = detectType(text, configApi.getConfig());
  try {
    // Trying to find the diagram
    getDiagram(type);
  } catch (error) {
    const loader = getDiagramLoader(type);
    if (!loader) {
      throw new UnknownDiagramError(`Diagram ${type} not found.`);
    }
    // Diagram not available, loading it.
    // new diagram will try getDiagram again and if fails then it is a valid throw
    const { id, diagram } = await loader();
    registerDiagram(id, diagram);
  }
  return new Diagram(text);
};<|MERGE_RESOLUTION|>--- conflicted
+++ resolved
@@ -1,4 +1,3 @@
-<<<<<<< HEAD
 import * as configApi from './config.js';
 import { log } from './logger.js';
 import { getDiagram, registerDiagram } from './diagram-api/diagramAPI.js';
@@ -6,16 +5,7 @@
 import { extractFrontMatter } from './diagram-api/frontmatter.js';
 import { UnknownDiagramError } from './errors.js';
 import { DetailedError } from './utils.js';
-=======
-import * as configApi from './config';
-import { log } from './logger';
-import { getDiagram, registerDiagram } from './diagram-api/diagramAPI';
-import { detectType, getDiagramLoader } from './diagram-api/detectType';
-import { extractFrontMatter } from './diagram-api/frontmatter';
-import { UnknownDiagramError } from './errors';
-import { DetailedError } from './utils';
-import { cleanupComments } from './diagram-api/comments';
->>>>>>> 7e610d13
+import { cleanupComments } from './diagram-api/comments.js';
 
 export type ParseErrorFunction = (err: string | DetailedError | unknown, hash?: any) => void;
 
