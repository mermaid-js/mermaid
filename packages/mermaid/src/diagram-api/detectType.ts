--- conflicted
+++ resolved
@@ -1,7 +1,7 @@
 import { MermaidConfig } from '../config.type';
 
 export type DiagramDetector = (text: string, config?: MermaidConfig) => boolean;
-export type DiagramLoader = (() => any) | null;
+export type DiagramLoader = (() => Promise<unknown>) | null;
 export type DetectorRecord = { detector: DiagramDetector; loader: DiagramLoader };
 const directive =
   /[%]{2}[{]\s*(?:(?:(\w+)\s*:|(\w+))\s*(?:(?:(\w+))|((?:(?![}][%]{2}).|\r?\n)*))?\s*)(?:[}][%]{2})?/gi;
@@ -34,17 +34,9 @@
  */
 export const detectType = function (text: string, config?: MermaidConfig): string {
   text = text.replace(directive, '').replace(anyComment, '\n');
-
-<<<<<<< HEAD
-  for (const [key, detectorRecord] of Object.entries(detectors)) {
-    if (detectorRecord.detector(text, config)) {
-=======
-  // console.log(detectors);
-
   for (const [key, { detector }] of Object.entries(detectors)) {
     const diagram = detector(text, config);
     if (diagram) {
->>>>>>> 931120f7
       return key;
     }
   }
