--- conflicted
+++ resolved
@@ -1,11 +1,8 @@
 import { MermaidConfig } from '../config.type';
 import { log } from '../logger';
 import { DetectorRecord, DiagramDetector, DiagramLoader } from './types';
-<<<<<<< HEAD
 import { ExternalDiagramDefinition } from '../diagram-api/types';
-=======
 import { frontMatterRegex } from './frontmatter';
->>>>>>> 650ee31c
 
 const directive = /%{2}{\s*(?:(\w+)\s*:|(\w+))\s*(?:(\w+)|((?:(?!}%{2}).|\r?\n)*))?\s*(?:}%{2})?/gi;
 const anyComment = /\s*%%.*\n/gm;
