import c4 from '../diagrams/c4/c4Detector.js';
import flowchart from '../diagrams/flowchart/flowDetector.js';
import flowchartV2 from '../diagrams/flowchart/flowDetector-v2.js';
import er from '../diagrams/er/erDetector.js';
import git from '../diagrams/git/gitGraphDetector.js';
import gantt from '../diagrams/gantt/ganttDetector.js';
import { info } from '../diagrams/info/infoDetector.js';
import { pie } from '../diagrams/pie/pieDetector.js';
import quadrantChart from '../diagrams/quadrant-chart/quadrantDetector.js';
import xychart from '../diagrams/xychart/xychartDetector.js';
import requirement from '../diagrams/requirement/requirementDetector.js';
import sequence from '../diagrams/sequence/sequenceDetector.js';
import classDiagram from '../diagrams/class/classDetector.js';
import classDiagramV2 from '../diagrams/class/classDetector-V2.js';
import state from '../diagrams/state/stateDetector.js';
import stateV2 from '../diagrams/state/stateDetector-V2.js';
import journey from '../diagrams/user-journey/journeyDetector.js';
import errorDiagram from '../diagrams/error/errorDiagram.js';
import flowchartElk from '../diagrams/flowchart/elk/detector.js';
import timeline from '../diagrams/timeline/detector.js';
import mindmap from '../diagrams/mindmap/detector.js';
import sankey from '../diagrams/sankey/sankeyDetector.js';
import { registerLazyLoadedDiagrams } from './detectType.js';
import { registerDiagram } from './diagramAPI.js';
import { railroad } from '../diagrams/railroad/railroadDetector.js';

let hasLoadedDiagrams = false;
export const addDiagrams = () => {
  if (hasLoadedDiagrams) {
    return;
  }
  // This is added here to avoid race-conditions.
  // We could optimize the loading logic somehow.
  hasLoadedDiagrams = true;
  registerDiagram('error', errorDiagram, (text) => {
    return text.toLowerCase().trim() === 'error';
  });
  registerDiagram(
    '---',
    // --- diagram type may appear if YAML front-matter is not parsed correctly
    {
      db: {
        clear: () => {
          // Quite ok, clear needs to be there for --- to work as a regular diagram
        },
      },
      styles: {}, // should never be used
      renderer: {
        draw: () => {
          // should never be used
        },
      },
      parser: {
        parser: { yy: {} },
        parse: () => {
          throw new Error(
            'Diagrams beginning with --- are not valid. ' +
              'If you were trying to use a YAML front-matter, please ensure that ' +
              "you've correctly opened and closed the YAML front-matter with un-indented `---` blocks"
          );
        },
      },
      init: () => null, // no op
    },
    (text) => {
      return text.toLowerCase().trimStart().startsWith('---');
    }
  );
  // Ordering of detectors is important. The first one to return true will be used.
  registerLazyLoadedDiagrams(
    c4,
    classDiagramV2,
    classDiagram,
    er,
    gantt,
    info,
    pie,
    requirement,
    sequence,
    flowchartElk,
    flowchartV2,
    flowchart,
    mindmap,
    timeline,
    git,
    stateV2,
    state,
    journey,
    quadrantChart,
    sankey,
<<<<<<< HEAD
    railroad
=======
    xychart
>>>>>>> 12a47076
  );
};<|MERGE_RESOLUTION|>--- conflicted
+++ resolved
@@ -88,10 +88,7 @@
     journey,
     quadrantChart,
     sankey,
-<<<<<<< HEAD
-    railroad
-=======
+    railroad,
     xychart
->>>>>>> 12a47076
   );
 };