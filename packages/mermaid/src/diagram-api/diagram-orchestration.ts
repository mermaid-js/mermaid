--- conflicted
+++ resolved
@@ -20,11 +20,8 @@
 import timeline from '../diagrams/timeline/detector.js';
 import mindmap from '../diagrams/mindmap/detector.js';
 import sankey from '../diagrams/sankey/sankeyDetector.js';
-<<<<<<< HEAD
 import { packet } from '../diagrams/packet/detector.js';
-=======
 import block from '../diagrams/block/blockDetector.js';
->>>>>>> 9c6ad546
 import { registerLazyLoadedDiagrams } from './detectType.js';
 import { registerDiagram } from './diagramAPI.js';
 
@@ -91,12 +88,8 @@
     journey,
     quadrantChart,
     sankey,
-<<<<<<< HEAD
     packet,
-    xychart
-=======
     xychart,
     block
->>>>>>> 9c6ad546
   );
 };