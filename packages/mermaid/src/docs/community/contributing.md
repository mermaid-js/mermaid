# Mermaid Contributing Guide

You decided to take part in the development? Welcome!

We are trying to make our guidelines for you as explicit and detailed as possible.

## Initial Setup

Initial setup consists of 3 main steps:

```mermaid-nocode
flowchart LR
  source --> requirements --> setup

  source[Get the Source Code]
  requirements[Install the Requirements]
  setup[Install Packages]
```

### Get the Source Code

In GitHub, you first [**fork a mermaid repository**](https://github.com/mermaid-js/mermaid/fork) when you are going to make changes and submit pull requests.

Then you **clone** a copy to your local development machine (e.g. where you code) to make a copy with all the files to work with.

```tip
[Here is a GitHub document that gives an overview of the process](https://docs.github.com/en/get-started/quickstart/fork-a-repo).
```

```bash
git clone git@github.com/your-fork/mermaid
```

Once you have cloned the repository onto your development machine, change into the `mermaid` project folder (the top level directory of the mermaid project repository)

```bash
cd mermaid
```

### Install Requirements

We support **development within Docker** environment along with **host setup**. You may choose it up to your preferences.

**Host**

These are the tools we use for working with the code and documentation:

- [Node.js](https://nodejs.org/en/).
- [pnpm](https://pnpm.io/) package manager.

The following commands must be sufficient enough to start with:

```bash
curl -fsSL https://get.pnpm.io/install.sh | sh -
pnpm env use --global 20
```

You may also need to reload `.shrc` or `.bashrc` afterwards.

**Docker**

[Install Docker](https://docs.docker.com/engine/install/). And that is pretty much all you need.

Optionally, to run GUI (Cypress) within Docker you will also need an X11 server installed.
You might already have it installed, so check this by running:

```bash
echo $DISPLAY
```

If the `$DISPLAY` variable is not empty, then an X11 server is running. Otherwise you may need to install one.

### Install Packages

**Host**

Install packages:

```bash
pnpm install
```

**Docker**

For development using Docker there is a self-documented `run` bash script, which provides convenient aliases for `docker compose` commands.

Make sure that `./run` script is executable:

```bash
chmod +x run
```

```tip
To get detailed help simply type `./run` or `./run help`.

It also has short _Development quick start guide_ embedded.
```

Then install packages:

```bash
./run pnpm install
```

### Verify Everything Works

This step is optional, but it helps to make sure that everything in development branch was OK before you started making any changes.

You can run the `test` script to verify that pnpm is working _and_ that the repository has been cloned correctly:

**Host**

```bash
pnpm test
```

**Docker**

```bash
./run pnpm test
```

The `test` script and others are in the top-level `package.json` file.

All tests should run successfully without any errors or failures.

```note
You might see _lint_ or _formatting_ warnings. Those are ok during this step.
```

## Workflow

Contributing process is very simple and straightforward:

```mermaid-nocode
  flowchart LR

  branch --> changes --> submit
  branch[Checkout a New Branch]
  changes[Make Changes]
  submit[Submit a PR]
```

Mermaid uses a [Git Flow](https://guides.github.com/introduction/flow/)–inspired approach to branching.

Development is done in the `develop` branch.

```mermaid-nocode
---
config:
  gitGraph:
    mainBranchName: develop
---
gitGraph LR:
  commit
  commit
  branch "docs/2910_update-guidelines" order: 1
  commit
  commit
  commit
  checkout develop
  merge "docs/2910_update-guidelines"
  commit
```

To prepare a new version for release the maintainers create a `release/vX.X.X` branch from `develop` for testing. Once the release happens we add a tag to the `release` branch and merge it with `master`. The live product and on-line documentation are what is in the `master` branch.

## Checkout a New Branch

```tip
All new work should be based on the `develop` branch.
```

Make sure you have the most up-to-date version of the `develop` branch.

Check out the `develop` branch, then `fetch` or `pull` to update it:

```bash
git checkout develop
git fetch # or `git pull`
```

Create a new branch for your work:

```bash
git checkout -b docs/2910_update-contributing-guidelines
```

We use the following naming convention for branches:

```txt
[feature | bug | chore | docs]/[issue number]_[short-description]
```

You can always check current [configuration of labelling and branch prefixes](https://github.com/mermaid-js/mermaid/blob/develop/.github/pr-labeler.yml)

- The first part is the **type** of change: a `feature`, `bug`, `chore`, `docs`
- followed by a **slash** (`/`),which helps to group like types together in many git tools
- followed by the **issue number**, e.g. `2910`
- followed by an **underscore** (`_`)
- followed by a **short description** with dashes (`-`) or underscores (`_`) instead of spaces

```mermaid-nocode
flowchart LR
  feature --> slash
  bug --> slash
  chore --> slash
  docs --> slash
  slash --> 2945 --> underscore
  slash --> 1123 --> underscore
  underscore --> short_description_1
  underscore --> short_description_2

  underscore["_"]
  slash["/"]

  short_description_1["state-diagram-new-arrow-florbs"]
  short_description_2["fix_random_ugly_red_text"]
```

If your work is specific to a single diagram type, it is a good idea to put the diagram type at the start of the description. This will help us keep release notes organized by a diagram type.

```note
A new feature described in issue 2945 that adds a new arrow type called 'florbs' to state diagrams

`feature/2945_state-diagram-new-arrow-florbs`
```

```tip
A bug described in issue 1123 that causes random ugly red text in multiple diagram types

`bug/1123_fix_random_ugly_red_text`
```

## Contributing Code

Code is the heart of every software project. We strive to make it better. Who if not us?

### Where is the Code Located?

The core of Mermaid is located under `packages/mermaid/src`.

### Running Mermaid Locally

**Host**

```bash
pnpm run dev
```

**Docker**

```bash
./run dev
```

After starting the dev server open <http://localhost:9000> in your browser.

Now you are ready to make your changes!

### Make Changes

Have a look at <http://localhost:9000>. There is a list of demos that can be used to see and test your changes.

If you need a specific diagram, you can duplicate the `example.html` file in `/demos/dev` and add your own mermaid code to your copy.

That will be served at <http://localhost:9000/dev/your-file-name.html>.
After making code changes, the dev server will rebuild the mermaid library and automatically reload the page.

Edit files in `packages/mermaid/src` as required.

### Write Tests

Tests ensure that each function, module, or part of code does what it says it will do. This is critically important when other changes are made to ensure that existing code is not broken (no regression).

Just as important, the tests act as _specifications:_ they specify what the code does (or should do).
Whenever someone is new to a section of code, they should be able to read the tests to get a thorough understanding of what it does and why.

If you are fixing a bug, you should add tests to ensure that your code has actually fixed the bug, to specify/describe what the code is doing, and to ensure the bug doesn't happen again.
(If there had been a test for the situation, the bug never would have happened in the first place.)
You may need to change existing tests if they were inaccurate.

If you are adding a feature, you will definitely need to add tests. Depending on the size of your feature, you may need to add integration tests.

#### Unit Tests

Unit tests are tests that test a single function or module. They are the easiest to write and the fastest to run.

Unit tests are mandatory for all code except the renderers. (The renderers are tested with integration tests.)

We use [Vitest](https://vitest.dev) to run unit tests.

**Host**

You can use the following command to run the unit tests:

```sh
pnpm test
```

When writing new tests, it's easier to have the tests automatically run as you make changes. You can do this by running the following command:

```sh
pnpm test:watch
```

**Docker**

When using Docker prepend your command with `./run`:

```sh
./run pnpm test
```

#### Integration / End-to-End (E2E) Tests

These test the rendering and visual appearance of the diagrams.

This ensures that the rendering of that feature in the E2E will be reviewed in the release process going forward. Less chance that it breaks!

To start working with the E2E tests:

**Host**

- Run `pnpm dev` to start the dev server
- Start **Cypress** by running `pnpm cypress:open`

**Docker**

- Enable local connections for x11 server `xhost +local:`
- Run `./run pnpm dev` to start the dev server
- Start **Cypress** by running `./run pnpm cypress:open --project .`

The rendering tests are very straightforward to create. There is a function `imgSnapshotTest`, which takes a diagram in text form and the mermaid options, and it renders that diagram in Cypress.

When running in CI it will take a snapshot of the rendered diagram and compare it with the snapshot from last build and flag it for review if it differs.

This is what a rendering test looks like:

```js
it('should render forks and joins', () => {
  imgSnapshotTest(
    `
    stateDiagram
    state fork_state &lt;&lt;fork&gt;&gt;
      [*] --> fork_state
      fork_state --> State2
      fork_state --> State3

      state join_state &lt;&lt;join&gt;&gt;
      State2 --> join_state
      State3 --> join_state
      join_state --> State4
      State4 --> [*]
    `,
    { logLevel: 0 }
  );
});
```

<!-- **_[TODO - running the tests against what is expected in development. ]_** -->
<!-- **_[TODO - how to generate new screenshots]_** -->

### Update Documentation

```tip
Our documentation is managed in `packages/mermaid/src/docs`. Details on how to edit is in the [documentation section](#contributing-documentation)
```

If the users have no way to know that things have changed, then you haven't really _fixed_ anything for the users; you've just added to making Mermaid feel broken.
Likewise, if users don't know that there is a new feature that you've implemented, it will forever remain unknown and unused.

The documentation has to be updated for users to know that things have been changed and added!
If you are adding a new feature, add `(v<MERMAID_RELEASE_VERSION>+)` in the title or description. It will be replaced automatically with the current version number when the release happens.

<<<<<<< HEAD
eg: `# Feature Name (v10.8.0-b.2+)`
=======
eg: `# Feature Name (v<MERMAID_RELEASE_VERSION>+)`
>>>>>>> e842b72a

We know it can sometimes be hard to code _and_ write user documentation.

Create another issue specifically for the documentation.
You will need to help with the PR, but definitely ask for help if you feel stuck.
When it feels hard to write stuff out, explaining it to someone and having that person ask you clarifying questions can often be 80% of the work!

When in doubt, write up and submit what you can. It can be clarified and refined later. (With documentation, something is better than nothing!)

## Contributing Documentation

If it is not in the documentation, it's like it never happened. Wouldn't that be sad? With all the effort that was put into the feature?

### Where is the Documentation Located?

```warning
DO NOT CHANGE FILES IN `/docs`

The `docs` folder will be automatically generated when committing to `packages/mermaid/src/docs` and **should not** be edited manually.
```

Documentation is located in the [`packages/mermaid/src/docs`](https://github.com/mermaid-js/mermaid/tree/develop/packages/mermaid/src/docs) folder. Just pick the right section and start typing.

The contents of [mermaid.js.org](https://mermaid.js.org/) are based on the docs from the `master` branch. Updates committed to the `master` branch are reflected in the [Mermaid Docs](https://mermaid.js.org/) once published.

```mermaid
flowchart LR
  classDef default fill:#fff,color:black,stroke:black

  source["Edit /packages/mermaid/src/docs"] -- automatic processing--> published["View /docs which will be published on Official Website"]
```

### Running the Documentation Website Locally

**[The mermaid documentation site](https://mermaid.js.org/) is powered by [Vitepress](https://vitepress.vuejs.org/).**

Start development server for the documentation site

**Host**

```bash
pnpm --filter mermaid run docs:dev
```

or

```bash
cd packages/mermaid
pnpm docs:dev
```

**Docker**

```bash
./run docs:dev
```

Open [http://localhost:3333/](http://localhost:3333/) in your browser.

### Formatting

The documentation is written in Markdown. To get acquainted with its syntax [see the GitHub Markdown help page](https://help.github.com/en/github/writing-on-github/basic-writing-and-formatting-syntax).

You can use `note`, `tip`, `warning` and `danger` in triple backticks to add a note, tip, warning or danger box.

```danger
Do not use vitepress specific markdown syntax `::: warning` as it will not be processed correctly.
```

Here are a few examples:

````markdown
```note
This is a note
```

```tip
This is a tip
```

```warning
This is a warning
```

```danger
This is a danger alert
```
````

```note
This is a note
```

```tip
This is a tip
```

```warning
This is a warning
```

```danger
This is a danger alert
```

### Navigation

If you want to propose changes to how the documentation is _organized_, such as adding a new section or re-arranging or renaming a section, you must update the **sidebar navigation**, which is defined in [the vitepress config](../.vitepress/config.ts). The same goes to **topbar**.

### Build Docs

The content of `/docs` folder is built with Github Actions.

```warning
So as to allow automatic compilation of documentation pages you have to enable Github Actions on your fork first
```

## Submit your pull request

````note
Do not forget to push your changes

```bash
git push -u origin docs/2910_update-guidelines
```
````

We make all changes via Pull Requests (PRs). Open a new one.

Right now we are not following any strict rules about naming PRs. Give it a representative title and short description. There is also a [pull request template](https://github.com/mermaid-js/mermaid/blob/develop/.github/pull_request_template.md) which will help you with it.

In case in its description contains a [magic comment](https://docs.github.com/en/issues/tracking-your-work-with-issues/linking-a-pull-request-to-an-issue) your PR will be automatically attached to the issue:

```markdown
Resolves #<your issue ID here>
```

## Congratulations

You have successfully submitted your improvements! What is next?

- PRs will be reviewed by active maintainers, who will provide feedback and request changes as needed.
- The maintainers will request a review from _knsv_, if necessary.
- Once the PR is approved, the maintainers will merge the PR into the `develop` branch.
- When a release is ready, the `release/x.x.x` branch will be created, extensively tested and knsv will be in charge of the release process.

Thanks for you help!

<!--- cspell:ignore florbs ---><|MERGE_RESOLUTION|>--- conflicted
+++ resolved
@@ -373,11 +373,7 @@
 The documentation has to be updated for users to know that things have been changed and added!
 If you are adding a new feature, add `(v<MERMAID_RELEASE_VERSION>+)` in the title or description. It will be replaced automatically with the current version number when the release happens.
 
-<<<<<<< HEAD
-eg: `# Feature Name (v10.8.0-b.2+)`
-=======
 eg: `# Feature Name (v<MERMAID_RELEASE_VERSION>+)`
->>>>>>> e842b72a
 
 We know it can sometimes be hard to code _and_ write user documentation.
 
