--- conflicted
+++ resolved
@@ -150,11 +150,8 @@
         { text: 'Timeline 🔥', link: '/syntax/timeline' },
         { text: 'Zenuml 🔥', link: '/syntax/zenuml' },
         { text: 'Sankey 🔥', link: '/syntax/sankey' },
-<<<<<<< HEAD
+        { text: 'XYChart 🔥', link: '/syntax/xychart' },
         { text: 'Railroad 🔥', link: '/syntax/railroad' },
-=======
-        { text: 'XYChart 🔥', link: '/syntax/xychart' },
->>>>>>> 12a47076
         { text: 'Other Examples', link: '/syntax/examples' },
       ],
     },
