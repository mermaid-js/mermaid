--- conflicted
+++ resolved
@@ -152,14 +152,10 @@
         { text: 'Timeline', link: '/syntax/timeline' },
         { text: 'ZenUML', link: '/syntax/zenuml' },
         { text: 'Sankey 🔥', link: '/syntax/sankey' },
-<<<<<<< HEAD
-        { text: 'XYChart 🔥', link: '/syntax/xyChart' },
-        { text: 'Railroad 🔥', link: '/syntax/railroad' },
-=======
         { text: 'XY Chart 🔥', link: '/syntax/xyChart' },
         { text: 'Block Diagram 🔥', link: '/syntax/block' },
         { text: 'Packet 🔥', link: '/syntax/packet' },
->>>>>>> ecee23d8
+        { text: 'Railroad 🔥', link: '/syntax/railroad' },
         { text: 'Other Examples', link: '/syntax/examples' },
       ],
     },
