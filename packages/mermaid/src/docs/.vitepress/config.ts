import { version } from '../../../package.json';
import MermaidExample from './mermaid-markdown-all.js';
import { defineConfig, MarkdownOptions } from 'vitepress';

const allMarkdownTransformers: MarkdownOptions = {
  // the shiki theme to highlight code blocks
  theme: 'github-dark',
  config: async (md) => {
    await MermaidExample(md);
  },
};

export default defineConfig({
  lang: 'en-US',
  title: 'Mermaid',
  description: 'Create diagrams and visualizations using text and code.',
  base: '/',
  markdown: allMarkdownTransformers,
  ignoreDeadLinks: [
    // ignore all localhost links
    /^https?:\/\/localhost/,
  ],
  head: [
    ['link', { rel: 'icon', type: 'image/x-icon', href: '/favicon.ico' }],
    [
      'script',
      {
        defer: 'true',
        'data-domain': 'mermaid.js.org',
        // All tracked stats are public and available at https://p.mermaid.live/mermaid.js.org
        src: 'https://p.mermaid.live/js/script.js',
      },
    ],
  ],
  themeConfig: {
    nav: nav(),
    editLink: {
      pattern: ({ filePath, frontmatter }) => {
        if (typeof frontmatter.editLink === 'string') {
          return frontmatter.editLink;
        }
        return `https://github.com/mermaid-js/mermaid/edit/develop/packages/mermaid/src/docs/${filePath}`;
      },
      text: 'Edit this page on GitHub',
    },
    sidebar: {
      '/': sidebarAll(),
    },
    socialLinks: [
      { icon: 'github', link: 'https://github.com/mermaid-js/mermaid' },
      {
        icon: 'slack',
        link: 'https://join.slack.com/t/mermaid-talk/shared_invite/enQtNzc4NDIyNzk4OTAyLWVhYjQxOTI2OTg4YmE1ZmJkY2Y4MTU3ODliYmIwOTY3NDJlYjA0YjIyZTdkMDMyZTUwOGI0NjEzYmEwODcwOTE',
      },
      {
        icon: {
          svg: '<svg id="Layer_1" data-name="Layer 1" xmlns="http://www.w3.org/2000/svg" viewBox="0 0 490.16 490.16"><defs><mask id="Mask"><rect x="0" y="0" width="490.16" height="490.16" fill="white" /><path fill="black" d="M407.48,111.18A165.2,165.2,0,0,0,245.08,220,165.2,165.2,0,0,0,82.68,111.18a165.5,165.5,0,0,0,72.06,143.64,88.81,88.81,0,0,1,38.53,73.45v50.86H296.9V328.27a88.8,88.8,0,0,1,38.52-73.45,165.41,165.41,0,0,0,72.06-143.64Z"/><path fill="black" d="M160.63,328.27a56.09,56.09,0,0,0-24.27-46.49,198.74,198.74,0,0,1-28.54-23.66A196.87,196.87,0,0,1,82.53,227V379.13h78.1Z"/><path fill="black" d="M329.53,328.27a56.09,56.09,0,0,1,24.27-46.49,198.74,198.74,0,0,0,28.54-23.66A196.87,196.87,0,0,0,407.63,227V379.13h-78.1Z"/></mask><style>.cls-1{fill:#76767B;}.cls-1:hover{fill:#FF3570}</style></defs><rect class="cls-1" width="490.16" height="490.16" rx="84.61" mask="url(#Mask)" /></svg>',
        },
        link: 'https://www.mermaidchart.com/',
      },
    ],
  },
});

// Top (across the page) menu
function nav() {
  return [
    { text: 'Docs', link: '/intro/', activeMatch: '/intro/' },
    {
      text: 'Tutorials',
      link: '/config/Tutorials',
      activeMatch: '/config/',
    },
    {
      text: 'Integrations',
      link: '/ecosystem/integrations-community',
      activeMatch: '/ecosystem/',
    },
    {
      text: 'Contributing',
      link: '/community/development.html',
      activeMatch: '/community/',
    },
    {
      text: 'Latest News',
      link: '/news/announcements',
      activeMatch: '/announcements',
    },
    {
      text: version,
      items: [
        {
          text: 'Changelog',
          link: 'https://github.com/mermaid-js/mermaid/releases',
        },
        {
          text: 'Contributing',
          link: '/community/development',
        },
      ],
    },
    {
      text: '💻 Live Editor',
      link: 'https://mermaid.live',
    },
  ];
}

function sidebarAll() {
  return [
    {
      text: '📔 Introduction',
      collapsed: false,
      items: [
        { text: 'About Mermaid', link: '/intro/' },
        { text: 'Getting Started', link: '/intro/getting-started' },
        { text: 'Syntax and Configuration', link: '/intro/syntax-reference' },
      ],
    },
    ...sidebarSyntax(),
    ...sidebarEcosystem(),
    ...sidebarConfig(),
    ...sidebarCommunity(),
    ...sidebarNews(),
  ];
}

function sidebarSyntax() {
  return [
    {
      text: '📊 Diagram Syntax',
      collapsed: false,
      items: [
        { text: 'Flowchart', link: '/syntax/flowchart' },
        { text: 'Sequence Diagram', link: '/syntax/sequenceDiagram' },
        { text: 'Class Diagram', link: '/syntax/classDiagram' },
        { text: 'State Diagram', link: '/syntax/stateDiagram' },
        {
          text: 'Entity Relationship Diagram',
          link: '/syntax/entityRelationshipDiagram',
        },
        { text: 'User Journey', link: '/syntax/userJourney' },
        { text: 'Gantt', link: '/syntax/gantt' },
        { text: 'Pie Chart', link: '/syntax/pie' },
        { text: 'Quadrant Chart', link: '/syntax/quadrantChart' },
        { text: 'Requirement Diagram', link: '/syntax/requirementDiagram' },
        { text: 'Gitgraph (Git) Diagram 🔥', link: '/syntax/gitgraph' },
        { text: 'C4 Diagram 🦺⚠️', link: '/syntax/c4' },
        { text: 'Mindmaps 🔥', link: '/syntax/mindmap' },
        { text: 'Timeline 🔥', link: '/syntax/timeline' },
        { text: 'Zenuml 🔥', link: '/syntax/zenuml' },
        { text: 'Sankey 🔥', link: '/syntax/sankey' },
<<<<<<< HEAD
        { text: 'XYChart 🔥', link: '/syntax/xychart' },
        { text: 'Railroad 🔥', link: '/syntax/railroad' },
=======
        { text: 'XYChart 🔥', link: '/syntax/xyChart' },
>>>>>>> aa5d586b
        { text: 'Other Examples', link: '/syntax/examples' },
      ],
    },
  ];
}

function sidebarConfig() {
  return [
    {
      text: '⚙️ Deployment and Configuration',
      collapsed: false,
      items: [
        { text: 'Configuration', link: '/config/configuration' },
        { text: 'Tutorials', link: '/config/Tutorials' },
        { text: 'API-Usage', link: '/config/usage' },
        { text: 'Mermaid API Configuration', link: '/config/setup/README' },
        { text: 'Mermaid Configuration Options', link: '/config/schema-docs/config' },
        { text: 'Directives', link: '/config/directives' },
        { text: 'Theming', link: '/config/theming' },
        { text: 'Accessibility', link: '/config/accessibility' },
        { text: 'Mermaid CLI', link: '/config/mermaidCLI' },
        { text: 'Advanced usage', link: '/config/advanced' },
        { text: 'FAQ', link: '/config/faq' },
      ],
    },
  ];
}

function sidebarEcosystem() {
  return [
    {
      text: '📚 Ecosystem',
      collapsed: false,
      items: [
        { text: 'Mermaid Chart', link: '/ecosystem/mermaid-chart' },
        { text: 'Integrations - Community', link: '/ecosystem/integrations-community' },
        { text: 'Integrations - Create', link: '/ecosystem/integrations-create' },
      ],
    },
  ];
}

function sidebarCommunity() {
  return [
    {
      text: '🙌 Contributions and Community',
      collapsed: false,
      items: [
        { text: 'Contributing to Mermaid', link: '/community/development' },
        { text: 'Contributing Code', link: '/community/code' },
        { text: 'Contributing Documentation', link: '/community/documentation' },
        { text: 'Questions and Suggestions', link: '/community/questions-and-suggestions' },
        { text: 'Adding Diagrams', link: '/community/newDiagram' },
        { text: 'Security', link: '/community/security' },
      ],
    },
  ];
}

function sidebarNews() {
  return [
    {
      text: '📰 Latest News',
      collapsed: false,
      items: [
        { text: 'Announcements', link: '/news/announcements' },
        { text: 'Blog', link: '/news/blog' },
      ],
    },
  ];
}

/**
 * Return a string that puts together the pagePage, a '#', then the given id
 * @param  pagePath
 * @param  id
 * @returns  the fully formed path
 */
function pathToId(pagePath: string, id = ''): string {
  return pagePath + '#' + id;
}<|MERGE_RESOLUTION|>--- conflicted
+++ resolved
@@ -150,12 +150,8 @@
         { text: 'Timeline 🔥', link: '/syntax/timeline' },
         { text: 'Zenuml 🔥', link: '/syntax/zenuml' },
         { text: 'Sankey 🔥', link: '/syntax/sankey' },
-<<<<<<< HEAD
-        { text: 'XYChart 🔥', link: '/syntax/xychart' },
+        { text: 'XYChart 🔥', link: '/syntax/xyChart' },
         { text: 'Railroad 🔥', link: '/syntax/railroad' },
-=======
-        { text: 'XYChart 🔥', link: '/syntax/xyChart' },
->>>>>>> aa5d586b
         { text: 'Other Examples', link: '/syntax/examples' },
       ],
     },
