--- conflicted
+++ resolved
@@ -179,11 +179,8 @@
         { text: 'Kanban 🔥', link: '/syntax/kanban' },
         { text: 'Architecture 🔥', link: '/syntax/architecture' },
         { text: 'Radar 🔥', link: '/syntax/radar' },
-<<<<<<< HEAD
         { text: 'Event Modeling 🔥', link: '/syntax/eventmodeling' },
-=======
         { text: 'Treemap 🔥', link: '/syntax/treemap' },
->>>>>>> 1ceeca1e
         { text: 'Other Examples', link: '/syntax/examples' },
       ],
     },
