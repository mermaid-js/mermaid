--- conflicted
+++ resolved
@@ -44,113 +44,7 @@
 <svg width="170" height="32" viewBox="0 0 170 32" fill="none" xmlns="http://www.w3.org/2000/svg"><mask id="a" maskUnits="userSpaceOnUse" x="27" y="0" width="143" height="32"><path fill-rule="evenodd" clip-rule="evenodd" d="M27.732.227h141.391v31.19H27.733V.227z" fill="#fff"></path></mask><g mask="url(#a)"><path fill-rule="evenodd" clip-rule="evenodd" d="M153.851 22.562l1.971-3.298c1.291 1.219 3.837 2.402 5.988 2.402 1.971 0 2.903-.753 2.903-1.829 0-2.832-10.253-.502-10.253-7.313 0-2.904 2.51-5.45 7.099-5.45 2.904 0 5.234 1.004 6.955 2.367l-1.829 3.226c-1.039-1.075-3.011-2.008-5.126-2.008-1.65 0-2.725.717-2.725 1.685 0 2.546 10.289.395 10.289 7.386 0 3.19-2.724 5.52-7.528 5.52-3.012 0-5.916-1.003-7.744-2.688zm-5.7 2.259h4.553V.908h-4.553v23.913zm-6.273-8.676c0-2.689-1.578-5.02-4.446-5.02-2.832 0-4.409 2.331-4.409 5.02 0 2.724 1.577 5.055 4.409 5.055 2.868 0 4.446-2.33 4.446-5.055zm-13.588 0c0-4.912 3.442-9.07 9.142-9.07 5.736 0 9.178 4.158 9.178 9.07 0 4.911-3.442 9.106-9.178 9.106-5.7 0-9.142-4.195-9.142-9.106zm-5.628 0c0-2.689-1.577-5.02-4.445-5.02-2.832 0-4.41 2.331-4.41 5.02 0 2.724 1.578 5.055 4.41 5.055 2.868 0 4.445-2.33 4.445-5.055zm-13.587 0c0-4.912 3.441-9.07 9.142-9.07 5.736 0 9.178 4.158 9.178 9.07 0 4.911-3.442 9.106-9.178 9.106-5.701 0-9.142-4.195-9.142-9.106zm-8.425 4.338v-8.999h-2.868v-3.98h2.868V2.773h4.553v4.733h3.514v3.979h-3.514v7.78c0 1.111.574 1.936 1.578 1.936.681 0 1.326-.251 1.577-.538l.968 3.478c-.681.609-1.9 1.11-3.8 1.11-3.191 0-4.876-1.648-4.876-4.767zm-8.962 4.338h4.553V7.505h-4.553V24.82zm-.43-21.905a2.685 2.685 0 012.688-2.69c1.506 0 2.725 1.184 2.725 2.69a2.724 2.724 0 01-2.725 2.724c-1.47 0-2.688-1.219-2.688-2.724zM84.482 24.82h4.553V.908h-4.553v23.913zm-6.165-8.676c0-2.976-1.793-5.02-4.41-5.02-1.47 0-3.119.825-3.908 1.973v6.094c.753 1.111 2.438 2.008 3.908 2.008 2.617 0 4.41-2.044 4.41-5.055zm-8.318 6.453v8.82h-4.553V7.504H70v2.187c1.327-1.685 3.227-2.618 5.342-2.618 4.446 0 7.672 3.299 7.672 9.07 0 5.773-3.226 9.107-7.672 9.107-2.043 0-3.907-.86-5.342-2.653zm-10.718-6.453c0-2.976-1.793-5.02-4.41-5.02-1.47 0-3.119.825-3.908 1.973v6.094c.753 1.111 2.438 2.008 3.908 2.008 2.617 0 4.41-2.044 4.41-5.055zm-8.318 6.453v8.82H46.41V7.504h4.553v2.187c1.327-1.685 3.227-2.618 5.342-2.618 4.446 0 7.672 3.299 7.672 9.07 0 5.773-3.226 9.107-7.672 9.107-2.043 0-3.908-.86-5.342-2.653zm-11.758-1.936V18.51c-.753-1.004-2.187-1.542-3.657-1.542-1.793 0-3.263.968-3.263 2.617 0 1.65 1.47 2.582 3.263 2.582 1.47 0 2.904-.502 3.657-1.506zm0 4.159v-1.829c-1.183 1.434-3.227 2.259-5.485 2.259-2.761 0-5.988-1.864-5.988-5.736 0-4.087 3.227-5.593 5.988-5.593 2.33 0 4.337.753 5.485 2.115V13.85c0-1.756-1.506-2.904-3.8-2.904-1.829 0-3.55.717-4.984 2.044L28.63 9.8c2.115-1.901 4.84-2.726 7.564-2.726 3.98 0 7.6 1.578 7.6 6.561v11.186h-4.588z" fill="#00A298"></path></g><path fill-rule="evenodd" clip-rule="evenodd" d="M14.934 16.177c0 1.287-.136 2.541-.391 3.752-1.666-1.039-3.87-2.288-6.777-3.752 2.907-1.465 5.11-2.714 6.777-3.753.255 1.211.39 2.466.39 3.753m4.6-7.666V4.486a78.064 78.064 0 01-4.336 3.567c-1.551-2.367-3.533-4.038-6.14-5.207C11.1 4.658 12.504 6.7 13.564 9.262 5.35 15.155 0 16.177 0 16.177s5.35 1.021 13.564 6.915c-1.06 2.563-2.463 4.603-4.507 6.415 2.607-1.169 4.589-2.84 6.14-5.207a77.978 77.978 0 014.336 3.568v-4.025s-.492-.82-2.846-2.492c.6-1.611.93-3.354.93-5.174a14.8 14.8 0 00-.93-5.174c2.354-1.673 2.846-2.492 2.846-2.492" fill="#00A298"></path></svg>
 </a>
 
-<<<<<<< HEAD
-## Diagram Types
-
-### [Flowchart](../syntax/flowchart.md?id=flowcharts-basic-syntax)
-
-```mermaid-example
-graph TD;
-    A-->B;
-    A-->C;
-    B-->D;
-    C-->D;
-```
-
-### [Sequence diagram](../syntax/sequenceDiagram.md)
-
-```mermaid-example
-sequenceDiagram
-    participant Alice
-    participant Bob
-    Alice->>John: Hello John, how are you?
-    loop Healthcheck
-        John->>John: Fight against hypochondria
-    end
-    Note right of John: Rational thoughts <br/>prevail!
-    John-->>Alice: Great!
-    John->>Bob: How about you?
-    Bob-->>John: Jolly good!
-```
-
-### [ZenUML diagram](../syntax/zenuml.md)
-TODO: add a static image here.
-
-### [Gantt diagram](../syntax/gantt.md)
-
-```mermaid-example
-gantt
-dateFormat  YYYY-MM-DD
-title Adding GANTT diagram to mermaid
-excludes weekdays 2014-01-10
-
-section A section
-Completed task            :done,    des1, 2014-01-06,2014-01-08
-Active task               :active,  des2, 2014-01-09, 3d
-Future task               :         des3, after des2, 5d
-Future task2               :         des4, after des3, 5d
-```
-
-### [Class diagram](../syntax/classDiagram.md)
-
-```mermaid-example
-classDiagram
-Class01 <|-- AveryLongClass : Cool
-Class03 *-- Class04
-Class05 o-- Class06
-Class07 .. Class08
-Class09 --> C2 : Where am i?
-Class09 --* C3
-Class09 --|> Class07
-Class07 : equals()
-Class07 : Object[] elementData
-Class01 : size()
-Class01 : int chimp
-Class01 : int gorilla
-Class08 <--> C2: Cool label
-```
-
-### [Git graph](../syntax/gitgraph.md)
-
-```mermaid-example
-    gitGraph
-       commit
-       commit
-       branch develop
-       commit
-       commit
-       commit
-       checkout main
-       commit
-       commit
-```
-
-### [Entity Relationship Diagram - :exclamation: experimental](../syntax/entityRelationshipDiagram.md)
-
-```mermaid-example
-erDiagram
-    CUSTOMER ||--o{ ORDER : places
-    ORDER ||--|{ LINE-ITEM : contains
-    CUSTOMER }|..|{ DELIVERY-ADDRESS : uses
-
-```
-
-### [User Journey Diagram](../syntax/userJourney.md)
-
-```mermaid-example
-journey
-    title My working day
-    section Go to work
-      Make tea: 5: Me
-      Go upstairs: 3: Me
-      Do work: 1: Me, Cat
-    section Go home
-      Go downstairs: 5: Me
-      Sit down: 5: Me
-```
-=======
 <!--@include: ./examples.md -->
->>>>>>> 931d5694
 
 ## Installation
 
