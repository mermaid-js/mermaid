--- conflicted
+++ resolved
@@ -1,8 +1,4 @@
-<<<<<<< HEAD
-import { defineConfig, searchForWorkspaceRoot, PluginOption } from 'vite';
-=======
 import { defineConfig, type PluginOption, searchForWorkspaceRoot } from 'vite';
->>>>>>> fec193eb
 import path from 'path';
 import { SearchPlugin } from 'vitepress-plugin-search';
 
