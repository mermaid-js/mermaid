--- conflicted
+++ resolved
@@ -1,8 +1,4 @@
-<<<<<<< HEAD
-# Architecture Diagrams Documentation (v11.0.2-b.7+)
-=======
 # Architecture Diagrams Documentation (v11.1.0+)
->>>>>>> f7e4ee61
 
 > In the context of mermaid-js, the architecture diagram is used to show the relationship between services and resources commonly found within the Cloud or CI/CD deployments. In an architecture diagram, services (nodes) are connected by edges. Related services can be placed within groups to better illustrate how they are organized.
 
