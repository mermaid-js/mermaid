<<<<<<< HEAD
# Packet Diagram (v11.0.0-beta.1+)
=======
# Packet Diagram (v11.0.0+)
>>>>>>> e842b72a

## Introduction

A packet diagram is a visual representation used to illustrate the structure and contents of a network packet. Network packets are the fundamental units of data transferred over a network.

## Usage

This diagram type is particularly useful for developers, network engineers, educators, and students who require a clear and concise way to represent the structure of network packets.

## Syntax

```md
packet-beta
start: "Block name" %% Single-bit block
start-end: "Block name" %% Multi-bit blocks
... More Fields ...
```

## Examples

```mermaid-example
---
title: "TCP Packet"
---
packet-beta
0-15: "Source Port"
16-31: "Destination Port"
32-63: "Sequence Number"
64-95: "Acknowledgment Number"
96-99: "Data Offset"
100-105: "Reserved"
106: "URG"
107: "ACK"
108: "PSH"
109: "RST"
110: "SYN"
111: "FIN"
112-127: "Window"
128-143: "Checksum"
144-159: "Urgent Pointer"
160-191: "(Options and Padding)"
192-255: "Data (variable length)"
```

```mermaid-example
packet-beta
title UDP Packet
0-15: "Source Port"
16-31: "Destination Port"
32-47: "Length"
48-63: "Checksum"
64-95: "Data (variable length)"
```

## Details of Syntax

- **Ranges**: Each line after the title represents a different field in the packet. The range (e.g., `0-15`) indicates the bit positions in the packet.
- **Field Description**: A brief description of what the field represents, enclosed in quotes.

## Configuration

Please refer to the [configuration](/config/schema-docs/config-defs-packet-diagram-config.html) guide for details.

<!--

Theme variables are not currently working due to a mermaid bug. The passed values are not being propagated into styles function.

## Theme Variables

| Property         | Description                | Default Value |
| ---------------- | -------------------------- | ------------- |
| byteFontSize     | Font size of the bytes     | '10px'        |
| startByteColor   | Color of the starting byte | 'black'       |
| endByteColor     | Color of the ending byte   | 'black'       |
| labelColor       | Color of the labels        | 'black'       |
| labelFontSize    | Font size of the labels    | '12px'        |
| titleColor       | Color of the title         | 'black'       |
| titleFontSize    | Font size of the title     | '14px'        |
| blockStrokeColor | Color of the block stroke  | 'black'       |
| blockStrokeWidth | Width of the block stroke  | '1'           |
| blockFillColor   | Fill color of the block    | '#efefef'     |

## Example on config and theme

```mermaid-example
---
config:
  packet:
    showBits: true
  themeVariables:
    packet:
      startByteColor: red
---
packet-beta
0-15: "Source Port"
16-31: "Destination Port"
32-63: "Sequence Number"
```

--><|MERGE_RESOLUTION|>--- conflicted
+++ resolved
@@ -1,8 +1,4 @@
-<<<<<<< HEAD
-# Packet Diagram (v11.0.0-beta.1+)
-=======
 # Packet Diagram (v11.0.0+)
->>>>>>> e842b72a
 
 ## Introduction
 
