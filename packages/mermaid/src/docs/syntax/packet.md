--- conflicted
+++ resolved
@@ -10,13 +10,8 @@
 
 ## Syntax
 
-<<<<<<< HEAD
-```md
+```
 packet
-=======
-```
-packet-beta
->>>>>>> b4fae2d0
 start: "Block name" %% Single-bit block
 start-end: "Block name" %% Multi-bit blocks
 ... More Fields ...
