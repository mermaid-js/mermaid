--- conflicted
+++ resolved
@@ -114,11 +114,7 @@
 The `excludes` is an _optional_ attribute that accepts specific dates in YYYY-MM-DD format, days of the week ("sunday") or "weekends", but not the word "weekdays".
 These date will be marked on the graph, and be excluded from the duration calculation of tasks. Meaning that if there are excluded dates during a task interval, the number of 'skipped' days will be added to the end of the task to ensure the duration is as specified in the code.
 
-<<<<<<< HEAD
-#### Weekend (v\11.0.0-beta.1+)
-=======
 #### Weekend (v\11.0.0+)
->>>>>>> e842b72a
 
 When excluding weekends, it is possible to configure the weekends to be either Friday and Saturday or Saturday and Sunday. By default weekends are Saturday and Sunday.
 To define the weekend start day, there is an _optional_ attribute `weekend` that can be added in a new line followed by either `friday` or `saturday`.
