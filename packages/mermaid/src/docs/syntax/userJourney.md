--- conflicted
+++ resolved
@@ -19,10 +19,4 @@
 Each user journey is split into sections, these describe the part of the task
 the user is trying to complete.
 
-Tasks syntax is `Task name: <score>: <comma separated list of actors>`
-
-<<<<<<< HEAD
-**Input Constraint for Task Scores:** The score must be an integer between **0** and **5**.
-=======
-**Input Constraint for Task Scores:** The score must be an integer between **0** and **5**!
->>>>>>> 10505acf
+Tasks syntax is `Task name: <score>: <comma separated list of actors>`