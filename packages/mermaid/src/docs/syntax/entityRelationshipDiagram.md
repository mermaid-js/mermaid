--- conflicted
+++ resolved
@@ -192,11 +192,7 @@
 
 - If you want the relationship label to be more than one word, you must use double quotes around the phrase
 - If you don't want a label at all on a relationship, you must use an empty double-quoted string
-<<<<<<< HEAD
-- (v11.0.2-b.1+) If you want a multi-line label on a relationship, use `<br />` between the two lines (`"first line<br />second line"`)
-=======
 - (v11.1.0+) If you want a multi-line label on a relationship, use `<br />` between the two lines (`"first line<br />second line"`)
->>>>>>> f7e4ee61
 
 ## Styling
 
