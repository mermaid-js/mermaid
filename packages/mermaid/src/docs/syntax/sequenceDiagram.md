# Sequence diagrams

> A Sequence diagram is an interaction diagram that shows how processes operate with one another and in what order.

Mermaid can render sequence diagrams.

```mermaid-example
sequenceDiagram
    Alice->>John: Hello John, how are you?
    John-->>Alice: Great!
    Alice-)John: See you later!
```

```note
A note on nodes, the word "end" could potentially break the diagram, due to the way that the mermaid language is scripted.

If unavoidable, one must use parentheses(), quotation marks "", or brackets {},[], to enclose the word "end". i.e : (end), [end], {end}.
```

## Syntax

### Participants

The participants can be defined implicitly as in the first example on this page. The participants or actors are
rendered in order of appearance in the diagram source text. Sometimes you might want to show the participants in a
different order than how they appear in the first message. It is possible to specify the actor's order of
appearance by doing the following:

```mermaid-example
sequenceDiagram
    participant Alice
    participant Bob
    Bob->>Alice: Hi Alice
    Alice->>Bob: Hi Bob
```

### Actors

If you specifically want to use the actor symbol instead of a rectangle with text you can do so by using actor statements as per below.

```mermaid-example
sequenceDiagram
    actor Alice
    actor Bob
    Alice->>Bob: Hi Bob
    Bob->>Alice: Hi Alice
```

### Aliases

The actor can have a convenient identifier and a descriptive label.

```mermaid-example
sequenceDiagram
    participant A as Alice
    participant J as John
    A->>J: Hello John, how are you?
    J->>A: Great!
```

### Actor Creation and Destruction (v10.3.0+)

It is possible to create and destroy actors by messages. To do so, add a create or destroy directive before the message.

```
create participant B
A --> B: Hello
```

Create directives support actor/participant distinction and aliases. The sender or the recipient of a message can be destroyed but only the recipient can be created.

```mermaid-example
sequenceDiagram
    Alice->>Bob: Hello Bob, how are you ?
    Bob->>Alice: Fine, thank you. And you?
    create participant Carl
    Alice->>Carl: Hi Carl!
    create actor D as Donald
    Carl->>D: Hi!
    destroy Carl
    Alice-xCarl: We are too many
    destroy Bob
    Bob->>Alice: I agree
```

#### Unfixable actor/participant creation/deletion error

If an error of the following type occurs when creating or deleting an actor/participant:

> The destroyed participant **participant-name** does not have an associated destroying message after its declaration. Please check the sequence diagram.

And fixing diagram code does not get rid of this error and rendering of all other diagrams results in the same error, then you need to update the mermaid version to (v10.7.0+).

### Grouping / Box

The actor(s) can be grouped in vertical boxes. You can define a color (if not, it will be transparent) and/or a descriptive label using the following notation:

```
box Aqua Group Description
... actors ...
end
box Group without description
... actors ...
end
box rgb(33,66,99)
... actors ...
end
```

```note
If your group name is a color you can force the color to be transparent:
```

```
box transparent Aqua
... actors ...
end
```

```mermaid-example
    sequenceDiagram
    box Purple Alice & John
    participant A
    participant J
    end
    box Another Group
    participant B
    participant C
    end
    A->>J: Hello John, how are you?
    J->>A: Great!
    A->>B: Hello Bob, how is Charley?
    B->>C: Hello Charley, how are you?
```

## Messages

Messages can be of two displayed either solid or with a dotted line.

```
[Actor][Arrow][Actor]:Message text
```

There are ten types of arrows currently supported:

<<<<<<< HEAD
| Type     | Description                                               |
| -------- | --------------------------------------------------------- |
| `->`     | Solid line without arrow                                  |
| `-->`    | Dotted line without arrow                                 |
| `->>`    | Solid line with arrowhead                                 |
| `-->>`   | Dotted line with arrowhead                                |
| `<<->>`  | Solid line with bidirectional arrowheads (v11.0.0-b.41+)  |
| `<<-->>` | Dotted line with bidirectional arrowheads (v11.0.0-b.42+) |
| `-x`     | Solid line with a cross at the end                        |
| `--x`    | Dotted line with a cross at the end.                      |
| `-)`     | Solid line with an open arrow at the end (async)          |
| `--)`    | Dotted line with a open arrow at the end (async)          |
=======
| Type     | Description                                          |
| -------- | ---------------------------------------------------- |
| `->`     | Solid line without arrow                             |
| `-->`    | Dotted line without arrow                            |
| `->>`    | Solid line with arrowhead                            |
| `-->>`   | Dotted line with arrowhead                           |
| `<<->>`  | Solid line with bidirectional arrowheads (v11.0.0+)  |
| `<<-->>` | Dotted line with bidirectional arrowheads (v11.0.0+) |
| `-x`     | Solid line with a cross at the end                   |
| `--x`    | Dotted line with a cross at the end.                 |
| `-)`     | Solid line with an open arrow at the end (async)     |
| `--)`    | Dotted line with a open arrow at the end (async)     |
>>>>>>> e842b72a

## Activations

It is possible to activate and deactivate an actor. (de)activation can be dedicated declarations:

```mermaid-example
sequenceDiagram
    Alice->>John: Hello John, how are you?
    activate John
    John-->>Alice: Great!
    deactivate John
```

There is also a shortcut notation by appending `+`/`-` suffix to the message arrow:

```mermaid-example
sequenceDiagram
    Alice->>+John: Hello John, how are you?
    John-->>-Alice: Great!
```

Activations can be stacked for same actor:

```mermaid-example
sequenceDiagram
    Alice->>+John: Hello John, how are you?
    Alice->>+John: John, can you hear me?
    John-->>-Alice: Hi Alice, I can hear you!
    John-->>-Alice: I feel great!
```

## Notes

It is possible to add notes to a sequence diagram. This is done by the notation
Note [ right of | left of | over ] [Actor]: Text in note content

See the example below:

```mermaid-example
sequenceDiagram
    participant John
    Note right of John: Text in note
```

It is also possible to create notes spanning two participants:

```mermaid-example
sequenceDiagram
    Alice->John: Hello John, how are you?
    Note over Alice,John: A typical interaction
```

## Line breaks

Line break can be added to Note and Message:

```mermaid-example
sequenceDiagram
    Alice->John: Hello John,<br/>how are you?
    Note over Alice,John: A typical interaction<br/>But now in two lines
```

Line breaks in Actor names requires aliases:

```mermaid-example
sequenceDiagram
    participant Alice as Alice<br/>Johnson
    Alice->John: Hello John,<br/>how are you?
    Note over Alice,John: A typical interaction<br/>But now in two lines
```

## Loops

It is possible to express loops in a sequence diagram. This is done by the notation

```
loop Loop text
... statements ...
end
```

See the example below:

```mermaid-example
sequenceDiagram
    Alice->John: Hello John, how are you?
    loop Every minute
        John-->Alice: Great!
    end
```

## Alt

It is possible to express alternative paths in a sequence diagram. This is done by the notation

```
alt Describing text
... statements ...
else
... statements ...
end
```

or if there is sequence that is optional (if without else).

```
opt Describing text
... statements ...
end
```

See the example below:

```mermaid-example
sequenceDiagram
    Alice->>Bob: Hello Bob, how are you?
    alt is sick
        Bob->>Alice: Not so good :(
    else is well
        Bob->>Alice: Feeling fresh like a daisy
    end
    opt Extra response
        Bob->>Alice: Thanks for asking
    end
```

## Parallel

It is possible to show actions that are happening in parallel.

This is done by the notation

```
par [Action 1]
... statements ...
and [Action 2]
... statements ...
and [Action N]
... statements ...
end
```

See the example below:

```mermaid-example
sequenceDiagram
    par Alice to Bob
        Alice->>Bob: Hello guys!
    and Alice to John
        Alice->>John: Hello guys!
    end
    Bob-->>Alice: Hi Alice!
    John-->>Alice: Hi Alice!
```

It is also possible to nest parallel blocks.

```mermaid-example
sequenceDiagram
    par Alice to Bob
        Alice->>Bob: Go help John
    and Alice to John
        Alice->>John: I want this done today
        par John to Charlie
            John->>Charlie: Can we do this today?
        and John to Diana
            John->>Diana: Can you help us today?
        end
    end
```

## Critical Region

It is possible to show actions that must happen automatically with conditional handling of circumstances.

This is done by the notation

```
critical [Action that must be performed]
... statements ...
option [Circumstance A]
... statements ...
option [Circumstance B]
... statements ...
end
```

See the example below:

```mermaid-example
sequenceDiagram
    critical Establish a connection to the DB
        Service-->DB: connect
    option Network timeout
        Service-->Service: Log error
    option Credentials rejected
        Service-->Service: Log different error
    end
```

It is also possible to have no options at all

```mermaid-example
sequenceDiagram
    critical Establish a connection to the DB
        Service-->DB: connect
    end
```

This critical block can also be nested, equivalently to the `par` statement as seen above.

## Break

It is possible to indicate a stop of the sequence within the flow (usually used to model exceptions).

This is done by the notation

```
break [something happened]
... statements ...
end
```

See the example below:

```mermaid-example
sequenceDiagram
    Consumer-->API: Book something
    API-->BookingService: Start booking process
    break when the booking process fails
        API-->Consumer: show failure
    end
    API-->BillingService: Start billing process
```

## Background Highlighting

It is possible to highlight flows by providing colored background rects. This is done by the notation

The colors are defined using rgb and rgba syntax.

```
rect rgb(0, 255, 0)
... content ...
end
```

```
rect rgba(0, 0, 255, .1)
... content ...
end
```

See the examples below:

```mermaid-example
sequenceDiagram
    participant Alice
    participant John

    rect rgb(191, 223, 255)
    note right of Alice: Alice calls John.
    Alice->>+John: Hello John, how are you?
    rect rgb(200, 150, 255)
    Alice->>+John: John, can you hear me?
    John-->>-Alice: Hi Alice, I can hear you!
    end
    John-->>-Alice: I feel great!
    end
    Alice ->>+ John: Did you want to go to the game tonight?
    John -->>- Alice: Yeah! See you there.

```

## Comments

Comments can be entered within a sequence diagram, which will be ignored by the parser. Comments need to be on their own line, and must be prefaced with `%%` (double percent signs). Any text after the start of the comment to the next newline will be treated as a comment, including any diagram syntax

```mermaid
sequenceDiagram
    Alice->>John: Hello John, how are you?
    %% this is a comment
    John-->>Alice: Great!
```

## Entity codes to escape characters

It is possible to escape characters using the syntax exemplified here.

```mermaid-example
sequenceDiagram
    A->>B: I #9829; you!
    B->>A: I #9829; you #infin; times more!
```

Numbers given are base 10, so `#` can be encoded as `#35;`. It is also supported to use HTML character names.

Because semicolons can be used instead of line breaks to define the markup, you need to use `#59;` to include a semicolon in message text.

## sequenceNumbers

It is possible to get a sequence number attached to each arrow in a sequence diagram. This can be configured when adding mermaid to the website as shown below:

```html
<script>
  mermaid.initialize({ sequence: { showSequenceNumbers: true } });
</script>
```

It can also be turned on via the diagram code as in the diagram:

```mermaid-example
sequenceDiagram
    autonumber
    Alice->>John: Hello John, how are you?
    loop HealthCheck
        John->>John: Fight against hypochondria
    end
    Note right of John: Rational thoughts!
    John-->>Alice: Great!
    John->>Bob: How about you?
    Bob-->>John: Jolly good!
```

## Actor Menus

Actors can have popup-menus containing individualized links to external pages. For example, if an actor represented a web service, useful links might include a link to the service health dashboard, repo containing the code for the service, or a wiki page describing the service.

This can be configured by adding one or more link lines with the format:

```
link <actor>: <link-label> @ <link-url>
```

```mermaid
sequenceDiagram
    participant Alice
    participant John
    link Alice: Dashboard @ https://dashboard.contoso.com/alice
    link Alice: Wiki @ https://wiki.contoso.com/alice
    link John: Dashboard @ https://dashboard.contoso.com/john
    link John: Wiki @ https://wiki.contoso.com/john
    Alice->>John: Hello John, how are you?
    John-->>Alice: Great!
    Alice-)John: See you later!
```

#### Advanced Menu Syntax

There is an advanced syntax that relies on JSON formatting. If you are comfortable with JSON format, then this exists as well.

This can be configured by adding the links lines with the format:

```
links <actor>: <json-formatted link-name link-url pairs>
```

An example is below:

```mermaid-example
sequenceDiagram
    participant Alice
    participant John
    links Alice: {"Dashboard": "https://dashboard.contoso.com/alice", "Wiki": "https://wiki.contoso.com/alice"}
    links John: {"Dashboard": "https://dashboard.contoso.com/john", "Wiki": "https://wiki.contoso.com/john"}
    Alice->>John: Hello John, how are you?
    John-->>Alice: Great!
    Alice-)John: See you later!
```

## Styling

Styling of a sequence diagram is done by defining a number of css classes. During rendering these classes are extracted from the file located at src/themes/sequence.scss

### Classes used

| Class          | Description                                                    |
| -------------- | -------------------------------------------------------------- |
| actor          | Styles for the actor box.                                      |
| actor-top      | Styles for the actor figure/ box at the top of the diagram.    |
| actor-bottom   | Styles for the actor figure/ box at the bottom of the diagram. |
| text.actor     | Styles for text of all of the actors.                          |
| text.actor-box | Styles for text of the actor box.                              |
| text.actor-man | Styles for text of the actor figure.                           |
| actor-line     | The vertical line for an actor.                                |
| messageLine0   | Styles for the solid message line.                             |
| messageLine1   | Styles for the dotted message line.                            |
| messageText    | Defines styles for the text on the message arrows.             |
| labelBox       | Defines styles label to left in a loop.                        |
| labelText      | Styles for the text in label for loops.                        |
| loopText       | Styles for the text in the loop box.                           |
| loopLine       | Defines styles for the lines in the loop box.                  |
| note           | Styles for the note box.                                       |
| noteText       | Styles for the text on in the note boxes.                      |

### Sample stylesheet

```css
body {
  background: white;
}

.actor {
  stroke: #ccccff;
  fill: #ececff;
}
text.actor {
  fill: black;
  stroke: none;
  font-family: Helvetica;
}

.actor-line {
  stroke: grey;
}

.messageLine0 {
  stroke-width: 1.5;
  stroke-dasharray: '2 2';
  marker-end: 'url(#arrowhead)';
  stroke: black;
}

.messageLine1 {
  stroke-width: 1.5;
  stroke-dasharray: '2 2';
  stroke: black;
}

#arrowhead {
  fill: black;
}

.messageText {
  fill: black;
  stroke: none;
  font-family: 'trebuchet ms', verdana, arial;
  font-size: 14px;
}

.labelBox {
  stroke: #ccccff;
  fill: #ececff;
}

.labelText {
  fill: black;
  stroke: none;
  font-family: 'trebuchet ms', verdana, arial;
}

.loopText {
  fill: black;
  stroke: none;
  font-family: 'trebuchet ms', verdana, arial;
}

.loopLine {
  stroke-width: 2;
  stroke-dasharray: '2 2';
  marker-end: 'url(#arrowhead)';
  stroke: #ccccff;
}

.note {
  stroke: #decc93;
  fill: #fff5ad;
}

.noteText {
  fill: black;
  stroke: none;
  font-family: 'trebuchet ms', verdana, arial;
  font-size: 14px;
}
```

## Configuration

It is possible to adjust the margins for rendering the sequence diagram.

This is done by defining `mermaid.sequenceConfig` or by the CLI to use a json file with the configuration.
How to use the CLI is described in the [mermaidCLI](../config/mermaidCLI.md) page.
`mermaid.sequenceConfig` can be set to a JSON string with config parameters or the corresponding object.

```javascript
mermaid.sequenceConfig = {
  diagramMarginX: 50,
  diagramMarginY: 10,
  boxTextMargin: 5,
  noteMargin: 10,
  messageMargin: 35,
  mirrorActors: true,
};
```

### Possible configuration parameters:

| Parameter         | Description                                                                                                                                | Default value                  |
| ----------------- | ------------------------------------------------------------------------------------------------------------------------------------------ | ------------------------------ |
| mirrorActors      | Turns on/off the rendering of actors below the diagram as well as above it                                                                 | false                          |
| bottomMarginAdj   | Adjusts how far down the graph ended. Wide borders styles with css could generate unwanted clipping which is why this config param exists. | 1                              |
| actorFontSize     | Sets the font size for the actor's description                                                                                             | 14                             |
| actorFontFamily   | Sets the font family for the actor's description                                                                                           | "Open Sans", sans-serif        |
| actorFontWeight   | Sets the font weight for the actor's description                                                                                           | "Open Sans", sans-serif        |
| noteFontSize      | Sets the font size for actor-attached notes                                                                                                | 14                             |
| noteFontFamily    | Sets the font family for actor-attached notes                                                                                              | "trebuchet ms", verdana, arial |
| noteFontWeight    | Sets the font weight for actor-attached notes                                                                                              | "trebuchet ms", verdana, arial |
| noteAlign         | Sets the text alignment for text in actor-attached notes                                                                                   | center                         |
| messageFontSize   | Sets the font size for actor<->actor messages                                                                                              | 16                             |
| messageFontFamily | Sets the font family for actor<->actor messages                                                                                            | "trebuchet ms", verdana, arial |
| messageFontWeight | Sets the font weight for actor<->actor messages                                                                                            | "trebuchet ms", verdana, arial |<|MERGE_RESOLUTION|>--- conflicted
+++ resolved
@@ -143,20 +143,6 @@
 
 There are ten types of arrows currently supported:
 
-<<<<<<< HEAD
-| Type     | Description                                               |
-| -------- | --------------------------------------------------------- |
-| `->`     | Solid line without arrow                                  |
-| `-->`    | Dotted line without arrow                                 |
-| `->>`    | Solid line with arrowhead                                 |
-| `-->>`   | Dotted line with arrowhead                                |
-| `<<->>`  | Solid line with bidirectional arrowheads (v11.0.0-b.41+)  |
-| `<<-->>` | Dotted line with bidirectional arrowheads (v11.0.0-b.42+) |
-| `-x`     | Solid line with a cross at the end                        |
-| `--x`    | Dotted line with a cross at the end.                      |
-| `-)`     | Solid line with an open arrow at the end (async)          |
-| `--)`    | Dotted line with a open arrow at the end (async)          |
-=======
 | Type     | Description                                          |
 | -------- | ---------------------------------------------------- |
 | `->`     | Solid line without arrow                             |
@@ -169,7 +155,6 @@
 | `--x`    | Dotted line with a cross at the end.                 |
 | `-)`     | Solid line with an open arrow at the end (async)     |
 | `--)`    | Dotted line with a open arrow at the end (async)     |
->>>>>>> e842b72a
 
 ## Activations
 
