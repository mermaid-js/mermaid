--- conflicted
+++ resolved
@@ -82,16 +82,10 @@
     type: string
     enum:
       - classic
-<<<<<<< HEAD
-      - handdrawn
+      - handDrawn
       - neo
     default: 'neo'
-  handdrawnSeed:
-=======
-      - handDrawn
-    default: 'classic'
   handDrawnSeed:
->>>>>>> 095e8ca9
     description: |
       Defines the seed to be used when using handDrawn look. This is important for the automated tests as they will always find differences without the seed. The default value is 0 which gives a random seed.
     type: number
