# Used for VS Code's YAML plugin to automatically error on invalid types
# yaml-language-server: $schema=https://json-schema.org/draft/2019-09/schema

# This file defines the MermaidConfig JSON Schema as a YAML file.
#
# From this file, the following things can be generated:
#   - `scripts/create-types-from-json-schema.mjs`
#     Used to generate the `src/config.type.ts` TypeScript types for MermaidConfig
#     with the `json-schema-to-typescript` NPM package.
#   - `.vite/jsonSchemaPlugin.ts`
#     Used to generate the default values from the `default` keys in this
#     JSON Schema using the `ajv` NPM package.
#     Non-JSON values, like functions or `undefined`, still need to be manually
#     set in `src/defaultConfig.ts`)
#   - `src/docs.mts`
#     Used to generate Markdown documentation for this JSON Schema by using
#     the `@adobe/jsonschema2md` NPM package.

# Useful things to know when editing this file
# - Use the `|` character for multi-line strings
# - Use `meta:enum` to document enum values (from jsonschema2md)
# - Use `tsType` to override the TypeScript type (from json-schema-to-typescript)
# - If adding a new object to `MermaidConfig` (e.g. a new diagram type),
#   you may need to add it to `.vite/jsonSchemaPlugin.ts` and `src/docs.mts`
#   to get the docs/default values to generate properly.
$id: https://mermaid-js.github.io/schemas/config.schema.json
$schema: https://json-schema.org/draft/2019-09/schema
title: Mermaid Config
type: object
additionalProperties: false
required:
  - fontFamily
  - logLevel
  - securityLevel
  - startOnLoad
  - arrowMarkerAbsolute
  - flowchart
  - sequence
  - gantt
  - journey
  - class
  - state
  - er
  - pie
  - quadrantChart
  - xyChart
  - requirement
  - mindmap
  - gitGraph
  - c4
  - sankey
properties:
  theme:
    description: |
      Theme, the CSS style sheet.
      You may also use `themeCSS` to override this value.
    type: string
    enum:
      - default
      - forest
      - dark
      - neutral
      - 'null' # should this be a `null`-type?
    meta:enum:
      'null': Can be set to disable any pre-defined mermaid theme
    default: 'default'
    # Allow any string for typescript backwards compatibility (fix in Mermaid v10)
    tsType: 'string | "default" | "forest" | "dark" | "neutral" | "null"'
  themeVariables:
    tsType: any
  themeCSS:
    type: string
  maxTextSize:
    description: The maximum allowed size of the users text diagram
    type: number
    default: 50000
  maxEdges:
    description: |
      Defines the maximum number of edges that can be drawn in a graph.
    type: integer
    default: 500
    minimum: 0
  darkMode:
    type: boolean
    default: false
  htmlLabels:
    type: boolean # maybe unused, seems to be copied in each diagram config
  fontFamily:
    description: |
      Specifies the font to be used in the rendered diagrams.
      Can be any possible CSS `font-family`.
      See https://developer.mozilla.org/en-US/docs/Web/CSS/font-family
    type: string
    default: '"trebuchet ms", verdana, arial, sans-serif;'
  altFontFamily:
    # TODO: seems to be unused, except for in tests
    type: string
  logLevel:
    description: |
      This option decides the amount of logging to be used by mermaid.
    type:
      - string
      - number
    enum:
      - trace
      - 0
      - debug
      - 1
      - info
      - 2
      - warn
      - 3
      - error
      - 4
      - fatal
      - 5
    meta:enum:
      trace: Equivalent to 0
      debug: Equivalent to 1
      info: Equivalent to 2
      warn: Equivalent to 3
      error: Equivalent to 4
      fatal: Equivalent to 5 (default)
    default: 5
    # Allow any number or string for typescript backwards compatibility (fix in Mermaid v10)
    tsType: 'number | string | 0 | 2 | 1 | "trace" | "debug" | "info" | "warn" | "error" | "fatal" | 3 | 4 | 5 | undefined'
  securityLevel:
    description: Level of trust for parsed diagram
    type: string
    enum:
      - strict
      - loose
      - antiscript
      - sandbox
    meta:enum:
      strict: (**default**) HTML tags in the text are encoded and click functionality is disabled.
      antiscript: HTML tags in text are allowed (only script elements are removed), and click functionality is enabled.
      loose: HTML tags in text are allowed and click functionality is enabled.
      sandbox: |
        With this security level, all rendering takes place in a sandboxed iframe.
        This prevent any JavaScript from running in the context.
        This may hinder interactive functionality of the diagram, like scripts, popups in the sequence diagram, or links to other tabs or targets, etc.
    default: strict
    # Allow any string for typescript backwards compatibility (fix in Mermaid v10)
    tsType: 'string | "strict" | "loose" | "antiscript" | "sandbox" | undefined'
  startOnLoad:
    description: Dictates whether mermaid starts on Page load
    type: boolean
    default: true
  arrowMarkerAbsolute:
    &arrowMarkerAbsolute # YAML anchor, can be used later with `*arrowMarkerAbsolute`
    description: |
      Controls whether or arrow markers in html code are absolute paths or anchors.
      This matters if you are using base tag settings.
    type: boolean
    default: false
  secure:
    description: |
      This option controls which `currentConfig` keys are considered secure and
      can only be changed via call to `mermaidAPI.initialize`.
      Calls to `mermaidAPI.reinitialize` cannot make changes to the secure keys
      in the current `currentConfig`.

      This prevents malicious graph directives from overriding a site's default security.
<<<<<<< HEAD
    default: ['secure', 'securityLevel', 'startOnLoad', 'maxTextSize', 'suppressErrorRendering']
=======
    default: ['secure', 'securityLevel', 'startOnLoad', 'maxTextSize', 'maxEdges']
>>>>>>> 6939cf52
    type: array
    items:
      type: string
    uniqueItems: false # Should be enabled, but it may be a breaking change from the old config
  deterministicIds:
    description: |
      This option controls if the generated ids of nodes in the SVG are
      generated randomly or based on a seed.
      If set to `false`, the IDs are generated based on the current date and
      thus are not deterministic. This is the default behavior.

      This matters if your files are checked into source control e.g. git and
      should not change unless content is changed.
    type: boolean
    default: false
  deterministicIDSeed:
    description: |
      This option is the optional seed for deterministic ids.
      If set to `undefined` but deterministicIds is `true`, a simple number iterator is used.
      You can set this attribute to base the seed on a static string.
    type: string
  flowchart:
    $ref: '#/$defs/FlowchartDiagramConfig'
  sequence:
    $ref: '#/$defs/SequenceDiagramConfig'
  gantt:
    $ref: '#/$defs/GanttDiagramConfig'
  journey:
    $ref: '#/$defs/JourneyDiagramConfig'
  timeline:
    $ref: '#/$defs/TimelineDiagramConfig'
  class:
    $ref: '#/$defs/ClassDiagramConfig'
  state:
    $ref: '#/$defs/StateDiagramConfig'
  er:
    $ref: '#/$defs/ErDiagramConfig'
  pie:
    $ref: '#/$defs/PieDiagramConfig'
  quadrantChart:
    $ref: '#/$defs/QuadrantChartConfig'
  xyChart:
    $ref: '#/$defs/XYChartConfig'
  requirement:
    $ref: '#/$defs/RequirementDiagramConfig'
  mindmap:
    $ref: '#/$defs/MindmapDiagramConfig'
  gitGraph:
    $ref: '#/$defs/GitGraphDiagramConfig'
  c4:
    $ref: '#/$defs/C4DiagramConfig'
  sankey:
    $ref: '#/$defs/SankeyDiagramConfig'
  dompurifyConfig:
    title: DOM Purify Configuration
    description: Configuration options to pass to the `dompurify` library.
    type: object
    tsType: "import('dompurify').Config"
  wrap:
    type: boolean
  fontSize:
    type: number
    default: 16
  suppressErrorRendering:
    type: boolean
    default: false
    description: |
      Suppresses inserting 'Syntax error' diagram in the DOM.
      This is useful when you want to control how to handle syntax errors in your application.

$defs: # JSON Schema definition (maybe we should move these to a separate file)
  BaseDiagramConfig:
    # TODO: More config needs to be moved here
    title: Base Diagram Config
    type: object
    properties:
      useWidth:
        type: number
      useMaxWidth:
        description: |
          When this flag is set to `true`, the height and width is set to 100%
          and is then scaled with the available space.
          If set to `false`, the absolute space required is used.
        type: boolean
        default: true
  C4DiagramConfig:
    title: C4 Diagram Config
    allOf: [{ $ref: '#/$defs/BaseDiagramConfig' }]
    description: The object containing configurations specific for c4 diagrams
    type: object
    unevaluatedProperties: false
    required:
      - diagramMarginX
      - diagramMarginY
      - c4ShapeMargin
      - c4ShapePadding
      - width
      - height
      - boxMargin
      - useMaxWidth
      - c4ShapeInRow
      - c4BoundaryInRow
    properties:
      diagramMarginX:
        description: |
          Margin to the right and left of the c4 diagram, must be a positive value.
        type: integer
        default: 50
        minimum: 0
      diagramMarginY:
        description: |
          Margin to the over and under the c4 diagram, must be a positive value.
        type: integer
        default: 10
        minimum: 0
      c4ShapeMargin:
        description: Margin between shapes
        type: integer
        default: 50
        minimum: 0
      c4ShapePadding:
        description: Padding between shapes
        type: integer
        default: 20
        minimum: 0
      width:
        description: Width of person boxes
        type: integer
        default: 216
        minimum: 0
      height:
        description: Height of person boxes
        type: integer
        default: 60
        minimum: 0
      boxMargin:
        description: Margin around boxes
        type: integer
        default: 10
        minimum: 0
      c4ShapeInRow:
        description: How many shapes to place in each row.
        type: integer
        default: 4
        minimum: 0
      nextLinePaddingX:
        # TODO: add description
        type: number
        default: 0
      c4BoundaryInRow:
        description: How many boundaries to place in each row.
        type: integer
        default: 2
        minimum: 0

      # --------------------------------------------------------------------- #
      # Default font values
      # --------------------------------------------------------------------- #
      personFontSize:
        description: This sets the font size of Person shape for the diagram
        type: &fontSizeType ['string', 'number'] # YAML anchor
        default: 14
      personFontFamily:
        description: This sets the font weight of Person shape for the diagram
        type: string
        default: '"Open Sans", sans-serif'
      personFontWeight:
        description: This sets the font weight of Person shape for the diagram
        type: ['string', 'number']
        default: normal
      external_personFontSize:
        description: This sets the font size of External Person shape for the diagram
        type: *fontSizeType
        default: 14
      external_personFontFamily:
        description: This sets the font family of External Person shape for the diagram
        type: string
        default: '"Open Sans", sans-serif'
      external_personFontWeight:
        description: This sets the font weight of External Person shape for the diagram
        type: ['string', 'number']
        default: normal
      systemFontSize:
        description: This sets the font size of System shape for the diagram
        type: *fontSizeType
        default: 14
      systemFontFamily:
        description: This sets the font family of System shape for the diagram
        type: string
        default: '"Open Sans", sans-serif'
      systemFontWeight:
        description: This sets the font weight of System shape for the diagram
        type: ['string', 'number']
        default: normal
      external_systemFontSize:
        description: This sets the font size of External System shape for the diagram
        type: *fontSizeType
        default: 14
      external_systemFontFamily:
        description: This sets the font family of External System shape for the diagram
        type: string
        default: '"Open Sans", sans-serif'
      external_systemFontWeight:
        description: This sets the font weight of External System shape for the diagram
        type: ['string', 'number']
        default: normal
      system_dbFontSize:
        description: This sets the font size of System DB shape for the diagram
        type: *fontSizeType
        default: 14
      system_dbFontFamily:
        description: This sets the font family of System DB shape for the diagram
        type: string
        default: '"Open Sans", sans-serif'
      system_dbFontWeight:
        description: This sets the font weight of System DB shape for the diagram
        type: ['string', 'number']
        default: normal
      external_system_dbFontSize:
        description: This sets the font size of External System DB shape for the diagram
        type: *fontSizeType
        default: 14
      external_system_dbFontFamily:
        description: This sets the font family of External System DB shape for the diagram
        type: string
        default: '"Open Sans", sans-serif'
      external_system_dbFontWeight:
        description: This sets the font weight of External System DB shape for the diagram
        type: ['string', 'number']
        default: normal
      system_queueFontSize:
        description: This sets the font size of System Queue shape for the diagram
        type: *fontSizeType
        default: 14
      system_queueFontFamily:
        description: This sets the font family of System Queue shape for the diagram
        type: string
        default: '"Open Sans", sans-serif'
      system_queueFontWeight:
        description: This sets the font weight of System Queue shape for the diagram
        type: ['string', 'number']
        default: normal
      external_system_queueFontSize:
        description: This sets the font size of External System Queue shape for the diagram
        type: *fontSizeType
        default: 14
      external_system_queueFontFamily:
        description: This sets the font family of External System Queue shape for the diagram
        type: string
        default: '"Open Sans", sans-serif'
      external_system_queueFontWeight:
        description: This sets the font weight of External System Queue shape for the diagram
        type: ['string', 'number']
        default: normal
      boundaryFontSize:
        description: This sets the font size of Boundary shape for the diagram
        type: *fontSizeType
        default: 14
      boundaryFontFamily:
        description: This sets the font family of Boundary shape for the diagram
        type: string
        default: '"Open Sans", sans-serif'
      boundaryFontWeight:
        description: This sets the font weight of Boundary shape for the diagram
        type: ['string', 'number']
        default: normal
      messageFontSize:
        description: This sets the font size of Message shape for the diagram
        type: *fontSizeType
        default: 12
      messageFontFamily:
        description: This sets the font family of Message shape for the diagram
        type: string
        default: '"Open Sans", sans-serif'
      messageFontWeight:
        description: This sets the font weight of Message shape for the diagram
        type: ['string', 'number']
        default: normal

      containerFontSize:
        description: This sets the font size of Container shape for the diagram
        type: *fontSizeType
        default: 14
      containerFontFamily:
        description: This sets the font family of Container shape for the diagram
        type: string
        default: '"Open Sans", sans-serif'
      containerFontWeight:
        description: This sets the font weight of Container shape for the diagram
        type: ['string', 'number']
        default: normal
      external_containerFontSize:
        description: This sets the font size of External Container shape for the diagram
        type: *fontSizeType
        default: 14
      external_containerFontFamily:
        description: This sets the font family of External Container shape for the diagram
        type: string
        default: '"Open Sans", sans-serif'
      external_containerFontWeight:
        description: This sets the font weight of External Container shape for the diagram
        type: ['string', 'number']
        default: normal

      container_dbFontSize:
        description: This sets the font size of Container DB shape for the diagram
        type: *fontSizeType
        default: 14
      container_dbFontFamily:
        description: This sets the font family of Container DB shape for the diagram
        type: string
        default: '"Open Sans", sans-serif'
      container_dbFontWeight:
        description: This sets the font weight of Container DB shape for the diagram
        type: ['string', 'number']
        default: normal
      external_container_dbFontSize:
        description: This sets the font size of External Container DB shape for the diagram
        type: *fontSizeType
        default: 14
      external_container_dbFontFamily:
        description: This sets the font family of External Container DB shape for the diagram
        type: string
        default: '"Open Sans", sans-serif'
      external_container_dbFontWeight:
        description: This sets the font weight of External Container DB shape for the diagram
        type: ['string', 'number']
        default: normal

      container_queueFontSize:
        description: This sets the font size of Container Queue shape for the diagram
        type: *fontSizeType
        default: 14
      container_queueFontFamily:
        description: This sets the font family of Container Queue shape for the diagram
        type: string
        default: '"Open Sans", sans-serif'
      container_queueFontWeight:
        description: This sets the font weight of Container Queue shape for the diagram
        type: ['string', 'number']
        default: normal
      external_container_queueFontSize:
        description: This sets the font size of External Container Queue shape for the diagram
        type: *fontSizeType
        default: 14
      external_container_queueFontFamily:
        description: This sets the font family of External Container Queue shape for the diagram
        type: string
        default: '"Open Sans", sans-serif'
      external_container_queueFontWeight:
        description: This sets the font weight of External Container Queue shape for the diagram
        type: ['string', 'number']
        default: normal

      componentFontSize:
        description: This sets the font size of Component shape for the diagram
        type: *fontSizeType
        default: 14
      componentFontFamily:
        description: This sets the font family of Component shape for the diagram
        type: string
        default: '"Open Sans", sans-serif'
      componentFontWeight:
        description: This sets the font weight of Component shape for the diagram
        type: ['string', 'number']
        default: normal
      external_componentFontSize:
        description: This sets the font size of External Component shape for the diagram
        type: *fontSizeType
        default: 14
      external_componentFontFamily:
        description: This sets the font family of External Component shape for the diagram
        type: string
        default: '"Open Sans", sans-serif'
      external_componentFontWeight:
        description: This sets the font weight of External Component shape for the diagram
        type: ['string', 'number']
        default: normal

      component_dbFontSize:
        description: This sets the font size of Component DB shape for the diagram
        type: *fontSizeType
        default: 14
      component_dbFontFamily:
        description: This sets the font family of Component DB shape for the diagram
        type: string
        default: '"Open Sans", sans-serif'
      component_dbFontWeight:
        description: This sets the font weight of Component DB shape for the diagram
        type: ['string', 'number']
        default: normal
      external_component_dbFontSize:
        description: This sets the font size of External Component DB shape for the diagram
        type: *fontSizeType
        default: 14
      external_component_dbFontFamily:
        description: This sets the font family of External Component DB shape for the diagram
        type: string
        default: '"Open Sans", sans-serif'
      external_component_dbFontWeight:
        description: This sets the font weight of External Component DB shape for the diagram
        type: ['string', 'number']
        default: normal

      component_queueFontSize:
        description: This sets the font size of Component Queue shape for the diagram
        type: *fontSizeType
        default: 14
      component_queueFontFamily:
        description: This sets the font family of Component Queue shape for the diagram
        type: string
        default: '"Open Sans", sans-serif'
      component_queueFontWeight:
        description: This sets the font weight of Component Queue shape for the diagram
        type: ['string', 'number']
        default: normal
      external_component_queueFontSize:
        description: This sets the font size of External Component Queue shape for the diagram
        type: *fontSizeType
        default: 14
      external_component_queueFontFamily:
        description: This sets the font family of External Component Queue shape for the diagram
        type: string
        default: '"Open Sans", sans-serif'
      external_component_queueFontWeight:
        description: This sets the font weight of External Component Queue shape for the diagram
        type: ['string', 'number']
        default: normal

      wrap:
        description: This sets the auto-wrap state for the diagram
        type: boolean
        default: true
      wrapPadding:
        description: This sets the auto-wrap padding for the diagram (sides only)
        type: number
        default: 10

      # --------------------------------------------------------------------- #
      # Colors
      # --------------------------------------------------------------------- #
      person_bg_color:
        type: string
        default: '#08427B'
      person_border_color:
        type: string
        default: '#073B6F'
      external_person_bg_color:
        type: string
        default: '#686868'
      external_person_border_color:
        type: string
        default: '#8A8A8A'
      system_bg_color:
        type: string
        default: '#1168BD'
      system_border_color:
        type: string
        default: '#3C7FC0'
      system_db_bg_color:
        type: string
        default: '#1168BD'
      system_db_border_color:
        type: string
        default: '#3C7FC0'
      system_queue_bg_color:
        type: string
        default: '#1168BD'
      system_queue_border_color:
        type: string
        default: '#3C7FC0'
      external_system_bg_color:
        type: string
        default: '#999999'
      external_system_border_color:
        type: string
        default: '#8A8A8A'
      external_system_db_bg_color:
        type: string
        default: '#999999'
      external_system_db_border_color:
        type: string
        default: '#8A8A8A'
      external_system_queue_bg_color:
        type: string
        default: '#999999'
      external_system_queue_border_color:
        type: string
        default: '#8A8A8A'
      container_bg_color:
        type: string
        default: '#438DD5'
      container_border_color:
        type: string
        default: '#3C7FC0'
      container_db_bg_color:
        type: string
        default: '#438DD5'
      container_db_border_color:
        type: string
        default: '#3C7FC0'
      container_queue_bg_color:
        type: string
        default: '#438DD5'
      container_queue_border_color:
        type: string
        default: '#3C7FC0'
      external_container_bg_color:
        type: string
        default: '#B3B3B3'
      external_container_border_color:
        type: string
        default: '#A6A6A6'
      external_container_db_bg_color:
        type: string
        default: '#B3B3B3'
      external_container_db_border_color:
        type: string
        default: '#A6A6A6'
      external_container_queue_bg_color:
        type: string
        default: '#B3B3B3'
      external_container_queue_border_color:
        type: string
        default: '#A6A6A6'
      component_bg_color:
        type: string
        default: '#85BBF0'
      component_border_color:
        type: string
        default: '#78A8D8'
      component_db_bg_color:
        type: string
        default: '#85BBF0'
      component_db_border_color:
        type: string
        default: '#78A8D8'
      component_queue_bg_color:
        type: string
        default: '#85BBF0'
      component_queue_border_color:
        type: string
        default: '#78A8D8'
      external_component_bg_color:
        type: string
        default: '#CCCCCC'
      external_component_border_color:
        type: string
        default: '#BFBFBF'
      external_component_db_bg_color:
        type: string
        default: '#CCCCCC'
      external_component_db_border_color:
        type: string
        default: '#BFBFBF'
      external_component_queue_bg_color:
        type: string
        default: '#CCCCCC'
      external_component_queue_border_color:
        type: string
        default: '#BFBFBF'

      # Font Calculators
      # By default, these all return the values from this configuration.
      personFont: { '$ref': '#/$defs/FontCalculator' }
      external_personFont: { '$ref': '#/$defs/FontCalculator' }
      systemFont: { '$ref': '#/$defs/FontCalculator' }
      external_systemFont: { '$ref': '#/$defs/FontCalculator' }
      system_dbFont: { '$ref': '#/$defs/FontCalculator' }
      external_system_dbFont: { '$ref': '#/$defs/FontCalculator' }
      system_queueFont: { '$ref': '#/$defs/FontCalculator' }
      external_system_queueFont: { '$ref': '#/$defs/FontCalculator' }
      containerFont: { '$ref': '#/$defs/FontCalculator' }
      external_containerFont: { '$ref': '#/$defs/FontCalculator' }
      container_dbFont: { '$ref': '#/$defs/FontCalculator' }
      external_container_dbFont: { '$ref': '#/$defs/FontCalculator' }
      container_queueFont: { '$ref': '#/$defs/FontCalculator' }
      external_container_queueFont: { '$ref': '#/$defs/FontCalculator' }
      componentFont: { '$ref': '#/$defs/FontCalculator' }
      external_componentFont: { '$ref': '#/$defs/FontCalculator' }
      component_dbFont: { '$ref': '#/$defs/FontCalculator' }
      external_component_dbFont: { '$ref': '#/$defs/FontCalculator' }
      component_queueFont: { '$ref': '#/$defs/FontCalculator' }
      external_component_queueFont: { '$ref': '#/$defs/FontCalculator' }
      boundaryFont: { '$ref': '#/$defs/FontCalculator' }
      messageFont: { '$ref': '#/$defs/FontCalculator' }

  GitGraphDiagramConfig:
    title: Git Graph Diagram Config
    allOf: [{ $ref: '#/$defs/BaseDiagramConfig' }]
    type: object
    unevaluatedProperties: false
    required:
      - titleTopMargin
    properties:
      titleTopMargin:
        # TODO: I've removed the `Git` part from this description, so that I
        # could $ref: "#/$defs/GitGraphDiagramConfig/properties/titleTopMargin"
        # this field in other diagrams
        description: Margin top for the text over the diagram
        type: integer
        default: 25
        minimum: 0
      diagramPadding:
        type: number
        default: 8
      nodeLabel:
        allOf: [{ $ref: '#/$defs/NodeLabel' }]
        type: object
        default:
          width: 75
          height: 100
          x: -25
          y: 0
      mainBranchName:
        type: string
        default: 'main'
      mainBranchOrder:
        type: number
        default: 0
      showCommitLabel:
        type: boolean
        default: true
      showBranches:
        type: boolean
        default: true
      rotateCommitLabel:
        type: boolean
        default: true
      parallelCommits:
        type: boolean
        default: false
      # YAML anchor reference, don't use $ref since ajv doesn't load defaults
      arrowMarkerAbsolute: *arrowMarkerAbsolute

  NodeLabel:
    title: Node Label
    type: object
    properties:
      width:
        type: number
      height:
        type: number
      x:
        type: number
      y:
        type: number

  RequirementDiagramConfig:
    title: Requirement Diagram Config
    allOf: [{ $ref: '#/$defs/BaseDiagramConfig' }]
    description: The object containing configurations specific for req diagrams
    type: object
    unevaluatedProperties: false
    required:
      - useMaxWidth
    properties:
      rect_fill:
        type: string
        default: '#f9f9f9'
      text_color:
        type: string
        default: '#333'
      rect_border_size:
        type: string
        default: '0.5px'
      rect_border_color:
        type: string
        default: '#bbb'
      rect_min_width:
        type: number
        default: 200
      rect_min_height:
        type: number
        default: 200
      fontSize:
        type: number # TODO, should this be `type: *fontSizeType` (aka string too)
        default: 14
      rect_padding:
        type: number
        default: 10
      line_height:
        type: number
        default: 20

  MindmapDiagramConfig:
    title: Mindmap Diagram Config
    allOf: [{ $ref: '#/$defs/BaseDiagramConfig' }]
    description: The object containing configurations specific for mindmap diagrams
    type: object
    unevaluatedProperties: false
    required:
      - useMaxWidth
      - padding
      - maxNodeWidth
    properties:
      padding:
        type: number
        default: 10
      maxNodeWidth:
        type: number
        default: 200

  PieDiagramConfig:
    title: Pie Diagram Config
    allOf: [{ $ref: '#/$defs/BaseDiagramConfig' }]
    type: object
    unevaluatedProperties: false
    properties:
      textPosition:
        type: number
        minimum: 0
        maximum: 1
        description: |
          Axial position of slice's label from zero at the center to 1 at the outside edges.
        default: 0.75

  QuadrantChartConfig:
    title: Quadrant Chart Config
    allOf: [{ $ref: '#/$defs/BaseDiagramConfig' }]
    type: object
    unevaluatedProperties: false
    required:
      - chartWidth
      - chartHeight
      - titleFontSize
      - titlePadding
      - quadrantPadding
      - xAxisLabelPadding
      - yAxisLabelPadding
      - xAxisLabelFontSize
      - yAxisLabelFontSize
      - quadrantLabelFontSize
      - quadrantTextTopPadding
      - pointTextPadding
      - pointLabelFontSize
      - pointRadius
      - xAxisPosition
      - yAxisPosition
      - quadrantInternalBorderStrokeWidth
      - quadrantExternalBorderStrokeWidth
      - useMaxWidth
    properties:
      chartWidth:
        description: Width of the chart
        type: number
        minimum: 0
        default: 500
      chartHeight:
        description: Height of the chart
        type: number
        minimum: 0
        default: 500
      titleFontSize:
        description: Chart title top and bottom padding
        type: number
        minimum: 0
        default: 20
      titlePadding:
        description: Padding around the quadrant square
        type: number
        minimum: 0
        default: 10
      quadrantPadding:
        description: quadrant title padding from top if the quadrant is rendered on top
        type: number
        minimum: 0
        default: 5
      xAxisLabelPadding:
        description: Padding around x-axis labels
        type: number
        minimum: 0
        default: 5
      yAxisLabelPadding:
        description: Padding around y-axis labels
        type: number
        minimum: 0
        default: 5
      xAxisLabelFontSize:
        description: x-axis label font size
        type: number
        minimum: 0
        default: 16
      yAxisLabelFontSize:
        description: y-axis label font size
        type: number
        minimum: 0
        default: 16
      quadrantLabelFontSize:
        description: quadrant title font size
        type: number
        minimum: 0
        default: 16
      quadrantTextTopPadding:
        description: quadrant title padding from top if the quadrant is rendered on top
        type: number
        minimum: 0
        default: 5
      pointTextPadding:
        description: padding between point and point label
        type: number
        minimum: 0
        default: 5
      pointLabelFontSize:
        description: point title font size
        type: number
        minimum: 0
        default: 12
      pointRadius:
        description: radius of the point to be drawn
        type: number
        minimum: 0
        default: 5
      xAxisPosition:
        description: position of x-axis labels
        type: string
        enum:
          - top
          - bottom
        default: top
      yAxisPosition:
        description: position of y-axis labels
        type: string
        enum:
          - left
          - right
        default: left
      quadrantInternalBorderStrokeWidth:
        description: stroke width of edges of the box that are inside the quadrant
        type: number
        minimum: 0
        default: 1
      quadrantExternalBorderStrokeWidth:
        description: stroke width of edges of the box that are outside the quadrant
        type: number
        minimum: 0
        default: 2
  XYChartAxisConfig:
    title: XYChart axis config
    description: This object contains configuration for XYChart axis config
    type: object
    unevaluatedProperties: true
    required:
      - showLabel
      - labelFontSize
      - labelPadding
      - showTitle
      - titleFontSize
      - titlePadding
      - showTick
      - tickLength
      - tickWidth
      - showAxisLine
      - axisLineWidth
    properties:
      showLabel:
        description: Should show the axis labels (tick text)
        type: boolean
        default: true
      labelFontSize:
        description: font size of the axis labels (tick text)
        type: number
        default: 14
        minimum: 1
      labelPadding:
        description: top and bottom space from axis label (tick text)
        type: number
        default: 5
        minimum: 0
      showTitle:
        description: Should show the axis title
        type: boolean
        default: true
      titleFontSize:
        description: font size of the axis title
        type: number
        default: 16
        minimum: 1
      titlePadding:
        description: top and bottom space from axis title
        type: number
        default: 5
        minimum: 0
      showTick:
        description: Should show the axis tick lines
        type: boolean
        default: true
      tickLength:
        description: length of the axis tick lines
        type: number
        default: 5
        minimum: 1
      tickWidth:
        description: width of the axis tick lines
        type: number
        default: 2
        minimum: 1
      showAxisLine:
        description: Show line across the axis
        type: boolean
        default: true
      axisLineWidth:
        description: Width of the axis line
        type: number
        default: 2
        minimum: 1

  XYChartConfig:
    title: XYChart Config
    allOf: [{ $ref: '#/$defs/BaseDiagramConfig' }]
    description: This object contains configuration specific to XYCharts
    type: object
    unevaluatedProperties: false
    required:
      - width
      - height
      - titleFontSize
      - titlePadding
      - xAxis
      - yAxis
      - showTitle
      - chartOrientation
      - plotReservedSpacePercent
    properties:
      width:
        description: width of the chart
        type: number
        default: 700
        minimum: 1
      height:
        description: height of the chart
        type: number
        default: 500
        minimum: 1
      titleFontSize:
        description: Font size of the chart title
        type: number
        default: 20
        minimum: 1
      titlePadding:
        description: Top and bottom space from the chart title
        type: number
        default: 10
        minimum: 0
      showTitle:
        description: Should show the chart title
        type: boolean
        default: true
      xAxis:
        $ref: '#/$defs/XYChartAxisConfig'
        default: { '$ref': '#/$defs/XYChartAxisConfig' }
      yAxis:
        $ref: '#/$defs/XYChartAxisConfig'
        default: { '$ref': '#/$defs/XYChartAxisConfig' }
      chartOrientation:
        description: How to plot will be drawn horizontal or vertical
        tsType: '"vertical" | "horizontal"'
        default: 'vertical'
      plotReservedSpacePercent:
        description: Minimum percent of space plots of the chart will take
        type: number
        default: 50
        minimum: 30

  ErDiagramConfig:
    title: Er Diagram Config
    allOf: [{ $ref: '#/$defs/BaseDiagramConfig' }]
    description: The object containing configurations specific for entity relationship diagrams
    type: object
    unevaluatedProperties: false
    required:
      - titleTopMargin
      - diagramPadding
      - layoutDirection
      - minEntityWidth
      - minEntityHeight
      - entityPadding
      - stroke
      - fill
      # TODO: fontSize is the only property that is not required, is this correct?
      - useMaxWidth
    properties:
      titleTopMargin:
        $ref: '#/$defs/GitGraphDiagramConfig/properties/titleTopMargin'
        default: 25
      diagramPadding:
        description: |
          The amount of padding around the diagram as a whole so that embedded
          diagrams have margins, expressed in pixels.
        type: integer
        default: 20
        minimum: 0
      layoutDirection:
        description: Directional bias for layout of entities
        type: string
        enum: ['TB', 'BT', 'LR', 'RL']
        meta:enum:
          TB: Top-Bottom
          BT: Bottom-Top
          LR: Left-Right
          RL: Right to Left
        default: TB
        # Allow any string for typescript backwards compatibility (fix in Mermaid v10)
        tsType: 'string | "TB" | "BT" | "LR" | "RL"'
      minEntityWidth:
        description: The minimum width of an entity box. Expressed in pixels.
        type: integer
        default: 100
        minimum: 0
      minEntityHeight:
        description: The minimum height of an entity box. Expressed in pixels.
        type: integer
        default: 75
        minimum: 0
      entityPadding:
        description: |
          The minimum internal padding between text in an entity box and the enclosing box borders.
          Expressed in pixels.
        type: integer
        default: 15
        minimum: 0
      stroke:
        description: Stroke color of box edges and lines.
        type: string
        default: gray
      fill:
        description: Fill color of entity boxes
        type: string
        default: honeydew
      fontSize:
        description: Font size (expressed as an integer representing a number of pixels)
        type: integer
        default: 12
        minimum: 0

  StateDiagramConfig:
    title: State Diagram Config
    allOf: [{ $ref: '#/$defs/BaseDiagramConfig' }]
    description: The object containing configurations specific for entity relationship diagrams
    type: object
    unevaluatedProperties: false
    required:
      - titleTopMargin
      - useMaxWidth
      - defaultRenderer
    properties:
      titleTopMargin:
        $ref: '#/$defs/GitGraphDiagramConfig/properties/titleTopMargin'
        default: 25
      arrowMarkerAbsolute:
        # TODO: use $ref: '#/properties/arrowMarkerAbsolute' to copy main setting
        type: boolean
      dividerMargin:
        type: number
        default: 10
      sizeUnit:
        type: number
        default: 5
      padding:
        type: number
        default: 8
      textHeight:
        type: number
        default: 10
      titleShift:
        type: number
        default: -15
      noteMargin:
        type: number
        default: 10
      forkWidth:
        type: number
        default: 70
      forkHeight:
        type: number
        default: 7
      # Used
      miniPadding:
        type: number
        default: 2
      fontSizeFactor:
        description: |
          Font size factor, this is used to guess the width of the edges labels
          before rendering by dagre layout.
          This might need updating if/when switching font
        type: number
        default: 5.02
      fontSize:
        type: number
        default: 24
      labelHeight:
        type: number
        default: 16
      edgeLengthFactor:
        type: string
        default: '20'
      compositTitleSize:
        type: number
        default: 35
      radius:
        type: number
        default: 5
      defaultRenderer:
        description: |
          Decides which rendering engine that is to be used for the rendering.
        type: string
        enum:
          - dagre-d3
          - dagre-wrapper
          - elk
        # todo, check this, old docs said dagre-d3 even though value was dagre-wrapper
        default: dagre-wrapper
        meta:enum:
          dagre-d3: The [dagre-d3-es](https://www.npmjs.com/package/dagre-d3-es) library.
          dagre-wrapper: wrapper for dagre implemented in mermaid
          elk: Layout using [elkjs](https://github.com/kieler/elkjs)
        # Allow any string for typescript backwards compatibility (fix in Mermaid v10)
        tsType: 'string | "dagre-d3" | "dagre-wrapper" | "elk"'

  ClassDiagramConfig:
    title: Class Diagram Config
    allOf: [{ $ref: '#/$defs/BaseDiagramConfig' }]
    type: object
    unevaluatedProperties: false
    required:
      - titleTopMargin
      - useMaxWidth
      - defaultRenderer
    properties:
      titleTopMargin:
        $ref: '#/$defs/GitGraphDiagramConfig/properties/titleTopMargin'
        default: 25
      # YAML anchor reference, don't use $ref since ajv doesn't load defaults
      arrowMarkerAbsolute: *arrowMarkerAbsolute
      dividerMargin:
        type: number
        default: 10
      padding:
        type: number
        default: 5
      textHeight:
        type: number
        default: 10
      defaultRenderer:
        $ref: '#/$defs/StateDiagramConfig/properties/defaultRenderer'
        default: dagre-wrapper
      nodeSpacing:
        type: integer
        minimum: 0
        # should the default value be 50?
        # see https://github.com/mermaid-js/mermaid/blob/7647ae317a7b2130e32777248d25a9c4d24b8f9f/packages/mermaid/src/diagrams/class/classRenderer-v2.ts#L258
      rankSpacing:
        type: integer
        minimum: 0
        # should the default value be 50?
        # see https://github.com/mermaid-js/mermaid/blob/7647ae317a7b2130e32777248d25a9c4d24b8f9f/packages/mermaid/src/diagrams/class/classRenderer-v2.ts#L259
      diagramPadding:
        $ref: '#/$defs/ErDiagramConfig/properties/diagramPadding'
      htmlLabels:
        type: boolean
        default: false

  JourneyDiagramConfig:
    title: Journey Diagram Config
    allOf: [{ $ref: '#/$defs/BaseDiagramConfig' }]
    description: |
      The object containing configurations specific for journey diagrams
    type: object
    unevaluatedProperties: false
    required:
      - diagramMarginX
      - diagramMarginY
      - leftMargin
      - width
      - height
      - boxMargin
      - boxTextMargin
      - noteMargin
      - messageMargin
      - messageAlign
      - bottomMarginAdj
      - useMaxWidth
      - rightAngles
    properties:
      diagramMarginX:
        $ref: '#/$defs/C4DiagramConfig/properties/diagramMarginX'
        default: 50
      diagramMarginY:
        $ref: '#/$defs/C4DiagramConfig/properties/diagramMarginY'
        default: 10
      leftMargin:
        description: Margin between actors
        type: integer
        default: 150
        minimum: 0
      width:
        description: Width of actor boxes
        type: integer
        default: 150
        minimum: 0
      height:
        description: Height of actor boxes
        type: integer
        default: 50
        minimum: 0
      boxMargin:
        description: Margin around loop boxes
        type: integer
        default: 10
        minimum: 0
      boxTextMargin:
        description: Margin around the text in loop/alt/opt boxes
        type: integer
        default: 5
        minimum: 0
      noteMargin:
        description: Margin around notes
        type: integer
        default: 10
        minimum: 0
      messageMargin:
        description: Space between messages.
        type: integer
        default: 35
        minimum: 0
      messageAlign:
        description: Multiline message alignment
        type: string
        enum:
          - left
          - center
          - right
        default: center
        # Allow any string for typescript backwards compatibility (fix in Mermaid v10)
        tsType: 'string | "left" | "center" | "right"'
      bottomMarginAdj:
        description: |
          Prolongs the edge of the diagram downwards.

          Depending on css styling this might need adjustment.
        type: integer
        default: 1
        minimum: 0
      rightAngles:
        description: |
          Curved Arrows become Right Angles

          This will display arrows that start and begin at the same node as
          right angles, rather than as curves.
        type: boolean
        default: false
      taskFontSize:
        type: *fontSizeType
        default: 14
      taskFontFamily:
        type: string
        default: '"Open Sans", sans-serif'
      taskMargin:
        type: number
        default: 50
      activationWidth:
        description: Width of activation box
        type: number
        default: 10
      textPlacement:
        description: |
          text placement as: tspan | fo | old only text as before
        type: string
        # TODO, should this be an enum?
        default: fo
      actorColours:
        type: array
        items:
          type: string
        default: ['#8FBC8F', '#7CFC00', '#00FFFF', '#20B2AA', '#B0E0E6', '#FFFFE0']
      sectionFills:
        type: array
        items:
          type: string
        default: ['#191970', '#8B008B', '#4B0082', '#2F4F4F', '#800000', '#8B4513', '#00008B']
      sectionColours:
        type: array
        items:
          type: string
        default: ['#fff']

  TimelineDiagramConfig:
    # added by https://github.com/mermaid-js/mermaid/commit/0d5246fbc730bf15463d7183fe4400a1e2fc492c
    title: Timeline Diagram Config
    allOf: [{ $ref: '#/$defs/BaseDiagramConfig' }]
    type: object
    unevaluatedProperties: false
    required:
      - diagramMarginX
      - diagramMarginY
      - leftMargin
      - width
      - height
      - boxMargin
      - boxTextMargin
      - noteMargin
      - messageMargin
      - messageAlign
      - bottomMarginAdj
      - useMaxWidth
    properties:
      diagramMarginX:
        $ref: '#/$defs/C4DiagramConfig/properties/diagramMarginX'
        default: 50
      diagramMarginY:
        $ref: '#/$defs/C4DiagramConfig/properties/diagramMarginY'
        default: 10
      leftMargin:
        description: Margin between actors
        type: integer
        default: 150
        minimum: 0
      width:
        description: Width of actor boxes
        type: integer
        default: 150
        minimum: 0
      height:
        description: Height of actor boxes
        type: integer
        default: 50
        minimum: 0
      padding:
        type: number
        # should the default value be 50?
        # see https://github.com/mermaid-js/mermaid/blob/7647ae317a7b2130e32777248d25a9c4d24b8f9f/packages/mermaid/src/diagrams/timeline/timelineRenderer.ts#L237
      boxMargin:
        description: Margin around loop boxes
        type: integer
        default: 10
        minimum: 0
      boxTextMargin:
        description: Margin around the text in loop/alt/opt boxes
        type: integer
        default: 5
        minimum: 0
      noteMargin:
        description: Margin around notes
        type: integer
        default: 10
        minimum: 0
      messageMargin:
        description: Space between messages.
        type: integer
        default: 35
        minimum: 0
      messageAlign:
        description: Multiline message alignment
        type: string
        enum:
          - left
          - center
          - right
        default: center
        # Allow any string for typescript backwards compatibility (fix in Mermaid v10)
        tsType: 'string | "left" | "center" | "right"'
      bottomMarginAdj:
        description: |
          Prolongs the edge of the diagram downwards.

          Depending on css styling this might need adjustment.
        type: integer
        default: 1
        minimum: 0
      rightAngles:
        description: |
          Curved Arrows become Right Angles

          This will display arrows that start and begin at the same node as
          right angles, rather than as curves.
        type: boolean
        default: false
      taskFontSize:
        type: *fontSizeType
        default: 14
      taskFontFamily:
        type: string
        default: '"Open Sans", sans-serif'
      taskMargin:
        type: number
        default: 50
      activationWidth:
        description: Width of activation box
        type: number
        default: 10
      textPlacement:
        description: |
          text placement as: tspan | fo | old only text as before
        type: string
        # TODO, should this be an enum?
        default: fo
      actorColours:
        type: array
        items:
          type: string
        default: ['#8FBC8F', '#7CFC00', '#00FFFF', '#20B2AA', '#B0E0E6', '#FFFFE0']
      sectionFills:
        type: array
        items:
          type: string
        default: ['#191970', '#8B008B', '#4B0082', '#2F4F4F', '#800000', '#8B4513', '#00008B']
      sectionColours:
        type: array
        items:
          type: string
        default: ['#fff']
      disableMulticolor:
        # added by https://github.com/mermaid-js/mermaid/commit/652a42fe1aed7911a781a84716940a973b995639
        type: boolean
        default: false

  GanttDiagramConfig:
    title: Gantt Diagram Config
    allOf: [{ $ref: '#/$defs/BaseDiagramConfig' }]
    description: |
      The object containing configurations specific for gantt diagrams
    type: object
    unevaluatedProperties: false
    required:
      - titleTopMargin
      - barHeight
      - topPadding
      - rightPadding
      - leftPadding
      - gridLineStartPadding
      - fontSize
      - sectionFontSize
      - numberSectionStyles
      - axisFormat
      - useMaxWidth
      - topAxis
      - weekday
    properties:
      titleTopMargin:
        $ref: '#/$defs/GitGraphDiagramConfig/properties/titleTopMargin'
        default: 25
      barHeight:
        description: The height of the bars in the graph
        type: integer
        default: 20
        minimum: 0
      barGap:
        description: The margin between the different activities in the gantt diagram
        type: integer
        default: 4
        minimum: 0
      topPadding:
        description: |
          Margin between title and gantt diagram and between axis and gantt diagram.
        type: integer
        default: 50
        minimum: 0
      rightPadding:
        description: |
          The space allocated for the section name to the right of the activities
        type: integer
        default: 75
        minimum: 0
      leftPadding:
        description: |
          The space allocated for the section name to the left of the activities
        type: integer
        default: 75
        minimum: 0
      gridLineStartPadding:
        description: Vertical starting position of the grid lines
        type: integer
        default: 35
        minimum: 0
      fontSize:
        description: Font size
        type: integer
        default: 11
        minimum: 0
      sectionFontSize:
        description: Font size for sections
        type: integer
        # TODO: typescript type for this also allows strings, but the docs say only integers
        tsType: 'string | number'
        default: 11
        minimum: 0
      numberSectionStyles:
        description: The number of alternating section styles
        type: integer
        default: 4
        minimum: 0
      axisFormat:
        description: |
          Date/time format of the axis

          This might need adjustment to match your locale and preferences.
        type: string
        default: '%Y-%m-%d'
      tickInterval:
        description: |
          axis ticks

          Pattern is:

          ```javascript
          /^([1-9][0-9]*)(millisecond|second|minute|hour|day|week|month)$/
          ```
        type: string
        pattern: ^([1-9][0-9]*)(millisecond|second|minute|hour|day|week|month)$
      topAxis:
        description: |
          When this flag is set, date labels will be added to the top of the chart
        type: boolean
        default: false
      displayMode:
        description: |
          Controls the display mode.
        type: string
        enum:
          - ''
          - compact
        meta:enum:
          compact: Enables displaying multiple tasks on the same row.
        default: ''
        # Allow any string for typescript backwards compatibility (fix in Mermaid v10)
        tsType: 'string | "compact"'
      weekday:
        description: |
          On which day a week-based interval should start
        type: string
        tsType: '"monday" | "tuesday" | "wednesday" | "thursday" | "friday" | "saturday" | "sunday"'
        enum:
          - monday
          - tuesday
          - wednesday
          - thursday
          - friday
          - saturday
          - sunday
        default: sunday

  SequenceDiagramConfig:
    title: Sequence Diagram Config
    allOf: [{ $ref: '#/$defs/BaseDiagramConfig' }]
    description: The object containing configurations specific for sequence diagrams
    type: object
    unevaluatedProperties: false
    required:
      - activationWidth
      - diagramMarginX
      - diagramMarginY
      - actorMargin
      - width
      - height
      - boxMargin
      - boxTextMargin
      - noteMargin
      - messageMargin
      - messageAlign
      - mirrorActors
      - forceMenus
      - bottomMarginAdj
      - useMaxWidth
      - rightAngles
      - showSequenceNumbers
      - actorFontSize
      - actorFontFamily
      - actorFontWeight
      - noteFontSize
      - noteFontFamily
      - noteFontWeight
      - noteAlign
      - messageFontSize
      - messageFontFamily
      - messageFontWeight
    properties:
      arrowMarkerAbsolute:
        type: boolean # TODO, is this actually used here (it has no default value but was in types)
      hideUnusedParticipants:
        type: boolean
        default: false
      activationWidth:
        description: Width of the activation rect
        type: integer
        default: 10
        minimum: 0
      diagramMarginX:
        description: Margin to the right and left of the sequence diagram
        type: integer
        default: 50
        minimum: 0
      diagramMarginY:
        description: Margin to the over and under the sequence diagram
        type: integer
        default: 10
        minimum: 0
      actorMargin:
        description: Margin between actors
        type: integer
        default: 50
        minimum: 0
      width:
        $ref: '#/$defs/JourneyDiagramConfig/properties/width'
        default: 150
      height:
        $ref: '#/$defs/JourneyDiagramConfig/properties/height'
        default: 65
      boxMargin:
        $ref: '#/$defs/JourneyDiagramConfig/properties/boxMargin'
        default: 10
      boxTextMargin:
        $ref: '#/$defs/JourneyDiagramConfig/properties/boxTextMargin'
        default: 5
      noteMargin:
        $ref: '#/$defs/JourneyDiagramConfig/properties/noteMargin'
        default: 10
      messageMargin:
        $ref: '#/$defs/JourneyDiagramConfig/properties/messageMargin'
        default: 35
      messageAlign:
        $ref: '#/$defs/JourneyDiagramConfig/properties/messageAlign'
        default: center
      mirrorActors:
        description: |
          Mirror actors under diagram
        type: boolean
        default: true
      forceMenus:
        description: |
          forces actor popup menus to always be visible (to support E2E testing).
        type: boolean
        default: false
      bottomMarginAdj:
        $ref: '#/$defs/JourneyDiagramConfig/properties/bottomMarginAdj'
        default: 1
      rightAngles:
        $ref: '#/$defs/JourneyDiagramConfig/properties/rightAngles'
        default: false
      showSequenceNumbers:
        description: This will show the node numbers
        type: boolean
        default: false
      actorFontSize:
        description: This sets the font size of the actor's description
        type: *fontSizeType
        default: 14
      actorFontFamily:
        description: This sets the font family of the actor's description
        type: string
        default: '"Open Sans", sans-serif'
      actorFontWeight:
        description: This sets the font weight of the actor's description
        type: ['string', 'number']
        default: 400

      noteFontSize:
        description: This sets the font size of actor-attached notes
        type: *fontSizeType
        default: 14
      noteFontFamily:
        description: This sets the font family of actor-attached notes
        type: string
        default: '"trebuchet ms", verdana, arial, sans-serif'
      noteFontWeight:
        description: This sets the font weight of actor-attached notes
        type: ['string', 'number']
        default: 400
      noteAlign:
        description: This sets the text alignment of actor-attached notes
        type: string
        enum: ['left', 'center', 'right']
        default: 'center'
        # Allow any string for typescript backwards compatibility (fix in Mermaid v10)
        tsType: 'string | "left" | "center" | "right"'

      messageFontSize:
        description: This sets the font size of actor messages
        type: *fontSizeType
        default: 16
      messageFontFamily:
        description: This sets the font family of actor messages
        type: string
        default: '"trebuchet ms", verdana, arial, sans-serif'
      messageFontWeight:
        description: This sets the font weight of actor messages
        type: ['string', 'number']
        default: 400

      wrap:
        description: This sets the auto-wrap state for the diagram
        type: boolean
        default: false # different from C4 Diagram
      wrapPadding:
        $ref: '#/$defs/C4DiagramConfig/properties/wrapPadding'
        default: 10
      labelBoxWidth:
        description: This sets the width of the loop-box (loop, alt, opt, par)
        type: number
        default: 50
      labelBoxHeight:
        description: This sets the height of the loop-box (loop, alt, opt, par)
        type: number
        default: 20
      messageFont: { '$ref': '#/$defs/FontCalculator' }
      noteFont: { '$ref': '#/$defs/FontCalculator' }
      actorFont: { '$ref': '#/$defs/FontCalculator' }

  FlowchartDiagramConfig:
    title: Flowchart Diagram Config
    allOf: [{ $ref: '#/$defs/BaseDiagramConfig' }]
    description: The object containing configurations specific for flowcharts
    type: object
    unevaluatedProperties: false
    required:
      - titleTopMargin
      - subGraphTitleMargin
      - diagramPadding
      - htmlLabels
      - nodeSpacing
      - rankSpacing
      - curve
      - useMaxWidth
      - defaultRenderer
      - wrappingWidth
    properties:
      titleTopMargin:
        $ref: '#/$defs/GitGraphDiagramConfig/properties/titleTopMargin'
        default: 25
      subGraphTitleMargin:
        description: |
          Defines a top/bottom margin for subgraph titles
        type: object
        properties:
          top:
            type: integer
            minimum: 0
          bottom:
            type: integer
            minimum: 0
        default:
          top: 0
          bottom: 0
      arrowMarkerAbsolute:
        type: boolean # TODO, is this actually used here (it has no default value but was in types)
      diagramPadding:
        $ref: '#/$defs/ErDiagramConfig/properties/diagramPadding'
        default: 8
      htmlLabels:
        description: |
          Flag for setting whether or not a html tag should be used for rendering labels on the edges.
        type: boolean
        default: true
      nodeSpacing:
        description: |
          Defines the spacing between nodes on the same level

          Pertains to horizontal spacing for TB (top to bottom) or BT (bottom to top) graphs,
          and the vertical spacing for LR as well as RL graphs.
        type: integer
        default: 50
        minimum: 0
      rankSpacing:
        description: |
          Defines the spacing between nodes on different levels

          Pertains to horizontal spacing for TB (top to bottom) or BT (bottom to top) graphs,
          and the vertical spacing for LR as well as RL graphs.
        type: integer
        default: 50
        minimum: 0
      curve:
        description: |
          Defines how mermaid renders curves for flowcharts.
        type: string
        enum: ['basis', 'linear', 'cardinal']
        default: 'basis'
        # Allow any string for typescript backwards compatibility (fix in Mermaid v10)
        tsType: 'string | "basis" | "linear" | "cardinal"'
      padding:
        description: |
          Represents the padding between the labels and the shape

          **Only used in new experimental rendering.**
        type: number
        default: 15
      defaultRenderer:
        $ref: '#/$defs/StateDiagramConfig/properties/defaultRenderer'
        default: dagre-wrapper
      wrappingWidth:
        description: |
          Width of nodes where text is wrapped.

          When using markdown strings the text ius wrapped automatically, this
          value sets the max width of a text before it continues on a new line.
        type: number
        default: 200

  SankeyLinkColor:
    description: |
      Picks the color of the sankey diagram links, using the colors of the source and/or target of the links.
    type: string
    enum:
      - source
      - target
      - gradient
    meta:enum:
      source: Use the source of sankey link for the color of the link.
      target: Use the target of sankey link for the color of the link.
      gradient: Use a gradient of the source and target for the color of the link.
    default: gradient

  SankeyNodeAlignment:
    description: |
      Controls the alignment of the Sankey diagrams.

      See <https://github.com/d3/d3-sankey#alignments>.
    type: string
    enum:
      - left
      - right
      - center
      - justify
    meta:enum:
      left: Align all inputs to the left.
      right: Align all outputs to the right.
      center: Like `left`, except that nodes without any incoming links are moved as right as possible.
      justify: Like `left`, except that nodes without any outgoing links are moved to the far right.
    default: justify

  SankeyDiagramConfig:
    title: Sankey Diagram Config
    allOf: [{ $ref: '#/$defs/BaseDiagramConfig' }]
    description: The object containing configurations specific for sankey diagrams.
    type: object
    unevaluatedProperties: false
    properties:
      width:
        type: number
        default: 600
      height:
        type: number
        default: 400
      linkColor:
        description: |
          The color of the links in the sankey diagram.
        anyOf:
          - $ref: '#/$defs/SankeyLinkColor'
          - description: An arbitrary [CSS color](https://developer.mozilla.org/en-US/docs/Web/CSS/color_value)
            type: string
        default: gradient
      nodeAlignment:
        $ref: '#/$defs/SankeyNodeAlignment'
        default: justify
      useMaxWidth:
        default: false
      showValues:
        description: |
          Toggle to display or hide values along with title.
        default: true
      prefix:
        description: |
          The prefix to use for values
        type: string
        default: ''
      suffix:
        description: |
          The suffix to use for values
        type: string
        default: ''

  FontCalculator:
    title: Font Calculator
    description: |
      JavaScript function that returns a `FontConfig`.

      By default, these return the appropriate `*FontSize`, `*FontFamily`, `*FontWeight`
      values.

      For example, the font calculator called `boundaryFont` might be defined as:

      ```javascript
      boundaryFont: function () {
        return {
          fontFamily: this.boundaryFontFamily,
          fontSize: this.boundaryFontSize,
          fontWeight: this.boundaryFontWeight,
        };
      }
      ```
    tsType: '() => Partial<FontConfig>'

  FontConfig:
    title: Font Config
    type: object
    additionalProperties: false
    properties:
      fontSize:
        title: CSS Font Size
        description: The font size to use
        type: *fontSizeType
        default: 14
      fontFamily:
        description: The CSS [`font-family`](https://developer.mozilla.org/en-US/docs/Web/CSS/font-family) to use.
        type: string
        default: '"Open Sans", sans-serif'
      fontWeight:
        description: The font weight to use.
        type: ['string', 'number']
        default: normal<|MERGE_RESOLUTION|>--- conflicted
+++ resolved
@@ -162,11 +162,15 @@
       in the current `currentConfig`.
 
       This prevents malicious graph directives from overriding a site's default security.
-<<<<<<< HEAD
-    default: ['secure', 'securityLevel', 'startOnLoad', 'maxTextSize', 'suppressErrorRendering']
-=======
-    default: ['secure', 'securityLevel', 'startOnLoad', 'maxTextSize', 'maxEdges']
->>>>>>> 6939cf52
+    default:
+      [
+        'secure',
+        'securityLevel',
+        'startOnLoad',
+        'maxTextSize',
+        'suppressErrorRendering',
+        'maxEdges',
+      ]
     type: array
     items:
       type: string
