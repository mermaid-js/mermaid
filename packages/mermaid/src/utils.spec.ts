--- conflicted
+++ resolved
@@ -3,12 +3,7 @@
 import assignWithDepth from './assignWithDepth.js';
 import { detectType } from './diagram-api/detectType.js';
 import { addDiagrams } from './diagram-api/diagram-orchestration.js';
-<<<<<<< HEAD
 import { memoize } from 'es-toolkit/compat';
-import { MockedD3 } from './tests/MockedD3.js';
-=======
-import memoize from 'lodash-es/memoize.js';
->>>>>>> 47b4c56b
 import { preprocessDiagram } from './preprocess.js';
 import { MOCKED_BBOX, ensureNodeFromSelector, jsdomIt } from './tests/util.js';
 
