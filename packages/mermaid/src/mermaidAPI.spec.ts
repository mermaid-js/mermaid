--- conflicted
+++ resolved
@@ -699,13 +699,7 @@
         }
       `);
     });
-<<<<<<< HEAD
-    // it('returns true for valid definition with silent option', async () => {
-    //   await expect(
-    //     mermaidAPI.parse('graph TD;A--x|text including URL space|B;', { suppressErrors: true })
-    //   ).resolves.toBe(true);
-    // });
-=======
+
     it('returns true for valid definition with silent option', async () => {
       await expect(
         mermaidAPI.parse('graph TD;A--x|text including URL space|B;', { suppressErrors: true })
@@ -715,7 +709,6 @@
         }
       `);
     });
->>>>>>> d6ccd93c
   });
 
   describe('render', () => {
