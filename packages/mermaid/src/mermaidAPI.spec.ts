import { beforeEach, describe, expect, it, vi } from 'vitest';

// -------------------------------------
//  Mocks and mocking

import { MockedD3 } from './tests/MockedD3.js';

// Note: If running this directly from within an IDE, the mocks directory must be at packages/mermaid/mocks
vi.mock('d3');
vi.mock('dagre-d3');

// mermaidAPI.spec.ts:
import * as accessibility from './accessibility.js'; // Import it this way so we can use spyOn(accessibility,...)
vi.mock('./accessibility.js', () => ({
  setA11yDiagramInfo: vi.fn(),
  addSVGa11yTitleDescription: vi.fn(),
}));

// Mock the renderers specifically so we can test render(). Need to mock draw() for each renderer
vi.mock('./diagrams/c4/c4Renderer.js');
vi.mock('./diagrams/class/classRenderer.js');
vi.mock('./diagrams/class/classRenderer-v2.js');
vi.mock('./diagrams/er/erRenderer.js');
vi.mock('./diagrams/flowchart/flowRenderer-v2.js');
vi.mock('./diagrams/git/gitGraphRenderer.js');
vi.mock('./diagrams/gantt/ganttRenderer.js');
vi.mock('./diagrams/user-journey/journeyRenderer.js');
vi.mock('./diagrams/pie/pieRenderer.js');
vi.mock('./diagrams/packet/renderer.js');
vi.mock('./diagrams/xychart/xychartRenderer.js');
vi.mock('./diagrams/requirement/requirementRenderer.js');
vi.mock('./diagrams/sequence/sequenceRenderer.js');

// -------------------------------------

import assignWithDepth from './assignWithDepth.js';
import type { MermaidConfig } from './config.type.js';
import mermaid from './mermaid.js';
import mermaidAPI, {
  appendDivSvgG,
  cleanUpSvgCode,
  createCssStyles,
  createUserStyles,
  putIntoIFrame,
  removeExistingElements,
} from './mermaidAPI.js';

// --------------
// Mocks
//   To mock a module, first define a mock for it, then (if used explicitly in the tests) import it. Be sure the path points to exactly the same file as is imported in mermaidAPI (the module being tested)
vi.mock('./styles.js', () => {
  return {
    addStylesForDiagram: vi.fn(),
    default: vi.fn().mockReturnValue(' .userStyle { font-weight:bold; }'),
  };
});

import getStyles from './styles.js';

vi.mock('stylis', () => {
  return {
    stringify: vi.fn(),
    compile: vi.fn(),
    serialize: vi.fn().mockReturnValue('stylis serialized css'),
  };
});

import { compile, serialize } from 'stylis';
import { Diagram } from './Diagram.js';
import { decodeEntities, encodeEntities } from './utils.js';
import { toBase64 } from './utils/base64.js';

/**
 * @see https://vitest.dev/guide/mocking.html Mock part of a module
 * To investigate how to mock just some methods from a module - call the actual implementation and then mock others, e.g. so they can be spied on
 */

// -------------------------------------------------------------------------------------

describe('mermaidAPI', () => {
  describe('encodeEntities', () => {
    it('removes the ending ; from style [text1]:[optional word]#[text2]; with ', () => {
      const text = 'style this; is ; everything :something#not-nothing; and this too;';
      expect(encodeEntities(text)).toEqual(
        'style this; is ; everything :something#not-nothing; and this too'
      );
    });
    it('removes the ending ; from classDef [text1]:[optional word]#[text2]; with ', () => {
      const text = 'classDef this; is ; everything :something#not-nothing; and this too;';
      expect(encodeEntities(text)).toEqual(
        'classDef this; is ; everything :something#not-nothing; and this too'
      );
    });

    describe('replaces words starting with # and ending with ;', () => {
      const testStr = 'Hello #there;';

      it('removes the #', () => {
        const result = encodeEntities(testStr);
        expect(result.substring(0, 7)).toEqual('Hello ﬂ');
      });

      it('prefix is ﬂ°° if is all digits', () => {
        const result = encodeEntities('Hello #77653;');
        expect(result.substring(6, result.length)).toEqual('ﬂ°°77653¶ß');
      });

      it('prefix is ﬂ° if is not all digits', () => {
        const result = encodeEntities(testStr);
        expect(result.substring(6, result.length)).toEqual('ﬂ°there¶ß');
      });
      it('always removes the semi-colon and ends with ¶ß', () => {
        const result = encodeEntities(testStr);
        expect(result.substring(result.length - 2, result.length)).toEqual('¶ß');
      });
    });

    it('does all the replacements on the given text', () => {
      const text =
        'style this; is ; everything :something#not-nothing; and this too; \n' +
        'classDef this; is ; everything :something#not-nothing; and this too; \n' +
        'Hello #there; #andHere;#77653;';

      const result = encodeEntities(text);
      expect(result).toEqual(
        'style this; is ; everything :something#not-nothing; and this too \n' +
          'classDef this; is ; everything :something#not-nothing; and this too \n' +
          'Hello ﬂ°there¶ß ﬂ°andHere¶ßﬂ°°77653¶ß'
      );
    });
  });

  describe('decodeEntities', () => {
    it('replaces ﬂ°° with &#', () => {
      expect(decodeEntities('ﬂ°°hﬂ°°iﬂ°°')).toEqual('&#h&#i&#');
    });
    it('replaces ﬂ° with &', () => {
      expect(decodeEntities('ﬂ°hﬂ°iﬂ°')).toEqual('&h&i&');
    });
    it('replaces ¶ß with ;', () => {
      expect(decodeEntities('¶ßh¶ßi¶ß')).toEqual(';h;i;');
    });
    it('runs all the replacements on the given text', () => {
      expect(decodeEntities('¶ßﬂ°¶ßﬂ°°¶ß')).toEqual(';&;&#;');
    });
  });

  describe('cleanUpSvgCode', () => {
    it('replaces marker end URLs with just the anchor if not sandboxed and not useMarkerUrls', () => {
      const markerFullUrl = 'marker-end="url(some-URI#that)"';
      let useArrowMarkerUrls = false;
      let isSandboxed = false;
      let result = cleanUpSvgCode(markerFullUrl, isSandboxed, useArrowMarkerUrls);
      expect(result).toEqual('marker-end="url(#that)"');

      useArrowMarkerUrls = true;
      result = cleanUpSvgCode(markerFullUrl, isSandboxed, useArrowMarkerUrls);
      expect(result).toEqual(markerFullUrl); // not changed

      useArrowMarkerUrls = false;
      isSandboxed = true;
      result = cleanUpSvgCode(markerFullUrl, isSandboxed, useArrowMarkerUrls);
      expect(result).toEqual(markerFullUrl); // not changed
    });

    it('decodesEntities', () => {
      // cspell:ignore brrrr
      const result = cleanUpSvgCode('¶ß brrrr', true, true);
      expect(result).toEqual('; brrrr');
    });

    it('replaces old style br tags with new style', () => {
      const result = cleanUpSvgCode('<br> brrrr<br>', true, true);
      expect(result).toEqual('<br/> brrrr<br/>');
    });
  });

  describe('putIntoIFrame', () => {
    const inputSvgCode = 'this is the SVG code ⛵';

    it('uses the default SVG iFrame height is used if no svgElement given', () => {
      const result = putIntoIFrame(inputSvgCode);
      expect(result).toMatch(/style="(.*)height:100%(.*);"/);
    });
    it('default style attributes are: width: 100%, height: 100%, border: 0, margin: 0', () => {
      const result = putIntoIFrame(inputSvgCode);
      expect(result).toMatch(/style="(.*)width:100%(.*);"/);
      expect(result).toMatch(/style="(.*)height:100%(.*);"/);
      expect(result).toMatch(/style="(.*)border:0(.*);"/);
      expect(result).toMatch(/style="(.*)margin:0(.*);"/);
    });
    it('sandbox="allow-top-navigation-by-user-activation allow-popups">', () => {
      const result = putIntoIFrame(inputSvgCode);
      expect(result).toMatch(/sandbox="allow-top-navigation-by-user-activation allow-popups">/);
    });
    it('msg shown is "The "iframe" tag is not supported by your browser.\\n" if iFrames are not supported in the browser', () => {
      const result = putIntoIFrame(inputSvgCode);
      expect(result).toMatch(/\s*The "iframe" tag is not supported by your browser\./);
    });

    it('sets src to base64 version of <body style="IFRAME_SVG_BODY_STYLE">svgCode<//body>', () => {
      const base64encodedSrc = toBase64(`<body style="margin:0">${inputSvgCode}</body>`);
      const expectedSrc = `src="data:text/html;charset=UTF-8;base64,${base64encodedSrc}"`;
      const result = putIntoIFrame(inputSvgCode);
      expect(result).toContain(expectedSrc);
    });

    it('uses the height and appends px from the svgElement given', () => {
      const faux_svgElement = {
        viewBox: {
          baseVal: {
            height: 42,
          },
        },
      };

      const result = putIntoIFrame(inputSvgCode, faux_svgElement);
      expect(result).toMatch(/style="(.*)height:42px;/);
    });
  });

  const fauxParentNode = new MockedD3();
  const fauxEnclosingDiv = new MockedD3();
  const fauxSvgNode = new MockedD3();

  describe('appendDivSvgG', () => {
    const fauxGNode = new MockedD3();
    const parent_append_spy = vi.spyOn(fauxParentNode, 'append').mockReturnValue(fauxEnclosingDiv);
    const div_append_spy = vi.spyOn(fauxEnclosingDiv, 'append').mockReturnValue(fauxSvgNode);
    // @ts-ignore @todo TODO why is this getting a type error?
    const div_attr_spy = vi.spyOn(fauxEnclosingDiv, 'attr').mockReturnValue(fauxEnclosingDiv);
    const svg_append_spy = vi.spyOn(fauxSvgNode, 'append').mockReturnValue(fauxGNode);
    // @ts-ignore @todo TODO why is this getting a type error?
    const svg_attr_spy = vi.spyOn(fauxSvgNode, 'attr').mockReturnValue(fauxSvgNode);

    // cspell:ignore dthe

    it('appends a div node', () => {
      appendDivSvgG(fauxParentNode, 'theId', 'dtheId');
      expect(parent_append_spy).toHaveBeenCalledWith('div');
      expect(div_append_spy).toHaveBeenCalledWith('svg');
    });
    it('the id for the div is "d" with the id appended', () => {
      appendDivSvgG(fauxParentNode, 'theId', 'dtheId');
      expect(div_attr_spy).toHaveBeenCalledWith('id', 'dtheId');
    });

    it('sets the style for the div if one is given', () => {
      appendDivSvgG(fauxParentNode, 'theId', 'dtheId', 'given div style', 'given x link');
      expect(div_attr_spy).toHaveBeenCalledWith('style', 'given div style');
    });

    it('appends a svg node to the div node', () => {
      appendDivSvgG(fauxParentNode, 'theId', 'dtheId');
      expect(div_attr_spy).toHaveBeenCalledWith('id', 'dtheId');
    });
    it('sets the svg width to 100%', () => {
      appendDivSvgG(fauxParentNode, 'theId', 'dtheId');
      expect(svg_attr_spy).toHaveBeenCalledWith('width', '100%');
    });
    it('the svg id is the id', () => {
      appendDivSvgG(fauxParentNode, 'theId', 'dtheId');
      expect(svg_attr_spy).toHaveBeenCalledWith('id', 'theId');
    });
    it('the svg xml namespace is the 2000 standard', () => {
      appendDivSvgG(fauxParentNode, 'theId', 'dtheId');
      expect(svg_attr_spy).toHaveBeenCalledWith('xmlns', 'http://www.w3.org/2000/svg');
    });
    it('sets the  svg xlink if one is given', () => {
      appendDivSvgG(fauxParentNode, 'theId', 'dtheId', 'div style', 'given x link');
      expect(svg_attr_spy).toHaveBeenCalledWith('xmlns:xlink', 'given x link');
    });
    it('appends a g (group) node to the svg node', () => {
      appendDivSvgG(fauxParentNode, 'theId', 'dtheId');
      expect(svg_append_spy).toHaveBeenCalledWith('g');
    });
    it('returns the given parentRoot d3 nodes', () => {
      expect(appendDivSvgG(fauxParentNode, 'theId', 'dtheId')).toEqual(fauxParentNode);
    });
  });

  describe('createCssStyles', () => {
    const serif = 'serif';
    const sansSerif = 'sans-serif';
    const mocked_config_with_htmlLabels: MermaidConfig = {
      themeCSS: 'default',
      fontFamily: serif,
      altFontFamily: sansSerif,
      htmlLabels: true,
    };

    it('gets the cssStyles from the theme', () => {
      const styles = createCssStyles(mocked_config_with_htmlLabels, null);
      expect(styles).toMatch(/^\ndefault(.*)/);
    });
    it('gets the fontFamily from the config', () => {
      const styles = createCssStyles(mocked_config_with_htmlLabels, new Map());
      expect(styles).toMatch(/(.*)\n:root { --mermaid-font-family: serif(.*)/);
    });
    it('gets the alt fontFamily from the config', () => {
      const styles = createCssStyles(mocked_config_with_htmlLabels, undefined);
      expect(styles).toMatch(/(.*)\n:root { --mermaid-alt-font-family: sans-serif(.*)/);
    });

    describe('there are some classDefs', () => {
      const classDef1 = { id: 'classDef1', styles: ['style1-1', 'style1-2'], textStyles: [] };
      const classDef2 = { id: 'classDef2', styles: [], textStyles: ['textStyle2-1'] };
      const classDef3 = { id: 'classDef3', textStyles: ['textStyle3-1', 'textStyle3-2'] };
      const classDefs = { classDef1, classDef2, classDef3 };

      describe('the graph supports classDefs', () => {
        const REGEXP_SPECIALS = ['^', '$', '?', '(', '{', '[', '.', '*', '!'];

        // prefix any special RegExp characters in the given string with a \ so we can use the literal character in a RegExp
        function escapeForRegexp(str: string) {
          const strChars = [...str]; // split into array of every char
          const strEscaped = strChars.map((char) => {
            if (REGEXP_SPECIALS.includes(char)) {
              return `\\${char}`;
            } else {
              return char;
            }
          });
          return strEscaped.join('');
        }

        // Common test expecting given styles to have .classDef1 and .classDef2 statements but not .classDef3
        function expect_styles_matchesHtmlElements(styles: string, htmlElement: string) {
          expect(styles).toMatch(
            new RegExp(
              `\\.classDef1 ${escapeForRegexp(
                htmlElement
              )} \\{ style1-1 !important; style1-2 !important; }`
            )
          );
          // no CSS styles are created if there are no styles for a classDef
          expect(styles).not.toMatch(
            new RegExp(`\\.classDef2 ${escapeForRegexp(htmlElement)} \\{ style(.*) !important; }`)
          );
          expect(styles).not.toMatch(
            new RegExp(`\\.classDef3 ${escapeForRegexp(htmlElement)} \\{ style(.*) !important; }`)
          );
        }

        // Common test expecting given textStyles to have .classDef2 and .classDef3 statements but not .classDef1
        function expect_textStyles_matchesHtmlElements(textStyles: string, htmlElement: string) {
          expect(textStyles).toMatch(
            new RegExp(
              `\\.classDef2 ${escapeForRegexp(htmlElement)} \\{ textStyle2-1 !important; }`
            )
          );
          expect(textStyles).toMatch(
            new RegExp(
              `\\.classDef3 ${escapeForRegexp(
                htmlElement
              )} \\{ textStyle3-1 !important; textStyle3-2 !important; }`
            )
          );

          // no CSS styles are created if there are no textStyles for a classDef
          expect(textStyles).not.toMatch(
            new RegExp(
              `\\.classDef1 ${escapeForRegexp(htmlElement)} \\{ textStyle(.*) !important; }`
            )
          );
        }

        // common suite and tests to verify that the right styles are created with the right htmlElements
        function expect_correct_styles_with_htmlElements(mocked_config: MermaidConfig) {
          describe('creates styles for "> *" and  "span" elements', () => {
            const htmlElements = ['> *', 'span'];

            it('creates CSS styles for every style and textStyle in every classDef', () => {
              // @todo TODO Can't figure out how to spy on the cssImportantStyles method.
              //   That would be a much better approach than manually checking the result

              const styles = createCssStyles(mocked_config, new Map(Object.entries(classDefs)));
              htmlElements.forEach((htmlElement) => {
                expect_styles_matchesHtmlElements(styles, htmlElement);
              });
              expect_textStyles_matchesHtmlElements(styles, 'tspan');
            });
          });
        }

        it('there are htmlLabels in the configuration', () => {
          expect_correct_styles_with_htmlElements(mocked_config_with_htmlLabels);
        });

        it('there are flowchart.htmlLabels in the configuration', () => {
          const mocked_config_flowchart_htmlLabels: MermaidConfig = {
            themeCSS: 'default',
            fontFamily: 'serif',
            altFontFamily: 'sans-serif',
            flowchart: {
              htmlLabels: true,
            },
          };
          expect_correct_styles_with_htmlElements(mocked_config_flowchart_htmlLabels);
        });

        describe('no htmlLabels in the configuration', () => {
          const mocked_config_no_htmlLabels = {
            themeCSS: 'default',
            fontFamily: 'serif',
            altFontFamily: 'sans-serif',
          };

          describe('creates styles for shape elements "rect", "polygon", "ellipse", and "circle"', () => {
            const htmlElements = ['rect', 'polygon', 'ellipse', 'circle'];

            it('creates CSS styles for every style and textStyle in every classDef', () => {
              // TODO Can't figure out how to spy on the cssImportantStyles method. That would be a much better approach than manually checking the result.

              const styles = createCssStyles(
                mocked_config_no_htmlLabels,
                new Map(Object.entries(classDefs))
              );
              htmlElements.forEach((htmlElement) => {
                expect_styles_matchesHtmlElements(styles, htmlElement);
              });
              expect_textStyles_matchesHtmlElements(styles, 'tspan');
            });
          });
        });
      });
    });
  });

  describe('createUserStyles', () => {
    const mockConfig = {
      themeCSS: 'default',
      htmlLabels: true,
      themeVariables: { fontFamily: 'serif' },
    };

    const classDef1 = { id: 'classDef1', styles: ['style1-1'], textStyles: [] };

    it('gets the css styles created', () => {
      // @todo TODO if a single function in the module can be mocked, do it for createCssStyles and mock the results.

      createUserStyles(mockConfig, 'flowchart-v2', new Map([['classDef1', classDef1]]), 'someId');
      const expectedStyles =
        '\ndefault' +
        '\n.classDef1 > * { style1-1 !important; }' +
        '\n.classDef1 span { style1-1 !important; }';
      expect(getStyles).toHaveBeenCalledWith(
        'flowchart-v2',
        expectedStyles,
        {
          fontFamily: 'serif',
        },
        'someId'
      );
    });

    it('calls getStyles to get css for all graph, user css styles, and config theme variables', () => {
      createUserStyles(mockConfig, 'someDiagram', new Map(), 'someId');
      expect(getStyles).toHaveBeenCalled();
    });

    it('returns the result of compiling, stringifying, and serializing the css code with stylis', () => {
      const result = createUserStyles(mockConfig, 'someDiagram', new Map(), 'someId');
      expect(compile).toHaveBeenCalled();
      expect(serialize).toHaveBeenCalled();
      expect(result).toEqual('stylis serialized css');
    });
  });

  describe('removeExistingElements', () => {
    const svgId = 'svgId';
    const tempDivId = 'tempDivId';
    const tempIframeId = 'tempIFrameId';
    const givenDocument = new Document();
    const rootHtml = givenDocument.createElement('html');
    givenDocument.append(rootHtml);

    const svgElement = givenDocument.createElement('svg'); // doesn't matter what the tag is in the test
    svgElement.id = svgId;
    const tempDivElement = givenDocument.createElement('div'); // doesn't matter what the tag is in the test
    tempDivElement.id = tempDivId;
    const tempiFrameElement = givenDocument.createElement('iframe'); // doesn't matter what the tag is in the test
    tempiFrameElement.id = tempIframeId;

    it('removes an existing element with given id', () => {
      rootHtml.appendChild(svgElement);
      rootHtml.append(tempDivElement);
      rootHtml.append(tempiFrameElement);

      expect(givenDocument.getElementById(svgElement.id)).toEqual(svgElement);
      expect(givenDocument.getElementById(tempDivElement.id)).toEqual(tempDivElement);
      expect(givenDocument.getElementById(tempiFrameElement.id)).toEqual(tempiFrameElement);
      removeExistingElements(givenDocument, svgId, tempDivId, tempIframeId);
      expect(givenDocument.getElementById(svgElement.id)).toBeNull();
      expect(givenDocument.getElementById(tempDivElement.id)).toBeNull();
      expect(givenDocument.getElementById(tempiFrameElement.id)).toBeNull();
    });

    it('removes an existing iframe element even if div element is absent', () => {
      tempiFrameElement.append(svgElement);
      rootHtml.append(tempiFrameElement);

      expect(givenDocument.getElementById(tempIframeId)).toEqual(tempiFrameElement);
      expect(givenDocument.getElementById(tempDivId)).toBeNull();
      expect(givenDocument.getElementById(svgId)).toEqual(svgElement);
      removeExistingElements(givenDocument, svgId, tempDivId, tempIframeId);
      expect(givenDocument.getElementById(tempDivId)).toBeNull();
      expect(givenDocument.getElementById(tempIframeId)).toBeNull();
      expect(givenDocument.getElementById(svgId)).toBeNull();
    });

    it('removes both existing div and iframe elements when both are present', () => {
      tempDivElement.append(svgElement);
      rootHtml.append(tempDivElement);
      rootHtml.append(tempiFrameElement);

      expect(givenDocument.getElementById(tempIframeId)).toEqual(tempiFrameElement);
      expect(givenDocument.getElementById(tempDivId)).toEqual(tempDivElement);
      expect(givenDocument.getElementById(svgId)).toEqual(svgElement);
      removeExistingElements(givenDocument, svgId, tempDivId, tempIframeId);
      expect(givenDocument.getElementById(tempIframeId)).toBeNull();
      expect(givenDocument.getElementById(tempDivId)).toBeNull();
      expect(givenDocument.getElementById(svgId)).toBeNull();
    });
  });

  describe('initialize', () => {
    beforeEach(() => {
      document.body.innerHTML = '';
      mermaidAPI.globalReset();
    });

    it('copies a literal into the configuration', () => {
      const orgConfig: any = mermaidAPI.getConfig();
      expect(orgConfig.testLiteral).toBe(undefined);

      const testConfig: any = { testLiteral: true };

      mermaidAPI.initialize(testConfig);
      const config: any = mermaidAPI.getConfig();

      expect(config.testLiteral).toBe(true);
    });

    it('copies an object into the configuration', () => {
      const orgConfig: any = mermaidAPI.getConfig();
      expect(orgConfig.testObject).toBe(undefined);

      const object = {
        test1: 1,
        test2: false,
      };

      const testConfig: any = { testObject: object };

      mermaidAPI.initialize(testConfig);

      let config: any = mermaidAPI.getConfig();

      expect(config.testObject.test1).toBe(1);

      const testObjSetting: any = { testObject: { test3: true } };
      mermaidAPI.updateSiteConfig(testObjSetting);
      config = mermaidAPI.getConfig();

      expect(config.testObject.test1).toBe(1);
      expect(config.testObject.test2).toBe(false);
      expect(config.testObject.test3).toBe(true);
    });

    it('resets mermaid config to global defaults', () => {
      const config = {
        logLevel: 0,
        securityLevel: 'loose',
      } as const;
      mermaidAPI.initialize(config);
      mermaidAPI.setConfig({ securityLevel: 'strict', logLevel: 1 });
      expect(mermaidAPI.getConfig().logLevel).toBe(1);
      expect(mermaidAPI.getConfig().securityLevel).toBe('strict');
      mermaidAPI.reset();
      expect(mermaidAPI.getConfig().logLevel).toBe(0);
      expect(mermaidAPI.getConfig().securityLevel).toBe('loose');
      mermaidAPI.globalReset();
      expect(mermaidAPI.getConfig().logLevel).toBe(5);
      expect(mermaidAPI.getConfig().securityLevel).toBe('strict');
    });

    it('prevents changes to site defaults (sneaky)', () => {
      const config: any = {
        logLevel: 0,
      };
      mermaidAPI.initialize(config);
      const siteConfig = mermaidAPI.getSiteConfig();
      expect(mermaidAPI.getConfig().logLevel).toBe(0);
      config.secure = {
        toString: () => {
          mermaidAPI.initialize({ securityLevel: 'loose' });
        },
      };
      expect(mermaidAPI.getConfig().secure).toEqual(mermaidAPI.getSiteConfig().secure);
      expect(mermaidAPI.getConfig().securityLevel).toBe('strict');
      mermaidAPI.reset();
      expect(mermaidAPI.getSiteConfig()).toEqual(siteConfig);
      expect(mermaidAPI.getConfig()).toEqual(siteConfig);
    });
    it('prevents clobbering global defaults (direct)', () => {
      const config = assignWithDepth({}, mermaidAPI.defaultConfig);
      assignWithDepth(config, { logLevel: 0 });

      let error: any = { message: '' };
      try {
        // @ts-ignore This is a read-only property. Typescript will not allow assignment, but regular javascript might.
        mermaidAPI.defaultConfig = config;
      } catch (e) {
        error = e;
      }
      expect(error.message).toBe(
        "Cannot assign to read only property 'defaultConfig' of object '#<Object>'"
      );
      expect(mermaidAPI.defaultConfig.logLevel).toBe(5);
    });
    it('prevents changes to global defaults (direct)', () => {
      let error: any = { message: '' };
      try {
        mermaidAPI.defaultConfig.logLevel = 0;
      } catch (e) {
        error = e;
      }
      expect(error.message).toBe(
        "Cannot assign to read only property 'logLevel' of object '#<Object>'"
      );
      expect(mermaidAPI.defaultConfig.logLevel).toBe(5);
    });
    it('prevents sneaky changes to global defaults (assignWithDepth)', () => {
      const config = {
        logLevel: 0,
      };
      let error: any = { message: '' };
      try {
        assignWithDepth(mermaidAPI.defaultConfig, config);
      } catch (e) {
        error = e;
      }
      expect(error.message).toBe(
        "Cannot assign to read only property 'logLevel' of object '#<Object>'"
      );
      expect(mermaidAPI.defaultConfig.logLevel).toBe(5);
    });
  });

  describe('dompurify config', () => {
    it('allows dompurify config to be set', () => {
      mermaidAPI.initialize({ dompurifyConfig: { ADD_ATTR: ['onclick'] } });

      expect(mermaidAPI.getConfig().dompurifyConfig!.ADD_ATTR).toEqual(['onclick']);
    });
  });

  describe('parse', () => {
    mermaid.parseError = undefined; // ensure it parseError undefined
    it('throws for an invalid definition (with no mermaid.parseError() defined)', async () => {
      expect(mermaid.parseError).toEqual(undefined);
      await expect(
        mermaidAPI.parse('this is not a mermaid diagram definition')
      ).rejects.toThrowError();
    });
    it('throws for a nicer error for a invalid definition starting with `---`', async () => {
      expect(mermaid.parseError).toEqual(undefined);
      await expect(
        mermaidAPI.parse(`
      ---
      title: a malformed YAML front-matter
      `)
      ).rejects.toThrow(
        'Diagrams beginning with --- are not valid. ' +
          'If you were trying to use a YAML front-matter, please ensure that ' +
          "you've correctly opened and closed the YAML front-matter with un-indented `---` blocks"
      );
    });
    it('does not throw for a valid definition', async () => {
      await expect(
        mermaidAPI.parse('graph TD;A--x|text including URL space|B;')
      ).resolves.not.toThrow();
    });
    it('throws for invalid definition', async () => {
      await expect(
        mermaidAPI.parse('this is not a mermaid diagram definition')
      ).rejects.toThrowErrorMatchingInlineSnapshot(
        `[UnknownDiagramError: No diagram type detected matching given configuration for text: this is not a mermaid diagram definition]`
      );
    });
    it('returns false for invalid definition with silent option', async () => {
      await expect(
        mermaidAPI.parse('this is not a mermaid diagram definition', { suppressErrors: true })
      ).resolves.toBe(false);
    });
<<<<<<< HEAD
    // it('resolves for valid definition', async () => {
    //   await expect(mermaidAPI.parse('graph TD;A--x|text including URL space|B;')).resolves
    //     .toMatchInlineSnapshot(`
    //     {
    //       "diagramType": "flowchart-v2",
    //     }
    //   `);
    // });

    // it('returns true for valid definition with silent option', async () => {
    //   await expect(
    //     mermaidAPI.parse('graph TD;A--x|text including URL space|B;', { suppressErrors: true })
    //   ).resolves.toMatchInlineSnapshot(`
    //     {
    //       "diagramType": "flowchart-v2",
    //     }
    //   `);
    // });
=======
    it('resolves for valid definition', async () => {
      await expect(mermaidAPI.parse('graph TD;A--x|text including URL space|B;')).resolves
        .toMatchInlineSnapshot(`
        {
          "config": {},
          "diagramType": "flowchart-v2",
        }
      `);
    });
    it('returns config when defined in frontmatter', async () => {
      await expect(
        mermaidAPI.parse(`---
config:
  theme: base
  flowchart:
    htmlLabels: true
---
graph TD;A--x|text including URL space|B;`)
      ).resolves.toMatchInlineSnapshot(`
  {
    "config": {
      "flowchart": {
        "htmlLabels": true,
      },
      "theme": "base",
    },
    "diagramType": "flowchart-v2",
  }
`);
    });

    it('returns config when defined in directive', async () => {
      await expect(
        mermaidAPI.parse(`%%{init: { 'theme': 'base' } }%%
graph TD;A--x|text including URL space|B;`)
      ).resolves.toMatchInlineSnapshot(`
  {
    "config": {
      "theme": "base",
    },
    "diagramType": "flowchart-v2",
  }
`);
    });

    it('returns merged config when defined in frontmatter and directive', async () => {
      await expect(
        mermaidAPI.parse(`---
config:
  theme: forest
  flowchart:
    htmlLabels: true
---
%%{init: { 'theme': 'base' } }%%
graph TD;A--x|text including URL space|B;`)
      ).resolves.toMatchInlineSnapshot(`
  {
    "config": {
      "flowchart": {
        "htmlLabels": true,
      },
      "theme": "base",
    },
    "diagramType": "flowchart-v2",
  }
`);
    });

    it('returns true for valid definition with silent option', async () => {
      await expect(
        mermaidAPI.parse('graph TD;A--x|text including URL space|B;', { suppressErrors: true })
      ).resolves.toMatchInlineSnapshot(`
          {
            "config": {},
            "diagramType": "flowchart-v2",
          }
        `);
    });
>>>>>>> ddb51cdc
  });

  describe('render', () => {
    // These are more like integration tests right now because nothing is mocked.
    // But it is faster that a cypress test and there's no real reason to actually evaluate an image pixel by pixel.

    // render(id, text, cb?, svgContainingElement?)

    // Test all diagram types.  Note that old flowchart 'graph' type will invoke the flowRenderer-v2. (See the flowchart v2 detector.)
    // We have to have both the specific textDiagramType and the expected type name because the expected type may be slightly different than was is put in the diagram text (ex: in -v2 diagrams)
    const diagramTypesAndExpectations = [
      { textDiagramType: 'C4Context', expectedType: 'c4' },
      { textDiagramType: 'classDiagram', expectedType: 'classDiagram' },
      { textDiagramType: 'classDiagram-v2', expectedType: 'classDiagram' },
      { textDiagramType: 'erDiagram', expectedType: 'er' },
      { textDiagramType: 'graph', expectedType: 'flowchart-v2' },
      { textDiagramType: 'flowchart', expectedType: 'flowchart-v2' },
      { textDiagramType: 'gitGraph', expectedType: 'gitGraph' },
      { textDiagramType: 'gantt', expectedType: 'gantt' },
      { textDiagramType: 'journey', expectedType: 'journey' },
      { textDiagramType: 'pie', expectedType: 'pie' },
      { textDiagramType: 'packet-beta', expectedType: 'packet' },
      { textDiagramType: 'xychart-beta', expectedType: 'xychart' },
      { textDiagramType: 'requirementDiagram', expectedType: 'requirement' },
      { textDiagramType: 'sequenceDiagram', expectedType: 'sequence' },
      { textDiagramType: 'stateDiagram-v2', expectedType: 'stateDiagram' },
    ];

    describe('accessibility', () => {
      const id = 'mermaid-fauxId';
      const a11yTitle = 'a11y title';
      const a11yDescr = 'a11y description';

      diagramTypesAndExpectations.forEach((testedDiagram) => {
        describe(`${testedDiagram.textDiagramType}`, () => {
          const diagramType = testedDiagram.textDiagramType;
          const diagramText = `${diagramType}\n accTitle: ${a11yTitle}\n accDescr: ${a11yDescr}\n`;
          const expectedDiagramType = testedDiagram.expectedType;

          it('should set aria-roledescription to the diagram type AND should call addSVGa11yTitleDescription', async () => {
            const a11yDiagramInfo_spy = vi.spyOn(accessibility, 'setA11yDiagramInfo');
            const a11yTitleDesc_spy = vi.spyOn(accessibility, 'addSVGa11yTitleDescription');
            const result = await mermaidAPI.render(id, diagramText);
            expect(result.diagramType).toBe(expectedDiagramType);
            expect(a11yDiagramInfo_spy).toHaveBeenCalledWith(
              expect.anything(),
              expectedDiagramType
            );
            expect(a11yTitleDesc_spy).toHaveBeenCalled();
          });
        });
      });
    });
  });

  describe('getDiagramFromText', () => {
    it('should clean up comments when present in diagram definition', async () => {
      const diagram = await mermaidAPI.getDiagramFromText(
        `flowchart LR
      %% This is a comment A -- text --> B{node}
      A -- text --> B -- text2 --> C`
      );
      expect(diagram).toBeInstanceOf(Diagram);
      expect(diagram.type).toBe('flowchart-v2');
    });
  });
});<|MERGE_RESOLUTION|>--- conflicted
+++ resolved
@@ -694,26 +694,6 @@
         mermaidAPI.parse('this is not a mermaid diagram definition', { suppressErrors: true })
       ).resolves.toBe(false);
     });
-<<<<<<< HEAD
-    // it('resolves for valid definition', async () => {
-    //   await expect(mermaidAPI.parse('graph TD;A--x|text including URL space|B;')).resolves
-    //     .toMatchInlineSnapshot(`
-    //     {
-    //       "diagramType": "flowchart-v2",
-    //     }
-    //   `);
-    // });
-
-    // it('returns true for valid definition with silent option', async () => {
-    //   await expect(
-    //     mermaidAPI.parse('graph TD;A--x|text including URL space|B;', { suppressErrors: true })
-    //   ).resolves.toMatchInlineSnapshot(`
-    //     {
-    //       "diagramType": "flowchart-v2",
-    //     }
-    //   `);
-    // });
-=======
     it('resolves for valid definition', async () => {
       await expect(mermaidAPI.parse('graph TD;A--x|text including URL space|B;')).resolves
         .toMatchInlineSnapshot(`
@@ -781,7 +761,6 @@
   }
 `);
     });
-
     it('returns true for valid definition with silent option', async () => {
       await expect(
         mermaidAPI.parse('graph TD;A--x|text including URL space|B;', { suppressErrors: true })
@@ -792,7 +771,6 @@
           }
         `);
     });
->>>>>>> ddb51cdc
   });
 
   describe('render', () => {
