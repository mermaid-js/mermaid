--- conflicted
+++ resolved
@@ -694,7 +694,6 @@
         mermaidAPI.parse('this is not a mermaid diagram definition', { suppressErrors: true })
       ).resolves.toBe(false);
     });
-<<<<<<< HEAD
     // it('resolves for valid definition', async () => {
     //   await expect(mermaidAPI.parse('graph TD;A--x|text including URL space|B;')).resolves
     //     .toMatchInlineSnapshot(`
@@ -713,86 +712,6 @@
     //     }
     //   `);
     // });
-=======
-    it('resolves for valid definition', async () => {
-      await expect(mermaidAPI.parse('graph TD;A--x|text including URL space|B;')).resolves
-        .toMatchInlineSnapshot(`
-        {
-          "config": {},
-          "diagramType": "flowchart-v2",
-        }
-      `);
-    });
-    it('returns config when defined in frontmatter', async () => {
-      await expect(
-        mermaidAPI.parse(`---
-config:
-  theme: base
-  flowchart:
-    htmlLabels: true
----
-graph TD;A--x|text including URL space|B;`)
-      ).resolves.toMatchInlineSnapshot(`
-  {
-    "config": {
-      "flowchart": {
-        "htmlLabels": true,
-      },
-      "theme": "base",
-    },
-    "diagramType": "flowchart-v2",
-  }
-`);
-    });
-
-    it('returns config when defined in directive', async () => {
-      await expect(
-        mermaidAPI.parse(`%%{init: { 'theme': 'base' } }%%
-graph TD;A--x|text including URL space|B;`)
-      ).resolves.toMatchInlineSnapshot(`
-  {
-    "config": {
-      "theme": "base",
-    },
-    "diagramType": "flowchart-v2",
-  }
-`);
-    });
-
-    it('returns merged config when defined in frontmatter and directive', async () => {
-      await expect(
-        mermaidAPI.parse(`---
-config:
-  theme: forest
-  flowchart:
-    htmlLabels: true
----
-%%{init: { 'theme': 'base' } }%%
-graph TD;A--x|text including URL space|B;`)
-      ).resolves.toMatchInlineSnapshot(`
-  {
-    "config": {
-      "flowchart": {
-        "htmlLabels": true,
-      },
-      "theme": "base",
-    },
-    "diagramType": "flowchart-v2",
-  }
-`);
-    });
-
-    it('returns true for valid definition with silent option', async () => {
-      await expect(
-        mermaidAPI.parse('graph TD;A--x|text including URL space|B;', { suppressErrors: true })
-      ).resolves.toMatchInlineSnapshot(`
-          {
-            "config": {},
-            "diagramType": "flowchart-v2",
-          }
-        `);
-    });
->>>>>>> 67bcd3e0
   });
 
   describe('render', () => {
