--- conflicted
+++ resolved
@@ -70,11 +70,8 @@
 import { Diagram } from './Diagram.js';
 import { decodeEntities, encodeEntities } from './utils.js';
 import { toBase64 } from './utils/base64.js';
-<<<<<<< HEAD
 import { ClassDB } from './diagrams/class/classDb.js';
-=======
 import { FlowDB } from './diagrams/flowchart/flowDb.js';
->>>>>>> 5120ed09
 
 /**
  * @see https://vitest.dev/guide/mocking.html Mock part of a module
