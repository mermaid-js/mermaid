<<<<<<< HEAD
import { log } from '../logger.js';
import createLabel from './createLabel.js';
=======
import { log } from '../logger';
import createLabel from './createLabel';
import { createText } from '../rendering-util/createText';
>>>>>>> d9ebb0d4
import { line, curveBasis, select } from 'd3';
import { getConfig } from '../config.js';
import utils from '../utils.js';
import { evaluate } from '../diagrams/common/common.js';

let edgeLabels = {};
let terminalLabels = {};

export const clear = () => {
  edgeLabels = {};
  terminalLabels = {};
};

export const insertEdgeLabel = (elem, edge) => {
  const useHtmlLabels = evaluate(getConfig().flowchart.htmlLabels);
  // Create the actual text element
  const labelElement =
    edge.labelType === 'markdown'
      ? createText(elem, edge.label, {
          style: edge.labelStyle,
          useHtmlLabels,
          addSvgBackground: true,
        })
      : createLabel(edge.label, edge.labelStyle);
  log.info('abc82', edge, edge.labelType);

  // Create outer g, edgeLabel, this will be positioned after graph layout
  const edgeLabel = elem.insert('g').attr('class', 'edgeLabel');

  // Create inner g, label, this will be positioned now for centering the text
  const label = edgeLabel.insert('g').attr('class', 'label');
  label.node().appendChild(labelElement);

  // Center the label
  let bbox = labelElement.getBBox();
  if (useHtmlLabels) {
    const div = labelElement.children[0];
    const dv = select(labelElement);
    bbox = div.getBoundingClientRect();
    dv.attr('width', bbox.width);
    dv.attr('height', bbox.height);
  }
  label.attr('transform', 'translate(' + -bbox.width / 2 + ', ' + -bbox.height / 2 + ')');

  // Make element accessible by id for positioning
  edgeLabels[edge.id] = edgeLabel;

  // Update the abstract data of the edge with the new information about its width and height
  edge.width = bbox.width;
  edge.height = bbox.height;

  let fo;
  if (edge.startLabelLeft) {
    // Create the actual text element
    const startLabelElement = createLabel(edge.startLabelLeft, edge.labelStyle);
    const startEdgeLabelLeft = elem.insert('g').attr('class', 'edgeTerminals');
    const inner = startEdgeLabelLeft.insert('g').attr('class', 'inner');
    fo = inner.node().appendChild(startLabelElement);
    const slBox = startLabelElement.getBBox();
    inner.attr('transform', 'translate(' + -slBox.width / 2 + ', ' + -slBox.height / 2 + ')');
    if (!terminalLabels[edge.id]) {
      terminalLabels[edge.id] = {};
    }
    terminalLabels[edge.id].startLeft = startEdgeLabelLeft;
    setTerminalWidth(fo, edge.startLabelLeft);
  }
  if (edge.startLabelRight) {
    // Create the actual text element
    const startLabelElement = createLabel(edge.startLabelRight, edge.labelStyle);
    const startEdgeLabelRight = elem.insert('g').attr('class', 'edgeTerminals');
    const inner = startEdgeLabelRight.insert('g').attr('class', 'inner');
    fo = startEdgeLabelRight.node().appendChild(startLabelElement);
    inner.node().appendChild(startLabelElement);
    const slBox = startLabelElement.getBBox();
    inner.attr('transform', 'translate(' + -slBox.width / 2 + ', ' + -slBox.height / 2 + ')');

    if (!terminalLabels[edge.id]) {
      terminalLabels[edge.id] = {};
    }
    terminalLabels[edge.id].startRight = startEdgeLabelRight;
    setTerminalWidth(fo, edge.startLabelRight);
  }
  if (edge.endLabelLeft) {
    // Create the actual text element
    const endLabelElement = createLabel(edge.endLabelLeft, edge.labelStyle);
    const endEdgeLabelLeft = elem.insert('g').attr('class', 'edgeTerminals');
    const inner = endEdgeLabelLeft.insert('g').attr('class', 'inner');
    fo = inner.node().appendChild(endLabelElement);
    const slBox = endLabelElement.getBBox();
    inner.attr('transform', 'translate(' + -slBox.width / 2 + ', ' + -slBox.height / 2 + ')');

    endEdgeLabelLeft.node().appendChild(endLabelElement);

    if (!terminalLabels[edge.id]) {
      terminalLabels[edge.id] = {};
    }
    terminalLabels[edge.id].endLeft = endEdgeLabelLeft;
    setTerminalWidth(fo, edge.endLabelLeft);
  }
  if (edge.endLabelRight) {
    // Create the actual text element
    const endLabelElement = createLabel(edge.endLabelRight, edge.labelStyle);
    const endEdgeLabelRight = elem.insert('g').attr('class', 'edgeTerminals');
    const inner = endEdgeLabelRight.insert('g').attr('class', 'inner');

    fo = inner.node().appendChild(endLabelElement);
    const slBox = endLabelElement.getBBox();
    inner.attr('transform', 'translate(' + -slBox.width / 2 + ', ' + -slBox.height / 2 + ')');

    endEdgeLabelRight.node().appendChild(endLabelElement);
    if (!terminalLabels[edge.id]) {
      terminalLabels[edge.id] = {};
    }
    terminalLabels[edge.id].endRight = endEdgeLabelRight;
    setTerminalWidth(fo, edge.endLabelRight);
  }
  return labelElement;
};

/**
 * @param {any} fo
 * @param {any} value
 */
function setTerminalWidth(fo, value) {
  if (getConfig().flowchart.htmlLabels && fo) {
    fo.style.width = value.length * 9 + 'px';
    fo.style.height = '12px';
  }
}

export const positionEdgeLabel = (edge, paths) => {
  log.info('Moving label abc78 ', edge.id, edge.label, edgeLabels[edge.id]);
  let path = paths.updatedPath ? paths.updatedPath : paths.originalPath;
  if (edge.label) {
    const el = edgeLabels[edge.id];
    let x = edge.x;
    let y = edge.y;
    if (path) {
      //   // debugger;
      const pos = utils.calcLabelPosition(path);
      log.info(
        'Moving label ' + edge.label + ' from (',
        x,
        ',',
        y,
        ') to (',
        pos.x,
        ',',
        pos.y,
        ') abc78'
      );
      if (paths.updatedPath) {
        x = pos.x;
        y = pos.y;
      }
    }
    el.attr('transform', 'translate(' + x + ', ' + y + ')');
  }

  //let path = paths.updatedPath ? paths.updatedPath : paths.originalPath;
  if (edge.startLabelLeft) {
    const el = terminalLabels[edge.id].startLeft;
    let x = edge.x;
    let y = edge.y;
    if (path) {
      // debugger;
      const pos = utils.calcTerminalLabelPosition(edge.arrowTypeStart ? 10 : 0, 'start_left', path);
      x = pos.x;
      y = pos.y;
    }
    el.attr('transform', 'translate(' + x + ', ' + y + ')');
  }
  if (edge.startLabelRight) {
    const el = terminalLabels[edge.id].startRight;
    let x = edge.x;
    let y = edge.y;
    if (path) {
      // debugger;
      const pos = utils.calcTerminalLabelPosition(
        edge.arrowTypeStart ? 10 : 0,
        'start_right',
        path
      );
      x = pos.x;
      y = pos.y;
    }
    el.attr('transform', 'translate(' + x + ', ' + y + ')');
  }
  if (edge.endLabelLeft) {
    const el = terminalLabels[edge.id].endLeft;
    let x = edge.x;
    let y = edge.y;
    if (path) {
      // debugger;
      const pos = utils.calcTerminalLabelPosition(edge.arrowTypeEnd ? 10 : 0, 'end_left', path);
      x = pos.x;
      y = pos.y;
    }
    el.attr('transform', 'translate(' + x + ', ' + y + ')');
  }
  if (edge.endLabelRight) {
    const el = terminalLabels[edge.id].endRight;
    let x = edge.x;
    let y = edge.y;
    if (path) {
      // debugger;
      const pos = utils.calcTerminalLabelPosition(edge.arrowTypeEnd ? 10 : 0, 'end_right', path);
      x = pos.x;
      y = pos.y;
    }
    el.attr('transform', 'translate(' + x + ', ' + y + ')');
  }
};

const outsideNode = (node, point) => {
  // log.warn('Checking bounds ', node, point);
  const x = node.x;
  const y = node.y;
  const dx = Math.abs(point.x - x);
  const dy = Math.abs(point.y - y);
  const w = node.width / 2;
  const h = node.height / 2;
  if (dx >= w || dy >= h) {
    return true;
  }
  return false;
};

export const intersection = (node, outsidePoint, insidePoint) => {
  log.warn(`intersection calc abc89:
  outsidePoint: ${JSON.stringify(outsidePoint)}
  insidePoint : ${JSON.stringify(insidePoint)}
  node        : x:${node.x} y:${node.y} w:${node.width} h:${node.height}`);
  const x = node.x;
  const y = node.y;

  const dx = Math.abs(x - insidePoint.x);
  // const dy = Math.abs(y - insidePoint.y);
  const w = node.width / 2;
  let r = insidePoint.x < outsidePoint.x ? w - dx : w + dx;
  const h = node.height / 2;

  // const edges = {
  //   x1: x - w,
  //   x2: x + w,
  //   y1: y - h,
  //   y2: y + h
  // };

  // if (
  //   outsidePoint.x === edges.x1 ||
  //   outsidePoint.x === edges.x2 ||
  //   outsidePoint.y === edges.y1 ||
  //   outsidePoint.y === edges.y2
  // ) {
  //   log.warn('abc89 calc equals on edge', outsidePoint, edges);
  //   return outsidePoint;
  // }

  const Q = Math.abs(outsidePoint.y - insidePoint.y);
  const R = Math.abs(outsidePoint.x - insidePoint.x);
  // log.warn();
  if (Math.abs(y - outsidePoint.y) * w > Math.abs(x - outsidePoint.x) * h) {
    // Intersection is top or bottom of rect.
    // let q = insidePoint.y < outsidePoint.y ? outsidePoint.y - h - y : y - h - outsidePoint.y;
    let q = insidePoint.y < outsidePoint.y ? outsidePoint.y - h - y : y - h - outsidePoint.y;
    r = (R * q) / Q;
    const res = {
      x: insidePoint.x < outsidePoint.x ? insidePoint.x + r : insidePoint.x - R + r,
      y: insidePoint.y < outsidePoint.y ? insidePoint.y + Q - q : insidePoint.y - Q + q,
    };

    if (r === 0) {
      res.x = outsidePoint.x;
      res.y = outsidePoint.y;
    }
    if (R === 0) {
      res.x = outsidePoint.x;
    }
    if (Q === 0) {
      res.y = outsidePoint.y;
    }

    log.warn(`abc89 topp/bott calc, Q ${Q}, q ${q}, R ${R}, r ${r}`, res);

    return res;
  } else {
    // Intersection onn sides of rect
    if (insidePoint.x < outsidePoint.x) {
      r = outsidePoint.x - w - x;
    } else {
      // r = outsidePoint.x - w - x;
      r = x - w - outsidePoint.x;
    }
    let q = (Q * r) / R;
    //  OK let _x = insidePoint.x < outsidePoint.x ? insidePoint.x + R - r : insidePoint.x + dx - w;
    // OK let _x = insidePoint.x < outsidePoint.x ? insidePoint.x + R - r : outsidePoint.x + r;
    let _x = insidePoint.x < outsidePoint.x ? insidePoint.x + R - r : insidePoint.x - R + r;
    // let _x = insidePoint.x < outsidePoint.x ? insidePoint.x + R - r : outsidePoint.x + r;
    let _y = insidePoint.y < outsidePoint.y ? insidePoint.y + q : insidePoint.y - q;
    log.warn(`sides calc abc89, Q ${Q}, q ${q}, R ${R}, r ${r}`, { _x, _y });
    if (r === 0) {
      _x = outsidePoint.x;
      _y = outsidePoint.y;
    }
    if (R === 0) {
      _x = outsidePoint.x;
    }
    if (Q === 0) {
      _y = outsidePoint.y;
    }

    return { x: _x, y: _y };
  }
};
/**
 * This function will page a path and node where the last point(s) in the path is inside the node
 * and return an update path ending by the border of the node.
 *
 * @param {Array} _points
 * @param {any} boundryNode
 * @returns {Array} Points
 */
const cutPathAtIntersect = (_points, boundryNode) => {
  log.warn('abc88 cutPathAtIntersect', _points, boundryNode);
  let points = [];
  let lastPointOutside = _points[0];
  let isInside = false;
  _points.forEach((point) => {
    // const node = clusterDb[edge.toCluster].node;
    log.info('abc88 checking point', point, boundryNode);

    // check if point is inside the boundary rect
    if (!outsideNode(boundryNode, point) && !isInside) {
      // First point inside the rect found
      // Calc the intersection coord between the point anf the last point outside the rect
      const inter = intersection(boundryNode, lastPointOutside, point);
      log.warn('abc88 inside', point, lastPointOutside, inter);
      log.warn('abc88 intersection', inter);

      // // Check case where the intersection is the same as the last point
      let pointPresent = false;
      points.forEach((p) => {
        pointPresent = pointPresent || (p.x === inter.x && p.y === inter.y);
      });
      // // if (!pointPresent) {
      if (!points.some((e) => e.x === inter.x && e.y === inter.y)) {
        points.push(inter);
      } else {
        log.warn('abc88 no intersect', inter, points);
      }
      // points.push(inter);
      isInside = true;
    } else {
      // Outside
      log.warn('abc88 outside', point, lastPointOutside);
      lastPointOutside = point;
      // points.push(point);
      if (!isInside) {
        points.push(point);
      }
    }
  });
  log.warn('abc88 returning points', points);
  return points;
};

//(edgePaths, e, edge, clusterDb, diagramtype, graph)
export const insertEdge = function (elem, e, edge, clusterDb, diagramType, graph) {
  let points = edge.points;
  let pointsHasChanged = false;
  const tail = graph.node(e.v);
  var head = graph.node(e.w);

  log.info('abc88 InsertEdge: ', edge);
  if (head.intersect && tail.intersect) {
    points = points.slice(1, edge.points.length - 1);
    points.unshift(tail.intersect(points[0]));
    log.info(
      'Last point',
      points[points.length - 1],
      head,
      head.intersect(points[points.length - 1])
    );
    points.push(head.intersect(points[points.length - 1]));
  }
  if (edge.toCluster) {
    log.info('to cluster abc88', clusterDb[edge.toCluster]);
    points = cutPathAtIntersect(edge.points, clusterDb[edge.toCluster].node);
    // log.trace('edge', edge);
    // points = [];
    // let lastPointOutside; // = edge.points[0];
    // let isInside = false;
    // edge.points.forEach(point => {
    //   const node = clusterDb[edge.toCluster].node;
    //   log.warn('checking from', edge.fromCluster, point, node);

    //   if (!outsideNode(node, point) && !isInside) {
    //     log.trace('inside', edge.toCluster, point, lastPointOutside);

    //     // First point inside the rect
    //     const inter = intersection(node, lastPointOutside, point);

    //     let pointPresent = false;
    //     points.forEach(p => {
    //       pointPresent = pointPresent || (p.x === inter.x && p.y === inter.y);
    //     });
    //     // if (!pointPresent) {
    //     if (!points.find(e => e.x === inter.x && e.y === inter.y)) {
    //       points.push(inter);
    //     } else {
    //       log.warn('no intersect', inter, points);
    //     }
    //     isInside = true;
    // } else {
    //   // outside
    //   lastPointOutside = point;
    //   if (!isInside) points.push(point);
    // }
    // });
    pointsHasChanged = true;
  }

  if (edge.fromCluster) {
    log.info('from cluster abc88', clusterDb[edge.fromCluster]);
    points = cutPathAtIntersect(points.reverse(), clusterDb[edge.fromCluster].node).reverse();

    pointsHasChanged = true;
  }

  // The data for our line
  const lineData = points.filter((p) => !Number.isNaN(p.y));

  // This is the accessor function we talked about above
  let curve;
  // Currently only flowcharts get the curve from the settings, perhaps this should
  // be expanded to a common setting? Restricting it for now in order not to cause side-effects that
  // have not been thought through
  if (diagramType === 'graph' || diagramType === 'flowchart') {
    curve = edge.curve || curveBasis;
  } else {
    curve = curveBasis;
  }
  // curve = curveLinear;
  const lineFunction = line()
    .x(function (d) {
      return d.x;
    })
    .y(function (d) {
      return d.y;
    })
    .curve(curve);

  // Construct stroke classes based on properties
  let strokeClasses;
  switch (edge.thickness) {
    case 'normal':
      strokeClasses = 'edge-thickness-normal';
      break;
    case 'thick':
      strokeClasses = 'edge-thickness-thick';
      break;
    case 'invisible':
      strokeClasses = 'edge-thickness-thick';
      break;
    default:
      strokeClasses = '';
  }
  switch (edge.pattern) {
    case 'solid':
      strokeClasses += ' edge-pattern-solid';
      break;
    case 'dotted':
      strokeClasses += ' edge-pattern-dotted';
      break;
    case 'dashed':
      strokeClasses += ' edge-pattern-dashed';
      break;
  }

  const svgPath = elem
    .append('path')
    .attr('d', lineFunction(lineData))
    .attr('id', edge.id)
    .attr('class', ' ' + strokeClasses + (edge.classes ? ' ' + edge.classes : ''))
    .attr('style', edge.style);

  // DEBUG code, adds a red circle at each edge coordinate
  // edge.points.forEach((point) => {
  //   elem
  //     .append('circle')
  //     .style('stroke', 'red')
  //     .style('fill', 'red')
  //     .attr('r', 1)
  //     .attr('cx', point.x)
  //     .attr('cy', point.y);
  // });

  let url = '';
  // // TODO: Can we load this config only from the rendered graph type?
  if (getConfig().flowchart.arrowMarkerAbsolute || getConfig().state.arrowMarkerAbsolute) {
    url =
      window.location.protocol +
      '//' +
      window.location.host +
      window.location.pathname +
      window.location.search;
    url = url.replace(/\(/g, '\\(');
    url = url.replace(/\)/g, '\\)');
  }
  log.info('arrowTypeStart', edge.arrowTypeStart);
  log.info('arrowTypeEnd', edge.arrowTypeEnd);

  switch (edge.arrowTypeStart) {
    case 'arrow_cross':
      svgPath.attr('marker-start', 'url(' + url + '#' + diagramType + '-crossStart' + ')');
      break;
    case 'arrow_point':
      svgPath.attr('marker-start', 'url(' + url + '#' + diagramType + '-pointStart' + ')');
      break;
    case 'arrow_barb':
      svgPath.attr('marker-start', 'url(' + url + '#' + diagramType + '-barbStart' + ')');
      break;
    case 'arrow_circle':
      svgPath.attr('marker-start', 'url(' + url + '#' + diagramType + '-circleStart' + ')');
      break;
    case 'aggregation':
      svgPath.attr('marker-start', 'url(' + url + '#' + diagramType + '-aggregationStart' + ')');
      break;
    case 'extension':
      svgPath.attr('marker-start', 'url(' + url + '#' + diagramType + '-extensionStart' + ')');
      break;
    case 'composition':
      svgPath.attr('marker-start', 'url(' + url + '#' + diagramType + '-compositionStart' + ')');
      break;
    case 'dependency':
      svgPath.attr('marker-start', 'url(' + url + '#' + diagramType + '-dependencyStart' + ')');
      break;
    case 'lollipop':
      svgPath.attr('marker-start', 'url(' + url + '#' + diagramType + '-lollipopStart' + ')');
      break;
    default:
  }
  switch (edge.arrowTypeEnd) {
    case 'arrow_cross':
      svgPath.attr('marker-end', 'url(' + url + '#' + diagramType + '-crossEnd' + ')');
      break;
    case 'arrow_point':
      svgPath.attr('marker-end', 'url(' + url + '#' + diagramType + '-pointEnd' + ')');
      break;
    case 'arrow_barb':
      svgPath.attr('marker-end', 'url(' + url + '#' + diagramType + '-barbEnd' + ')');
      break;
    case 'arrow_circle':
      svgPath.attr('marker-end', 'url(' + url + '#' + diagramType + '-circleEnd' + ')');
      break;
    case 'aggregation':
      svgPath.attr('marker-end', 'url(' + url + '#' + diagramType + '-aggregationEnd' + ')');
      break;
    case 'extension':
      svgPath.attr('marker-end', 'url(' + url + '#' + diagramType + '-extensionEnd' + ')');
      break;
    case 'composition':
      svgPath.attr('marker-end', 'url(' + url + '#' + diagramType + '-compositionEnd' + ')');
      break;
    case 'dependency':
      svgPath.attr('marker-end', 'url(' + url + '#' + diagramType + '-dependencyEnd' + ')');
      break;
    case 'lollipop':
      svgPath.attr('marker-end', 'url(' + url + '#' + diagramType + '-lollipopEnd' + ')');
      break;
    default:
  }
  let paths = {};
  if (pointsHasChanged) {
    paths.updatedPath = points;
  }
  paths.originalPath = edge.points;
  return paths;
};<|MERGE_RESOLUTION|>--- conflicted
+++ resolved
@@ -1,11 +1,6 @@
-<<<<<<< HEAD
 import { log } from '../logger.js';
 import createLabel from './createLabel.js';
-=======
-import { log } from '../logger';
-import createLabel from './createLabel';
-import { createText } from '../rendering-util/createText';
->>>>>>> d9ebb0d4
+import { createText } from '../rendering-util/createText.js';
 import { line, curveBasis, select } from 'd3';
 import { getConfig } from '../config.js';
 import utils from '../utils.js';
