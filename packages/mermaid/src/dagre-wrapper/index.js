--- conflicted
+++ resolved
@@ -52,20 +52,9 @@
       if (node && node.clusterNode) {
         // const children = graph.children(v);
         log.info('Cluster identified', v, node.width, graph.node(v));
-<<<<<<< HEAD
         // node.graph.setGraph applies the graph configurations such as nodeSpacing to subgraphs as without this the default values would be used
         node.graph.setGraph(graph.graph());
-        const o = await recursiveRender(
-          nodes,
-          node.graph,
-          diagramtype,
-          id,
-          graph.node(v),
-          siteConfig
-        );
-=======
         const o = await recursiveRender(nodes, node.graph, diagramtype, id, graph.node(v));
->>>>>>> dc857f80
         const newEl = o.elem;
         updateNodeBounds(node, newEl);
         node.diff = o.diff || 0;
