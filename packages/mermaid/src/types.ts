<<<<<<< HEAD
export interface NodeMetaData {
  shape?: string;
  label?: string;
}
=======
import type { MermaidConfig } from './config.type.js';

>>>>>>> ddb51cdc
export interface Point {
  x: number;
  y: number;
}

export interface TextDimensionConfig {
  fontSize?: number;
  fontWeight?: number;
  fontFamily?: string;
}

export interface TextDimensions {
  width: number;
  height: number;
  lineHeight?: number;
}

export interface EdgeData {
  arrowheadStyle?: string;
  labelpos?: string;
  labelType?: string;
  label?: string;
  classes: string;
  pattern: string;
  id: string;
  arrowhead: string;
  startLabelRight: string;
  endLabelLeft: string;
  arrowTypeStart: string;
  arrowTypeEnd: string;
  style: string;
  labelStyle: string;
  curve: any;
}

export type ArrayElement<A> = A extends readonly (infer T)[] ? T : never;

export interface ParseOptions {
  /**
   * If `true`, parse will return `false` instead of throwing error when the diagram is invalid.
   * The `parseError` function will not be called.
   */
  suppressErrors?: boolean;
}

export interface ParseResult {
  /**
   * The diagram type, e.g. 'flowchart', 'sequence', etc.
   */
  diagramType: string;
  /**
   * The config passed as YAML frontmatter or directives
   */
  config: MermaidConfig;
}
// This makes it clear that we're working with a d3 selected element of some kind, even though it's hard to specify the exact type.
export type D3Element = any;

export interface RenderResult {
  /**
   * The svg code for the rendered graph.
   */
  svg: string;
  /**
   * The diagram type, e.g. 'flowchart', 'sequence', etc.
   */
  diagramType: string;
  /**
   * Bind function to be called after the svg has been inserted into the DOM.
   * This is necessary for adding event listeners to the elements in the svg.
   * ```js
   * const { svg, bindFunctions } = await mermaid.render('id1', 'graph TD;A-->B');
   * div.innerHTML = svg;
   * bindFunctions?.(div); // To call bindFunctions only if it's present.
   * ```
   */
  bindFunctions?: (element: Element) => void;
}<|MERGE_RESOLUTION|>--- conflicted
+++ resolved
@@ -1,12 +1,11 @@
-<<<<<<< HEAD
+import type { MermaidConfig } from './config.type.js';
+import type { Diagram } from './Diagram.js';
+
 export interface NodeMetaData {
   shape?: string;
   label?: string;
 }
-=======
-import type { MermaidConfig } from './config.type.js';
 
->>>>>>> ddb51cdc
 export interface Point {
   x: number;
   y: number;
@@ -54,9 +53,9 @@
 
 export interface ParseResult {
   /**
-   * The diagram type, e.g. 'flowchart', 'sequence', etc.
+   * The diagram
    */
-  diagramType: string;
+  diagram: Diagram;
   /**
    * The config passed as YAML frontmatter or directives
    */
