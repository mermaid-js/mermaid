<<<<<<< HEAD
export interface NodeMetaData {
  shape?: string;
  label?: string;
}
=======
import type { MermaidConfig } from './config.type.js';

>>>>>>> ddb51cdc
export interface Point {
  x: number;
  y: number;
}

export interface TextDimensionConfig {
  fontSize?: number;
  fontWeight?: number;
  fontFamily?: string;
}

export interface TextDimensions {
  width: number;
  height: number;
  lineHeight?: number;
}

export interface EdgeData {
  arrowheadStyle?: string;
  labelpos?: string;
  labelType?: string;
  label?: string;
  classes: string;
  pattern: string;
  id: string;
  arrowhead: string;
  startLabelRight: string;
  endLabelLeft: string;
  arrowTypeStart: string;
  arrowTypeEnd: string;
  style: string;
  labelStyle: string;
  curve: any;
}

export type ArrayElement<A> = A extends readonly (infer T)[] ? T : never;

export interface ParseOptions {
  /**
   * If `true`, parse will return `false` instead of throwing error when the diagram is invalid.
   * The `parseError` function will not be called.
   */
  suppressErrors?: boolean;
}

export interface ParseResult {
  /**
   * The diagram type, e.g. 'flowchart', 'sequence', etc.
   */
  diagramType: string;
  /**
   * The config passed as YAML frontmatter or directives
   */
  config: MermaidConfig;
}
// This makes it clear that we're working with a d3 selected element of some kind, even though it's hard to specify the exact type.
export type D3Element = any;

export interface RenderResult {
  /**
   * The svg code for the rendered graph.
   */
  svg: string;
  /**
   * The diagram type, e.g. 'flowchart', 'sequence', etc.
   */
  diagramType: string;
  /**
   * Bind function to be called after the svg has been inserted into the DOM.
   * This is necessary for adding event listeners to the elements in the svg.
   * ```js
   * const { svg, bindFunctions } = await mermaid.render('id1', 'graph TD;A-->B');
   * div.innerHTML = svg;
   * bindFunctions?.(div); // To call bindFunctions only if it's present.
   * ```
   */
  bindFunctions?: (element: Element) => void;
}<|MERGE_RESOLUTION|>--- conflicted
+++ resolved
@@ -1,12 +1,9 @@
-<<<<<<< HEAD
 export interface NodeMetaData {
   shape?: string;
   label?: string;
 }
-=======
 import type { MermaidConfig } from './config.type.js';
 
->>>>>>> ddb51cdc
 export interface Point {
   x: number;
   y: number;
