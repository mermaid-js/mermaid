--- conflicted
+++ resolved
@@ -15,15 +15,11 @@
   assigned?: string;
   ticket?: string;
 }
-<<<<<<< HEAD
-=======
 
 export interface EdgeMetaData {
   animation?: 'fast' | 'slow';
   animate?: boolean;
 }
-import type { MermaidConfig } from './config.type.js';
->>>>>>> 04800ff6
 
 export interface Point {
   x: number;
