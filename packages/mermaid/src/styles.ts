import type { FlowChartStyleOptions } from './diagrams/flowchart/styles.js';
import { log } from './logger.js';
import type { DiagramStylesProvider } from './diagram-api/types.js';

const themes: Record<string, DiagramStylesProvider> = {};

const getStyles = (
  type: string,
  userStyles: string,
  options: {
    fontFamily: string;
    fontSize: string;
    textColor: string;
    errorBkgColor: string;
    errorTextColor: string;
    lineColor: string;
    useGradient: boolean;
  } & FlowChartStyleOptions,
  svgId: string
) => {
  let diagramStyles = '';
  if (type in themes && themes[type as keyof typeof themes]) {
    diagramStyles = themes[type as keyof typeof themes](options);
  } else {
    log.warn(`No theme found for ${type}`);
  }
  return ` & {
    font-family: ${options.fontFamily};
    font-size: ${options.fontSize};
    fill: ${options.textColor}
  }

  /* Classes common for multiple diagrams */

  & .error-icon {
    fill: ${options.errorBkgColor};
  }
  & .error-text {
    fill: ${options.errorTextColor};
    stroke: ${options.errorTextColor};
  }

  & .edge-thickness-normal {
    stroke-width: 2px;
  }
  & .edge-thickness-thick {
    stroke-width: 3.5px
  }
  & .edge-pattern-solid {
    stroke-dasharray: 0;
  }

  & .edge-pattern-dashed{
    stroke-dasharray: 3;
  }
  .edge-pattern-dotted {
    stroke-dasharray: 2;
  }

  & .marker {
    fill: ${options.lineColor};
    stroke: ${options.lineColor};
  }
  & .marker.cross {
    stroke: ${options.lineColor};
  }

  & svg {
    font-family: ${options.fontFamily};
    font-size: ${options.fontSize};
  }

  ${diagramStyles}
  .node .neo-node {
    stroke: ${options.nodeBorder};
  }

  [data-look="neo"].node rect, [data-look="neo"].cluster rect, [data-look="neo"].node polygon {
    stroke: ${options.useGradient ? 'url(' + svgId + '-gradient)' : options.nodeBorder};
    filter: ${options.dropShadow};
  }

<<<<<<< HEAD
  [data-look="neo"].node rect,  [data-look="neo"].node circle, [data-look="neo"].node polygon {
    stroke: ${options.useGradient ? 'url(' + svgId + '-gradient)' : options.nodeBorder};
=======
  [data-look="neo"].node rect,  [data-look="neo"].node circle, [data-look="neo"].node polygon , [data-look="neo"].node path {
    stroke: ${options.useGradient ? 'url(#gradient)' : options.nodeBorder};
>>>>>>> 54a6a996
    filter: ${options.dropShadow};
  }

  [data-look="neo"].node circle{
    stroke: $(options.nodeBorder);
    stroke: ${options.useGradient ? 'url(' + svgId + '-gradient)' : options.nodeBorder};

    filter: ${options.dropShadow};
  }

  [data-look="neo"].node circle .state-start{
    fill: #000000;

  }

  [data-look="neo"].statediagram-cluster rect {
    fill: ${options.compositeTitleBackground};
    stroke: ${options.useGradient ? 'url(' + svgId + '-gradient)' : options.nodeBorder};
    //stroke: none;
    stroke-width: 1px;
    rx: 3;
    ry: 3;
  }

  ${userStyles}
`;
};

export const addStylesForDiagram = (type: string, diagramTheme?: DiagramStylesProvider): void => {
  if (diagramTheme !== undefined) {
    themes[type] = diagramTheme;
  }
};

export default getStyles;<|MERGE_RESOLUTION|>--- conflicted
+++ resolved
@@ -80,13 +80,9 @@
     filter: ${options.dropShadow};
   }
 
-<<<<<<< HEAD
-  [data-look="neo"].node rect,  [data-look="neo"].node circle, [data-look="neo"].node polygon {
+
+  [data-look="neo"].node rect,  [data-look="neo"].node circle, [data-look="neo"].node polygon , [data-look="neo"].node path {
     stroke: ${options.useGradient ? 'url(' + svgId + '-gradient)' : options.nodeBorder};
-=======
-  [data-look="neo"].node rect,  [data-look="neo"].node circle, [data-look="neo"].node polygon , [data-look="neo"].node path {
-    stroke: ${options.useGradient ? 'url(#gradient)' : options.nodeBorder};
->>>>>>> 54a6a996
     filter: ${options.dropShadow};
   }
 
