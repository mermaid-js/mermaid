--- conflicted
+++ resolved
@@ -7,40 +7,25 @@
 import { compile, serialize, stringify } from 'stylis';
 // @ts-ignore: TODO Fix ts errors
 import DOMPurify from 'dompurify';
-import isEmpty from 'lodash-es/isEmpty.js';
 import { version } from '../package.json';
-import { addSVGa11yTitleDescription, setA11yDiagramInfo } from './accessibility.js';
-import assignWithDepth from './assignWithDepth.js';
 import * as configApi from './config.js';
-import type { MermaidConfig } from './config.type.js';
 import { addDiagrams } from './diagram-api/diagram-orchestration.js';
-import type { DiagramMetadata, DiagramStyleClassDef } from './diagram-api/types.js';
 import { Diagram } from './Diagram.js';
-import { evaluate } from './diagrams/common/common.js';
 import errorRenderer from './diagrams/error/errorRenderer.js';
 import { attachFunctions } from './interactionDb.js';
 import { log, setLogLevel } from './logger.js';
-import { preprocessDiagram } from './preprocess.js';
 import getStyles from './styles.js';
 import theme from './themes/index.js';
-<<<<<<< HEAD
-import DOMPurify from 'dompurify';
 import type { MermaidConfig } from './config.type.js';
 import { evaluate } from './diagrams/common/common.js';
 import isEmpty from 'lodash-es/isEmpty.js';
 import { setA11yDiagramInfo, addSVGa11yTitleDescription } from './accessibility.js';
 import type { DiagramMetadata, DiagramStyleClassDef, Positions } from './diagram-api/types.js';
 import { preprocessDiagram } from './preprocess.js';
-=======
-import type { D3Element, ParseOptions, ParseResult, RenderResult } from './types.js';
->>>>>>> f7e4ee61
 import { decodeEntities } from './utils.js';
 import { toBase64 } from './utils/base64.js';
-<<<<<<< HEAD
 import type { D3Element, ParseOptions, RenderResult } from './types.js';
 import assignWithDepth from './assignWithDepth.js';
-=======
->>>>>>> f7e4ee61
 
 const MAX_TEXTLENGTH = 50_000;
 const MAX_TEXTLENGTH_EXCEEDED_MSG =
