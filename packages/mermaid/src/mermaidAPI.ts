--- conflicted
+++ resolved
@@ -24,12 +24,8 @@
 import { preprocessDiagram } from './preprocess.js';
 import { decodeEntities } from './utils.js';
 import { toBase64 } from './utils/base64.js';
-<<<<<<< HEAD
 import type { D3Element, ParseOptions, RenderResult } from './types.js';
-=======
-import type { D3Element, ParseOptions, ParseResult, RenderResult } from './types.js';
 import assignWithDepth from './assignWithDepth.js';
->>>>>>> 4298a572
 
 const MAX_TEXTLENGTH = 50_000;
 const MAX_TEXTLENGTH_EXCEEDED_MSG =
