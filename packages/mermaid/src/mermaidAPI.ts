/**
 * This is the API to be used when optionally handling the integration with the web page, instead of
 * using the default integration provided by mermaid.js.
 *
 * The core of this api is the [**render**](Setup.md?id=render) function which, given a graph
 * definition as text, renders the graph/diagram and returns an svg element for the graph.
 *
 * It is then up to the user of the API to make use of the svg, either insert it somewhere in the
 * page or do something completely different.
 *
 * In addition to the render function, a number of behavioral configuration options are available.
 */
import { select } from 'd3';
import { compile, serialize, stringify } from 'stylis';
// @ts-ignore: TODO Fix ts errors
import pkg from '../package.json';
import * as configApi from './config';
import { addDiagrams } from './diagram-api/diagram-orchestration';
import classDb from './diagrams/class/classDb';
import flowDb from './diagrams/flowchart/flowDb';
import ganttDb from './diagrams/gantt/ganttDb';
import Diagram, { getDiagramFromText, type ParseErrorFunction } from './Diagram';
import errorRenderer from './diagrams/error/errorRenderer';
import { attachFunctions } from './interactionDb';
import { log, setLogLevel } from './logger';
import getStyles from './styles';
import theme from './themes';
import utils, { directiveSanitizer } from './utils';
import DOMPurify from 'dompurify';
import { MermaidConfig } from './config.type';
import { evaluate } from './diagrams/common/common';
<<<<<<< HEAD
import { setA11yDiagramInfo, addSVGa11yTitleDescription } from './accessibility';

import { isEmpty } from 'lodash';
=======
import isEmpty from 'lodash-es/isEmpty';
>>>>>>> 3e4dc306

// diagram names that support classDef statements
const CLASSDEF_DIAGRAMS = ['graph', 'flowchart', 'flowchart-v2', 'stateDiagram', 'stateDiagram-v2'];

const MAX_TEXTLENGTH_EXCEEDED_MSG =
  'graph TB;a[Maximum text size in diagram exceeded];style a fill:#faa';

const SECURITY_LVL_SANDBOX = 'sandbox';
const SECURITY_LVL_LOOSE = 'loose';

const XMLNS_SVG_STD = 'http://www.w3.org/2000/svg';
const XMLNS_XLINK_STD = 'http://www.w3.org/1999/xlink';
const XMLNS_XHTML_STD = 'http://www.w3.org/1999/xhtml';

// ------------------------------
// iFrame
const IFRAME_WIDTH = '100%';
const IFRAME_HEIGHT = '100%';
const IFRAME_STYLES = 'border:0;margin:0;';
const IFRAME_BODY_STYLE = 'margin:0';
const IFRAME_SANDBOX_OPTS = 'allow-top-navigation-by-user-activation allow-popups';
const IFRAME_NOT_SUPPORTED_MSG = 'The "iframe" tag is not supported by your browser.';

// DOMPurify settings for svgCode
const DOMPURE_TAGS = ['foreignobject'];
const DOMPURE_ATTR = ['dominant-baseline'];

// This is what is returned from getClasses(...) methods.
// It is slightly renamed to ..StyleClassDef instead of just ClassDef because "class" is a greatly ambiguous and overloaded word.
// It makes it clear we're working with a style class definition, even though defining the type is currently difficult.
interface DiagramStyleClassDef {
  id: string;
  styles?: string[];
  textStyles?: string[];
}

// This makes it clear that we're working with a d3 selected element of some kind, even though it's hard to specify the exact type.
// @ts-ignore Could replicate the type definition in d3. This also makes it possible to use the untyped info from the js diagram files.
export type D3Element = any;

// ----------------------------------------------------------------------------

/**
 * @param text - The mermaid diagram definition.
 * @param parseError - If set, handles errors.
 */
function parse(text: string, parseError?: ParseErrorFunction): boolean {
  addDiagrams();
  const diagram = new Diagram(text, parseError);
  return diagram.parse(text, parseError);
}

/**
 * @param text - The mermaid diagram definition.
 * @param parseError - If set, handles errors.
 */
async function parseAsync(text: string, parseError?: ParseErrorFunction): Promise<boolean> {
  addDiagrams();
  const diagram = await getDiagramFromText(text, parseError);
  return diagram.parse(text, parseError);
}

/**
 * @param  text - text to be encoded
 * @returns
 */
export const encodeEntities = function (text: string): string {
  let txt = text;

  txt = txt.replace(/style.*:\S*#.*;/g, function (s): string {
    return s.substring(0, s.length - 1);
  });
  txt = txt.replace(/classDef.*:\S*#.*;/g, function (s): string {
    return s.substring(0, s.length - 1);
  });

  txt = txt.replace(/#\w+;/g, function (s) {
    const innerTxt = s.substring(1, s.length - 1);

    const isInt = /^\+?\d+$/.test(innerTxt);
    if (isInt) {
      return 'ﬂ°°' + innerTxt + '¶ß';
    } else {
      return 'ﬂ°' + innerTxt + '¶ß';
    }
  });

  return txt;
};

/**
 *
 * @param  text - text to be decoded
 * @returns
 */
export const decodeEntities = function (text: string): string {
  let txt = text;

  txt = txt.replace(/ﬂ°°/g, function () {
    return '&#';
  });
  txt = txt.replace(/ﬂ°/g, function () {
    return '&';
  });
  txt = txt.replace(/¶ß/g, function () {
    return ';';
  });

  return txt;
};

// append !important; to each cssClass followed by a final !important, all enclosed in { }
//
/**
 * Create a CSS style that starts with the given class name, then the element,
 * with an enclosing block that has each of the cssClasses followed by !important;
 * @param cssClass - CSS class name
 * @param element - CSS element
 * @param cssClasses - list of CSS styles to append after the element
 * @returns - the constructed string
 */
export const cssImportantStyles = (
  cssClass: string,
  element: string,
  cssClasses: string[] = []
): string => {
  return `\n.${cssClass} ${element} { ${cssClasses.join(' !important; ')} !important; }`;
};

/**
 * Create the user styles
 *
 * @param  config - configuration that has style and theme settings to use
 * @param graphType - used for checking if classDefs should be applied
 * @param  classDefs - the classDefs in the diagram text. Might be null if none were defined. Usually is the result of a call to getClasses(...)
 * @returns  the string with all the user styles
 */
export const createCssStyles = (
  config: MermaidConfig,
  graphType: string,
  classDefs: Record<string, DiagramStyleClassDef> | null | undefined = {}
): string => {
  let cssStyles = '';

  // user provided theme CSS info
  // If you add more configuration driven data into the user styles make sure that the value is
  // sanitized by the sanitize CSS function TODO where is this method?  what should be used to replace it?  refactor so that it's always sanitized
  if (config.themeCSS !== undefined) {
    cssStyles += `\n${config.themeCSS}`;
  }

  if (config.fontFamily !== undefined) {
    cssStyles += `\n:root { --mermaid-font-family: ${config.fontFamily}}`;
  }
  if (config.altFontFamily !== undefined) {
    cssStyles += `\n:root { --mermaid-alt-font-family: ${config.altFontFamily}}`;
  }

  // classDefs defined in the diagram text
  if (!isEmpty(classDefs)) {
    if (CLASSDEF_DIAGRAMS.includes(graphType)) {
      const htmlLabels = config.htmlLabels || config.flowchart?.htmlLabels; // TODO why specifically check the Flowchart diagram config?

      const cssHtmlElements = ['> *', 'span']; // TODO make a constant
      const cssShapeElements = ['rect', 'polygon', 'ellipse', 'circle', 'path']; // TODO make a constant

      const cssElements = htmlLabels ? cssHtmlElements : cssShapeElements;

      // create the CSS styles needed for each styleClass definition and css element
      for (const classId in classDefs) {
        const styleClassDef = classDefs[classId];
        // create the css styles for each cssElement and the styles (only if there are styles)
        if (!isEmpty(styleClassDef.styles)) {
          cssElements.forEach((cssElement) => {
            cssStyles += cssImportantStyles(styleClassDef.id, cssElement, styleClassDef.styles);
          });
        }
        // create the css styles for the tspan element and the text styles (only if there are textStyles)
        if (!isEmpty(styleClassDef.textStyles)) {
          cssStyles += cssImportantStyles(styleClassDef.id, 'tspan', styleClassDef.textStyles);
        }
      }
    }
  }
  return cssStyles;
};

export const createUserStyles = (
  config: MermaidConfig,
  graphType: string,
  classDefs: Record<string, DiagramStyleClassDef>,
  svgId: string
): string => {
  const userCSSstyles = createCssStyles(config, graphType, classDefs);
  const allStyles = getStyles(graphType, userCSSstyles, config.themeVariables);

  // Now turn all of the styles into a (compiled) string that starts with the id
  // use the stylis library to compile the css, turn the results into a valid CSS string (serialize(...., stringify))
  // @see https://github.com/thysultan/stylis
  return serialize(compile(`${svgId}{${allStyles}}`), stringify);
};

/**
 * Clean up svgCode. Do replacements needed
 *
 * @param svgCode - the code to clean up
 * @param inSandboxMode - security level
 * @param useArrowMarkerUrls - should arrow marker's use full urls? (vs. just the anchors)
 * @returns the cleaned up svgCode
 */
export const cleanUpSvgCode = (
  svgCode = '',
  inSandboxMode: boolean,
  useArrowMarkerUrls: boolean
): string => {
  let cleanedUpSvg = svgCode;

  // Replace marker-end urls with just the # anchor (remove the preceding part of the URL)
  if (!useArrowMarkerUrls && !inSandboxMode) {
    cleanedUpSvg = cleanedUpSvg.replace(/marker-end="url\(.*?#/g, 'marker-end="url(#');
  }

  cleanedUpSvg = decodeEntities(cleanedUpSvg);

  // replace old br tags with newer style
  cleanedUpSvg = cleanedUpSvg.replace(/<br>/g, '<br/>');

  return cleanedUpSvg;
};

/**
 * Put the svgCode into an iFrame. Return the iFrame code
 *
 * @param svgCode - the svg code to put inside the iFrame
 * @param svgElement - the d3 node that has the current svgElement so we can get the height from it
 * @returns  - the code with the iFrame that now contains the svgCode
 * TODO replace btoa(). Replace with  buf.toString('base64')?
 */
export const putIntoIFrame = (svgCode = '', svgElement?: D3Element): string => {
  const height = svgElement ? svgElement.viewBox.baseVal.height + 'px' : IFRAME_HEIGHT;
  const base64encodedSrc = btoa('<body style="' + IFRAME_BODY_STYLE + '">' + svgCode + '</body>');
  return `<iframe style="width:${IFRAME_WIDTH};height:${height};${IFRAME_STYLES}" src="data:text/html;base64,${base64encodedSrc}" sandbox="${IFRAME_SANDBOX_OPTS}">
  ${IFRAME_NOT_SUPPORTED_MSG}
</iframe>`;
};

/**
 * Append an enclosing div, then svg, then g (group) to the d3 parentRoot. Set attributes.
 * Only set the style attribute on the enclosing div if divStyle is given.
 * Only set the xmlns:xlink attribute on svg if svgXlink is given.
 * Return the last node appended
 *
 * @param parentRoot - the d3 node to append things to
 * @param id - the value to set the id attr to
 * @param enclosingDivId - the id to set the enclosing div to
 * @param divStyle - if given, the style to set the enclosing div to
 * @param svgXlink - if given, the link to set the new svg element to
 * @returns - returns the parentRoot that had nodes appended
 */
export const appendDivSvgG = (
  parentRoot: D3Element,
  id: string,
  enclosingDivId: string,
  divStyle?: string,
  svgXlink?: string
): D3Element => {
  const enclosingDiv = parentRoot.append('div');
  enclosingDiv.attr('id', enclosingDivId);
  if (divStyle) {
    enclosingDiv.attr('style', divStyle);
  }

  const svgNode = enclosingDiv
    .append('svg')
    .attr('id', id)
    .attr('width', '100%')
    .attr('xmlns', XMLNS_SVG_STD);
  if (svgXlink) {
    svgNode.attr('xmlns:xlink', svgXlink);
  }

  svgNode.append('g');
  return parentRoot;
};

/**
 * Append an iFrame node to the given parentNode and set the id, style, and 'sandbox' attributes
 *  Return the appended iframe d3 node
 *
 * @param parentNode - the d3 node to append the iFrame node to
 * @param iFrameId - id to use for the iFrame
 * @returns the appended iframe d3 node
 */
function sandboxedIframe(parentNode: D3Element, iFrameId: string): D3Element {
  return parentNode
    .append('iframe')
    .attr('id', iFrameId)
    .attr('style', 'width: 100%; height: 100%;')
    .attr('sandbox', '');
}

/**
 * Remove any existing elements from the given document
 *
 * @param doc - the document to removed elements from
 * @param isSandboxed - whether or not we are in sandboxed mode
 * @param id - id for any existing SVG element
 * @param divSelector - selector for any existing enclosing div element
 * @param iFrameSelector - selector for any existing iFrame element
 */
export const removeExistingElements = (
  doc: Document,
  isSandboxed: boolean,
  id: string,
  divSelector: string,
  iFrameSelector: string
) => {
  // Remove existing SVG element if it exists
  const existingSvg = doc.getElementById(id);
  if (existingSvg) {
    existingSvg.remove();
  }

  // Remove previous temporary element if it exists
  const element = isSandboxed ? doc.querySelector(iFrameSelector) : doc.querySelector(divSelector);
  if (element) {
    element.remove();
  }
};

/**
 * Function that renders an svg with a graph from a chart definition. Usage example below.
 *
 * ```javascript
 * mermaidAPI.initialize({
 *   startOnLoad: true,
 * });
 * $(function () {
 *   const graphDefinition = 'graph TB\na-->b';
 *   const cb = function (svgGraph) {
 *     console.log(svgGraph);
 *   };
 *   mermaidAPI.render('id1', graphDefinition, cb);
 * });
 * ```
 *
 * @param id - The id for the SVG element (the element to be rendered)
 * @param text - The text for the graph definition
 * @param cb - Callback which is called after rendering is finished with the svg code as in param.
 * @param svgContainingElement - HTML element where the svg will be inserted. (Is usually element with the .mermaid class)
 *   If no svgContainingElement is provided then the SVG element will be appended to the body.
 *    Selector to element in which a div with the graph temporarily will be
 *   inserted. If one is provided a hidden div will be inserted in the body of the page instead. The
 *   element will be removed when rendering is completed.
 * @returns Returns the rendered element as a string containing the SVG definition.
 */
const render = function (
  id: string,
  text: string,
  cb?: (svgCode: string, bindFunctions?: (element: Element) => void) => void,
  svgContainingElement?: Element
): string {
  addDiagrams();

  configApi.reset();

  // Add Directives. Must do this before getting the config and before creating the diagram.
  const graphInit = utils.detectInit(text);
  if (graphInit) {
    directiveSanitizer(graphInit);
    configApi.addDirective(graphInit);
  }

  const config = configApi.getConfig();
  log.debug(config);

  // Check the maximum allowed text size
  // TODO: Remove magic number
  if (text.length > (config?.maxTextSize ?? 50000)) {
    text = MAX_TEXTLENGTH_EXCEEDED_MSG;
  }

  // clean up text CRLFs
  text = text.replace(/\r\n?/g, '\n'); // parser problems on CRLF ignore all CR and leave LF;;

  const idSelector = '#' + id;
  const iFrameID = 'i' + id;
  const iFrameID_selector = '#' + iFrameID;
  const enclosingDivID = 'd' + id;
  const enclosingDivID_selector = '#' + enclosingDivID;

  let root: any = select('body');

  const isSandboxed = config.securityLevel === SECURITY_LVL_SANDBOX;
  const isLooseSecurityLevel = config.securityLevel === SECURITY_LVL_LOOSE;

  const fontFamily = config.fontFamily;

  // -------------------------------------------------------------------------------
  // Define the root d3 node
  // In regular execution the svgContainingElement will be the element with a mermaid class

  if (typeof svgContainingElement !== 'undefined') {
    if (svgContainingElement) {
      svgContainingElement.innerHTML = '';
    }

    if (isSandboxed) {
      // If we are in sandboxed mode, we do everything mermaid related in a (sandboxed )iFrame
      const iframe = sandboxedIframe(select(svgContainingElement), iFrameID);
      root = select(iframe.nodes()[0]!.contentDocument!.body);
      root.node().style.margin = 0;
    } else {
      root = select(svgContainingElement);
    }
    appendDivSvgG(root, id, enclosingDivID, `font-family: ${fontFamily}`, XMLNS_XLINK_STD);
  } else {
    // No svgContainingElement was provided

    // If there is an existing element with the id, we remove it. This likely a previously rendered diagram
    removeExistingElements(document, isSandboxed, id, iFrameID_selector, enclosingDivID_selector);

    // Add the temporary div used for rendering with the enclosingDivID.
    // This temporary div will contain a svg with the id == id

    if (isSandboxed) {
      // If we are in sandboxed mode, we do everything mermaid related in a (sandboxed) iFrame
      const iframe = sandboxedIframe(select('body'), iFrameID);
      root = select(iframe.nodes()[0]!.contentDocument!.body);
      root.node().style.margin = 0;
    } else {
      root = select('body');
    }

    appendDivSvgG(root, id, enclosingDivID);
  }

  text = encodeEntities(text);

  // -------------------------------------------------------------------------------
  // Create the diagram

  // Important that we do not create the diagram until after the directives have been included
  let diag;
  let parseEncounteredException;

  try {
    // diag = new Diagram(text);
    diag = getDiagramFromText(text);
    if ('then' in diag) {
      throw new Error('Diagram is a promise. Use renderAsync.');
    }
  } catch (error) {
    diag = new Diagram('error');
    parseEncounteredException = error;
  }

  // Get the temporary div element containing the svg (the parent HTML Element)
  const element = root.select(enclosingDivID_selector).node();
  const graphType = diag.type;

  // -------------------------------------------------------------------------------
  // Create and insert the styles (user styles, theme styles, config styles)
  //  These are dealing with HTML Elements, not d3 nodes.

  // Insert an element into svg. This is where we put the styles
  const svg = element.firstChild;
  const firstChild = svg.firstChild;
  const diagramClassDefs = CLASSDEF_DIAGRAMS.includes(graphType)
    ? diag.renderer.getClasses(text, diag)
    : {};

  const rules = createUserStyles(
    config,
    graphType,
    // @ts-ignore convert renderer to TS.
    diagramClassDefs,
    idSelector
  );

  // svg is a HTML element (not a d3 node)
  const style1 = document.createElement('style');
  style1.innerHTML = `${idSelector} ` + rules;
  svg.insertBefore(style1, firstChild);

  // -------------------------------------------------------------------------------
  // Draw the diagram with the renderer
  try {
    diag.renderer.draw(text, id, pkg.version, diag);
  } catch (e) {
    errorRenderer.draw(text, id, pkg.version);
    throw e;
  }

  // This is the d3 node for the svg element
  const svgNode = root.select(`${enclosingDivID_selector} svg`);
  setA11yDiagramInfo(svgNode, graphType);
  const a11yTitle = diag.db.getAccTitle?.();
  const a11yDescr = diag.db.getAccDescription?.();
  addSVGa11yTitleDescription(svgNode, a11yTitle, a11yDescr, svgNode.attr('id'));

  // -------------------------------------------------------------------------------
  // Clean up SVG code
  root.select(`[id="${id}"]`).selectAll('foreignobject > *').attr('xmlns', XMLNS_XHTML_STD);

  // Fix for when the base tag is used
  let svgCode = root.select(enclosingDivID_selector).node().innerHTML;

  log.debug('config.arrowMarkerAbsolute', config.arrowMarkerAbsolute);
  svgCode = cleanUpSvgCode(svgCode, isSandboxed, evaluate(config.arrowMarkerAbsolute));

  if (isSandboxed) {
    const svgEl = root.select(enclosingDivID_selector + ' svg').node();
    svgCode = putIntoIFrame(svgCode, svgEl);
  } else if (isLooseSecurityLevel) {
    // Sanitize the svgCode using DOMPurify
    svgCode = DOMPurify.sanitize(svgCode, {
      ADD_TAGS: DOMPURE_TAGS,
      ADD_ATTR: DOMPURE_ATTR,
    });
  }

  // -------------------------------------------------------------------------------
  // Do any callbacks (cb = callback)
  if (typeof cb !== 'undefined') {
    switch (graphType) {
      case 'flowchart':
      case 'flowchart-v2':
        cb(svgCode, flowDb.bindFunctions);
        break;
      case 'gantt':
        cb(svgCode, ganttDb.bindFunctions);
        break;
      case 'class':
      case 'classDiagram':
        cb(svgCode, classDb.bindFunctions);
        break;
      default:
        cb(svgCode);
    }
  } else {
    log.debug('CB = undefined!');
  }
  attachFunctions();

  // -------------------------------------------------------------------------------
  // Remove the temporary element if appropriate
  const tmpElementSelector = isSandboxed ? iFrameID_selector : enclosingDivID_selector;
  const node = select(tmpElementSelector).node();
  if (node && 'remove' in node) {
    node.remove();
  }

  if (parseEncounteredException) {
    throw parseEncounteredException;
  }

  return svgCode;
};

/**
 * @deprecated This is an internal function and should not be used. Will be removed in v10.
 */

const renderAsync = async function (
  id: string,
  text: string,
  cb?: (svgCode: string, bindFunctions?: (element: Element) => void) => void,
  svgContainingElement?: Element
): Promise<string> {
  addDiagrams();

  configApi.reset();

  // Add Directives. Must do this before getting the config and before creating the diagram.
  const graphInit = utils.detectInit(text);
  if (graphInit) {
    directiveSanitizer(graphInit);
    configApi.addDirective(graphInit);
  }

  const config = configApi.getConfig();
  log.debug(config);

  // Check the maximum allowed text size
  // TODO: Remove magic number
  if (text.length > (config?.maxTextSize ?? 50000)) {
    text = MAX_TEXTLENGTH_EXCEEDED_MSG;
  }

  // clean up text CRLFs
  text = text.replace(/\r\n?/g, '\n'); // parser problems on CRLF ignore all CR and leave LF;;

  const idSelector = '#' + id;
  const iFrameID = 'i' + id;
  const iFrameID_selector = '#' + iFrameID;
  const enclosingDivID = 'd' + id;
  const enclosingDivID_selector = '#' + enclosingDivID;

  let root: any = select('body');

  const isSandboxed = config.securityLevel === SECURITY_LVL_SANDBOX;
  const isLooseSecurityLevel = config.securityLevel === SECURITY_LVL_LOOSE;

  const fontFamily = config.fontFamily;

  // -------------------------------------------------------------------------------
  // Define the root d3 node
  // In regular execution the svgContainingElement will be the element with a mermaid class

  if (typeof svgContainingElement !== 'undefined') {
    if (svgContainingElement) {
      svgContainingElement.innerHTML = '';
    }

    if (isSandboxed) {
      // If we are in sandboxed mode, we do everything mermaid related in a (sandboxed )iFrame
      const iframe = sandboxedIframe(select(svgContainingElement), iFrameID);
      root = select(iframe.nodes()[0]!.contentDocument!.body);
      root.node().style.margin = 0;
    } else {
      root = select(svgContainingElement);
    }
    appendDivSvgG(root, id, enclosingDivID, `font-family: ${fontFamily}`, XMLNS_XLINK_STD);
  } else {
    // No svgContainingElement was provided

    // If there is an existing element with the id, we remove it. This likely a previously rendered diagram
    removeExistingElements(document, isSandboxed, id, iFrameID_selector, enclosingDivID_selector);

    // Add the temporary div used for rendering with the enclosingDivID.
    // This temporary div will contain a svg with the id == id

    if (isSandboxed) {
      // If we are in sandboxed mode, we do everything mermaid related in a (sandboxed) iFrame
      const iframe = sandboxedIframe(select('body'), iFrameID);
      root = select(iframe.nodes()[0]!.contentDocument!.body);
      root.node().style.margin = 0;
    } else {
      root = select('body');
    }

    appendDivSvgG(root, id, enclosingDivID);
  }

  text = encodeEntities(text);

  // -------------------------------------------------------------------------------
  // Create the diagram

  // Important that we do not create the diagram until after the directives have been included
  let diag;
  let parseEncounteredException;

  try {
    // diag = new Diagram(text);
    diag = await getDiagramFromText(text);
  } catch (error) {
    diag = new Diagram('error');
    parseEncounteredException = error;
  }

  // Get the temporary div element containing the svg
  const element = root.select(enclosingDivID_selector).node();
  const graphType = diag.type;

  // -------------------------------------------------------------------------------
  // Create and insert the styles (user styles, theme styles, config styles)

  // Insert an element into svg. This is where we put the styles
  const svg = element.firstChild;
  const firstChild = svg.firstChild;
  const diagramClassDefs = CLASSDEF_DIAGRAMS.includes(graphType)
    ? diag.renderer.getClasses(text, diag)
    : {};

  const rules = createUserStyles(
    config,
    graphType,
    // @ts-ignore convert renderer to TS.
    diagramClassDefs,
    idSelector
  );

  const style1 = document.createElement('style');
  style1.innerHTML = `${idSelector} ` + rules;
  svg.insertBefore(style1, firstChild);

  // -------------------------------------------------------------------------------
  // Draw the diagram with the renderer
  try {
    await diag.renderer.draw(text, id, pkg.version, diag);
  } catch (e) {
    errorRenderer.draw(text, id, pkg.version);
    throw e;
  }

  // -------------------------------------------------------------------------------
  // Clean up SVG code
  root.select(`[id="${id}"]`).selectAll('foreignobject > *').attr('xmlns', XMLNS_XHTML_STD);

  // Fix for when the base tag is used
  let svgCode = root.select(enclosingDivID_selector).node().innerHTML;

  log.debug('config.arrowMarkerAbsolute', config.arrowMarkerAbsolute);
  svgCode = cleanUpSvgCode(svgCode, isSandboxed, evaluate(config.arrowMarkerAbsolute));

  if (isSandboxed) {
    const svgEl = root.select(enclosingDivID_selector + ' svg').node();
    svgCode = putIntoIFrame(svgCode, svgEl);
  } else if (isLooseSecurityLevel) {
    // Sanitize the svgCode using DOMPurify
    svgCode = DOMPurify.sanitize(svgCode, {
      ADD_TAGS: DOMPURE_TAGS,
      ADD_ATTR: DOMPURE_ATTR,
    });
  }

  // -------------------------------------------------------------------------------
  // Do any callbacks (cb = callback)
  if (typeof cb !== 'undefined') {
    switch (graphType) {
      case 'flowchart':
      case 'flowchart-v2':
        cb(svgCode, flowDb.bindFunctions);
        break;
      case 'gantt':
        cb(svgCode, ganttDb.bindFunctions);
        break;
      case 'class':
      case 'classDiagram':
        cb(svgCode, classDb.bindFunctions);
        break;
      default:
        cb(svgCode);
    }
  } else {
    log.debug('CB = undefined!');
  }
  attachFunctions();

  // -------------------------------------------------------------------------------
  // Remove the temporary HTML element if appropriate
  const tmpElementSelector = isSandboxed ? iFrameID_selector : enclosingDivID_selector;
  const node = select(tmpElementSelector).node();
  if (node && 'remove' in node) {
    node.remove();
  }

  if (parseEncounteredException) {
    throw parseEncounteredException;
  }

  return svgCode;
};

let currentDirective: { type?: string; args?: any } | undefined = {};

const parseDirective = function (p: any, statement: string, context: string, type: string): void {
  try {
    if (statement !== undefined) {
      statement = statement.trim();
      switch (context) {
        case 'open_directive':
          currentDirective = {};
          break;
        case 'type_directive':
          if (!currentDirective) {
            throw new Error('currentDirective is undefined');
          }
          currentDirective.type = statement.toLowerCase();
          break;
        case 'arg_directive':
          if (!currentDirective) {
            throw new Error('currentDirective is undefined');
          }
          currentDirective.args = JSON.parse(statement);
          break;
        case 'close_directive':
          handleDirective(p, currentDirective, type);
          currentDirective = undefined;
          break;
      }
    }
  } catch (error) {
    log.error(
      `Error while rendering sequenceDiagram directive: ${statement} jison context: ${context}`
    );
    // @ts-ignore: TODO Fix ts errors
    log.error(error.message);
  }
};

const handleDirective = function (p: any, directive: any, type: string): void {
  log.debug(`Directive type=${directive.type} with args:`, directive.args);
  switch (directive.type) {
    case 'init':
    case 'initialize': {
      ['config'].forEach((prop) => {
        if (typeof directive.args[prop] !== 'undefined') {
          if (type === 'flowchart-v2') {
            type = 'flowchart';
          }
          directive.args[type] = directive.args[prop];
          delete directive.args[prop];
        }
      });
      log.debug('sanitize in handleDirective', directive.args);
      directiveSanitizer(directive.args);
      log.debug('sanitize in handleDirective (done)', directive.args);
      configApi.addDirective(directive.args);
      break;
    }
    case 'wrap':
    case 'nowrap':
      if (p && p['setWrap']) {
        p.setWrap(directive.type === 'wrap');
      }
      break;
    case 'themeCss':
      log.warn('themeCss encountered');
      break;
    default:
      log.warn(
        `Unhandled directive: source: '%%{${directive.type}: ${JSON.stringify(
          directive.args ? directive.args : {}
        )}}%%`,
        directive
      );
      break;
  }
};

/**
 * @param  options - Initial Mermaid options
 */
function initialize(options: MermaidConfig = {}) {
  // Handle legacy location of font-family configuration
  if (options?.fontFamily) {
    if (!options.themeVariables?.fontFamily) {
      options.themeVariables = { fontFamily: options.fontFamily };
    }
  }

  // Set default options
  configApi.saveConfigFromInitialize(options);

  if (options?.theme && options.theme in theme) {
    // Todo merge with user options
    options.themeVariables = theme[options.theme as keyof typeof theme].getThemeVariables(
      options.themeVariables
    );
  } else if (options) {
    options.themeVariables = theme.default.getThemeVariables(options.themeVariables);
  }

  const config =
    typeof options === 'object' ? configApi.setSiteConfig(options) : configApi.getSiteConfig();

  setLogLevel(config.logLevel);
  addDiagrams();
}

/**
 * ## mermaidAPI configuration defaults
 *
 * ```ts
 *   const config = {
 *     theme: 'default',
 *     logLevel: 'fatal',
 *     securityLevel: 'strict',
 *     startOnLoad: true,
 *     arrowMarkerAbsolute: false,
 *
 *     er: {
 *       diagramPadding: 20,
 *       layoutDirection: 'TB',
 *       minEntityWidth: 100,
 *       minEntityHeight: 75,
 *       entityPadding: 15,
 *       stroke: 'gray',
 *       fill: 'honeydew',
 *       fontSize: 12,
 *       useMaxWidth: true,
 *     },
 *     flowchart: {
 *       diagramPadding: 8,
 *       htmlLabels: true,
 *       curve: 'basis',
 *     },
 *     sequence: {
 *       diagramMarginX: 50,
 *       diagramMarginY: 10,
 *       actorMargin: 50,
 *       width: 150,
 *       height: 65,
 *       boxMargin: 10,
 *       boxTextMargin: 5,
 *       noteMargin: 10,
 *       messageMargin: 35,
 *       messageAlign: 'center',
 *       mirrorActors: true,
 *       bottomMarginAdj: 1,
 *       useMaxWidth: true,
 *       rightAngles: false,
 *       showSequenceNumbers: false,
 *     },
 *     gantt: {
 *       titleTopMargin: 25,
 *       barHeight: 20,
 *       barGap: 4,
 *       topPadding: 50,
 *       leftPadding: 75,
 *       gridLineStartPadding: 35,
 *       fontSize: 11,
 *       fontFamily: '"Open Sans", sans-serif',
 *       numberSectionStyles: 4,
 *       axisFormat: '%Y-%m-%d',
 *       topAxis: false,
 *     },
 *   };
 *   mermaid.initialize(config);
 * ```
 */

export const mermaidAPI = Object.freeze({
  render,
  renderAsync,
  parse,
  parseAsync,
  parseDirective,
  initialize,
  getConfig: configApi.getConfig,
  setConfig: configApi.setConfig,
  getSiteConfig: configApi.getSiteConfig,
  updateSiteConfig: configApi.updateSiteConfig,
  reset: () => {
    configApi.reset();
  },
  globalReset: () => {
    configApi.reset(configApi.defaultConfig);
  },
  defaultConfig: configApi.defaultConfig,
});

setLogLevel(configApi.getConfig().logLevel);
configApi.reset(configApi.getConfig());
export default mermaidAPI;<|MERGE_RESOLUTION|>--- conflicted
+++ resolved
@@ -29,13 +29,8 @@
 import DOMPurify from 'dompurify';
 import { MermaidConfig } from './config.type';
 import { evaluate } from './diagrams/common/common';
-<<<<<<< HEAD
+import isEmpty from 'lodash-es/isEmpty';
 import { setA11yDiagramInfo, addSVGa11yTitleDescription } from './accessibility';
-
-import { isEmpty } from 'lodash';
-=======
-import isEmpty from 'lodash-es/isEmpty';
->>>>>>> 3e4dc306
 
 // diagram names that support classDef statements
 const CLASSDEF_DIAGRAMS = ['graph', 'flowchart', 'flowchart-v2', 'stateDiagram', 'stateDiagram-v2'];
