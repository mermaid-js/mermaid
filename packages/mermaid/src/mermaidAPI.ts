/**
 * This file contains functions that are used internally by mermaid
 * and is not intended to be used by the end user.
 */
// @ts-ignore TODO: Investigate D3 issue
import { select } from 'd3';
import { compile, serialize, stringify } from 'stylis';
// @ts-ignore: TODO Fix ts errors
import { version } from '../package.json';
import * as configApi from './config.js';
import { addDiagrams } from './diagram-api/diagram-orchestration.js';
import { Diagram } from './Diagram.js';
import errorRenderer from './diagrams/error/errorRenderer.js';
import { attachFunctions } from './interactionDb.js';
import { log, setLogLevel } from './logger.js';
import getStyles from './styles.js';
import theme from './themes/index.js';
import DOMPurify from 'dompurify';
import type { MermaidConfig } from './config.type.js';
import { evaluate } from './diagrams/common/common.js';
import isEmpty from 'lodash-es/isEmpty.js';
import { setA11yDiagramInfo, addSVGa11yTitleDescription } from './accessibility.js';
import type { DiagramMetadata, DiagramStyleClassDef } from './diagram-api/types.js';
import { preprocessDiagram } from './preprocess.js';
import { decodeEntities } from './utils.js';
<<<<<<< HEAD
import { registerIcons } from './rendering-util/svgRegister.js';
import defaultIconLibrary from './rendering-util/svg/index.js';
=======
import { toBase64 } from './utils/base64.js';
import type { D3Element, ParseOptions, ParseResult, RenderResult } from './types.js';
>>>>>>> adf4351a

const MAX_TEXTLENGTH = 50_000;
const MAX_TEXTLENGTH_EXCEEDED_MSG =
  'graph TB;a[Maximum text size in diagram exceeded];style a fill:#faa';

const SECURITY_LVL_SANDBOX = 'sandbox';
const SECURITY_LVL_LOOSE = 'loose';

const XMLNS_SVG_STD = 'http://www.w3.org/2000/svg';
const XMLNS_XLINK_STD = 'http://www.w3.org/1999/xlink';
const XMLNS_XHTML_STD = 'http://www.w3.org/1999/xhtml';

// ------------------------------
// iFrame
const IFRAME_WIDTH = '100%';
const IFRAME_HEIGHT = '100%';
const IFRAME_STYLES = 'border:0;margin:0;';
const IFRAME_BODY_STYLE = 'margin:0';
const IFRAME_SANDBOX_OPTS = 'allow-top-navigation-by-user-activation allow-popups';
const IFRAME_NOT_SUPPORTED_MSG = 'The "iframe" tag is not supported by your browser.';

// DOMPurify settings for svgCode
const DOMPURIFY_TAGS = ['foreignobject'];
const DOMPURIFY_ATTR = ['dominant-baseline'];

function processAndSetConfigs(text: string) {
  const processed = preprocessDiagram(text);
  configApi.reset();
  configApi.addDirective(processed.config ?? {});
  return processed;
}

/**
 * Parse the text and validate the syntax.
 * @param text - The mermaid diagram definition.
 * @param parseOptions - Options for parsing. @see {@link ParseOptions}
 * @returns An object with the `diagramType` set to type of the diagram if valid. Otherwise `false` if parseOptions.suppressErrors is `true`.
 * @throws Error if the diagram is invalid and parseOptions.suppressErrors is false or not set.
 */
async function parse(
  text: string,
  parseOptions: ParseOptions & { suppressErrors: true }
): Promise<ParseResult | false>;
async function parse(text: string, parseOptions?: ParseOptions): Promise<ParseResult>;
async function parse(text: string, parseOptions?: ParseOptions): Promise<ParseResult | false> {
  addDiagrams();
  try {
    const { code } = processAndSetConfigs(text);
    const diagram = await getDiagramFromText(code);
    return { diagramType: diagram.type };
  } catch (error) {
    if (parseOptions?.suppressErrors) {
      return false;
    }
    throw error;
  }
}

/**
 * Create a CSS style that starts with the given class name, then the element,
 * with an enclosing block that has each of the cssClasses followed by !important;
 * @param cssClass - CSS class name
 * @param element - CSS element
 * @param cssClasses - list of CSS styles to append after the element
 * @returns - the constructed string
 */
export const cssImportantStyles = (
  cssClass: string,
  element: string,
  cssClasses: string[] = []
): string => {
  return `\n.${cssClass} ${element} { ${cssClasses.join(' !important; ')} !important; }`;
};

/**
 * Create the user styles
 * @internal
 * @param  config - configuration that has style and theme settings to use
 * @param  classDefs - the classDefs in the diagram text. Might be null if none were defined. Usually is the result of a call to getClasses(...)
 * @returns  the string with all the user styles
 */
export const createCssStyles = (
  config: MermaidConfig,
  classDefs: Map<string, DiagramStyleClassDef> | null | undefined = new Map()
): string => {
  let cssStyles = '';

  // user provided theme CSS info
  // If you add more configuration driven data into the user styles make sure that the value is
  // sanitized by the sanitize CSS function TODO where is this method?  what should be used to replace it?  refactor so that it's always sanitized
  if (config.themeCSS !== undefined) {
    cssStyles += `\n${config.themeCSS}`;
  }

  if (config.fontFamily !== undefined) {
    cssStyles += `\n:root { --mermaid-font-family: ${config.fontFamily}}`;
  }
  if (config.altFontFamily !== undefined) {
    cssStyles += `\n:root { --mermaid-alt-font-family: ${config.altFontFamily}}`;
  }

  // classDefs defined in the diagram text
  if (classDefs instanceof Map) {
    const htmlLabels = config.htmlLabels ?? config.flowchart?.htmlLabels; // TODO why specifically check the Flowchart diagram config?

    const cssHtmlElements = ['> *', 'span']; // TODO make a constant
    const cssShapeElements = ['rect', 'polygon', 'ellipse', 'circle', 'path']; // TODO make a constant

    const cssElements = htmlLabels ? cssHtmlElements : cssShapeElements;

    // create the CSS styles needed for each styleClass definition and css element
    classDefs.forEach((styleClassDef) => {
      // create the css styles for each cssElement and the styles (only if there are styles)
      if (!isEmpty(styleClassDef.styles)) {
        cssElements.forEach((cssElement) => {
          cssStyles += cssImportantStyles(styleClassDef.id, cssElement, styleClassDef.styles);
        });
      }
      // create the css styles for the tspan element and the text styles (only if there are textStyles)
      if (!isEmpty(styleClassDef.textStyles)) {
        cssStyles += cssImportantStyles(styleClassDef.id, 'tspan', styleClassDef.textStyles);
      }
    });
  }
  return cssStyles;
};

export const createUserStyles = (
  config: MermaidConfig,
  graphType: string,
  classDefs: Map<string, DiagramStyleClassDef> | undefined,
  svgId: string
): string => {
  const userCSSstyles = createCssStyles(config, classDefs);
  const allStyles = getStyles(graphType, userCSSstyles, config.themeVariables);

  // Now turn all of the styles into a (compiled) string that starts with the id
  // use the stylis library to compile the css, turn the results into a valid CSS string (serialize(...., stringify))
  // @see https://github.com/thysultan/stylis
  return serialize(compile(`${svgId}{${allStyles}}`), stringify);
};

/**
 * Clean up svgCode. Do replacements needed
 *
 * @param svgCode - the code to clean up
 * @param inSandboxMode - security level
 * @param useArrowMarkerUrls - should arrow marker's use full urls? (vs. just the anchors)
 * @returns the cleaned up svgCode
 */
export const cleanUpSvgCode = (
  svgCode = '',
  inSandboxMode: boolean,
  useArrowMarkerUrls: boolean
): string => {
  let cleanedUpSvg = svgCode;

  // Replace marker-end urls with just the # anchor (remove the preceding part of the URL)
  if (!useArrowMarkerUrls && !inSandboxMode) {
    cleanedUpSvg = cleanedUpSvg.replace(
      /marker-end="url\([\d+./:=?A-Za-z-]*?#/g,
      'marker-end="url(#'
    );
  }

  cleanedUpSvg = decodeEntities(cleanedUpSvg);

  // replace old br tags with newer style
  cleanedUpSvg = cleanedUpSvg.replace(/<br>/g, '<br/>');

  return cleanedUpSvg;
};

/**
 * Put the svgCode into an iFrame. Return the iFrame code
 *
 * @param svgCode - the svg code to put inside the iFrame
 * @param svgElement - the d3 node that has the current svgElement so we can get the height from it
 * @returns  - the code with the iFrame that now contains the svgCode
 */
export const putIntoIFrame = (svgCode = '', svgElement?: D3Element): string => {
  const height = svgElement?.viewBox?.baseVal?.height
    ? svgElement.viewBox.baseVal.height + 'px'
    : IFRAME_HEIGHT;
  const base64encodedSrc = toBase64(`<body style="${IFRAME_BODY_STYLE}">${svgCode}</body>`);
  return `<iframe style="width:${IFRAME_WIDTH};height:${height};${IFRAME_STYLES}" src="data:text/html;charset=UTF-8;base64,${base64encodedSrc}" sandbox="${IFRAME_SANDBOX_OPTS}">
  ${IFRAME_NOT_SUPPORTED_MSG}
</iframe>`;
};

/**
 * Append an enclosing div, then svg, then g (group) to the d3 parentRoot. Set attributes.
 * Only set the style attribute on the enclosing div if divStyle is given.
 * Only set the xmlns:xlink attribute on svg if svgXlink is given.
 * Return the last node appended
 *
 * @param parentRoot - the d3 node to append things to
 * @param id - the value to set the id attr to
 * @param enclosingDivId - the id to set the enclosing div to
 * @param divStyle - if given, the style to set the enclosing div to
 * @param svgXlink - if given, the link to set the new svg element to
 * @returns - returns the parentRoot that had nodes appended
 */
export const appendDivSvgG = (
  parentRoot: D3Element,
  id: string,
  enclosingDivId: string,
  divStyle?: string,
  svgXlink?: string
): D3Element => {
  const enclosingDiv = parentRoot.append('div');
  enclosingDiv.attr('id', enclosingDivId);
  if (divStyle) {
    enclosingDiv.attr('style', divStyle);
  }

  const svgNode = enclosingDiv
    .append('svg')
    .attr('id', id)
    .attr('width', '100%')
    .attr('xmlns', XMLNS_SVG_STD);
  if (svgXlink) {
    svgNode.attr('xmlns:xlink', svgXlink);
  }

  svgNode.append('g');
  return parentRoot;
};

/**
 * Append an iFrame node to the given parentNode and set the id, style, and 'sandbox' attributes
 *  Return the appended iframe d3 node
 *
 * @param parentNode - the d3 node to append the iFrame node to
 * @param iFrameId - id to use for the iFrame
 * @returns the appended iframe d3 node
 */
function sandboxedIframe(parentNode: D3Element, iFrameId: string): D3Element {
  return parentNode
    .append('iframe')
    .attr('id', iFrameId)
    .attr('style', 'width: 100%; height: 100%;')
    .attr('sandbox', '');
}

/**
 * Remove any existing elements from the given document
 *
 * @param doc - the document to removed elements from
 * @param id - id for any existing SVG element
 * @param divSelector - selector for any existing enclosing div element
 * @param iFrameSelector - selector for any existing iFrame element
 */
export const removeExistingElements = (
  doc: Document,
  id: string,
  divId: string,
  iFrameId: string
) => {
  // Remove existing SVG element if it exists
  doc.getElementById(id)?.remove();
  // Remove previous temporary element if it exists
  // Both div and iframe needs to be cleared in case there is a config change happening between renders.
  doc.getElementById(divId)?.remove();
  doc.getElementById(iFrameId)?.remove();
};

/**
 * @deprecated - use the `mermaid.render` function instead of `mermaid.mermaidAPI.render`
 *
 * Deprecated for external use.
 */

const render = async function (
  id: string,
  text: string,
  svgContainingElement?: Element
): Promise<RenderResult> {
  addDiagrams();

  const processed = processAndSetConfigs(text);
  text = processed.code;

  const config = configApi.getConfig();
  log.debug(config);

  // Check the maximum allowed text size
  if (text.length > (config?.maxTextSize ?? MAX_TEXTLENGTH)) {
    text = MAX_TEXTLENGTH_EXCEEDED_MSG;
  }

  const idSelector = '#' + id;
  const iFrameID = 'i' + id;
  const iFrameID_selector = '#' + iFrameID;
  const enclosingDivID = 'd' + id;
  const enclosingDivID_selector = '#' + enclosingDivID;

  const removeTempElements = () => {
    // -------------------------------------------------------------------------------
    // Remove the temporary HTML element if appropriate
    const tmpElementSelector = isSandboxed ? iFrameID_selector : enclosingDivID_selector;
    const node = select(tmpElementSelector).node();
    if (node && 'remove' in node) {
      node.remove();
    }
  };

  let root: any = select('body');

  const isSandboxed = config.securityLevel === SECURITY_LVL_SANDBOX;
  const isLooseSecurityLevel = config.securityLevel === SECURITY_LVL_LOOSE;

  const fontFamily = config.fontFamily;

  // -------------------------------------------------------------------------------
  // Define the root d3 node
  // In regular execution the svgContainingElement will be the element with a mermaid class

  if (svgContainingElement !== undefined) {
    if (svgContainingElement) {
      svgContainingElement.innerHTML = '';
    }

    if (isSandboxed) {
      // If we are in sandboxed mode, we do everything mermaid related in a (sandboxed )iFrame
      const iframe = sandboxedIframe(select(svgContainingElement), iFrameID);
      root = select(iframe.nodes()[0]!.contentDocument!.body);
      root.node().style.margin = 0;
    } else {
      root = select(svgContainingElement);
    }
    appendDivSvgG(root, id, enclosingDivID, `font-family: ${fontFamily}`, XMLNS_XLINK_STD);
  } else {
    // No svgContainingElement was provided

    // If there is an existing element with the id, we remove it. This likely a previously rendered diagram
    removeExistingElements(document, id, enclosingDivID, iFrameID);

    // Add the temporary div used for rendering with the enclosingDivID.
    // This temporary div will contain a svg with the id == id

    if (isSandboxed) {
      // If we are in sandboxed mode, we do everything mermaid related in a (sandboxed) iFrame
      const iframe = sandboxedIframe(select('body'), iFrameID);
      root = select(iframe.nodes()[0]!.contentDocument!.body);
      root.node().style.margin = 0;
    } else {
      root = select('body');
    }

    appendDivSvgG(root, id, enclosingDivID);
  }

  // -------------------------------------------------------------------------------
  // Create the diagram

  // Important that we do not create the diagram until after the directives have been included
  let diag: Diagram;
  let parseEncounteredException;

  try {
    diag = await Diagram.fromText(text, { title: processed.title });
  } catch (error) {
    if (config.suppressErrorRendering) {
      removeTempElements();
      throw error;
    }
    diag = await Diagram.fromText('error');
    parseEncounteredException = error;
  }

  // Get the temporary div element containing the svg
  const element = root.select(enclosingDivID_selector).node();
  const diagramType = diag.type;

  // -------------------------------------------------------------------------------
  // Create and insert the styles (user styles, theme styles, config styles)

  // Insert an element into svg. This is where we put the styles
  const svg = element.firstChild;
  const firstChild = svg.firstChild;
  const diagramClassDefs = diag.renderer.getClasses?.(text, diag);

  const rules = createUserStyles(config, diagramType, diagramClassDefs, idSelector);

  const style1 = document.createElement('style');
  style1.innerHTML = rules;
  svg.insertBefore(style1, firstChild);

  // -------------------------------------------------------------------------------
  // Draw the diagram with the renderer
  try {
    await diag.renderer.draw(text, id, version, diag);
  } catch (e) {
    if (config.suppressErrorRendering) {
      removeTempElements();
    } else {
      errorRenderer.draw(text, id, version);
    }
    throw e;
  }

  // This is the d3 node for the svg element
  const svgNode = root.select(`${enclosingDivID_selector} svg`);
  const a11yTitle: string | undefined = diag.db.getAccTitle?.();
  const a11yDescr: string | undefined = diag.db.getAccDescription?.();
  addA11yInfo(diagramType, svgNode, a11yTitle, a11yDescr);
  // -------------------------------------------------------------------------------
  // Clean up SVG code
  root.select(`[id="${id}"]`).selectAll('foreignobject > *').attr('xmlns', XMLNS_XHTML_STD);

  // Fix for when the base tag is used
  let svgCode: string = root.select(enclosingDivID_selector).node().innerHTML;

  log.debug('config.arrowMarkerAbsolute', config.arrowMarkerAbsolute);
  svgCode = cleanUpSvgCode(svgCode, isSandboxed, evaluate(config.arrowMarkerAbsolute));

  if (isSandboxed) {
    const svgEl = root.select(enclosingDivID_selector + ' svg').node();
    svgCode = putIntoIFrame(svgCode, svgEl);
  } else if (!isLooseSecurityLevel) {
    // Sanitize the svgCode using DOMPurify
    svgCode = DOMPurify.sanitize(svgCode, {
      ADD_TAGS: DOMPURIFY_TAGS,
      ADD_ATTR: DOMPURIFY_ATTR,
    });
  }

  attachFunctions();

  if (parseEncounteredException) {
    throw parseEncounteredException;
  }

  removeTempElements();

  return {
    diagramType,
    svg: svgCode,
    bindFunctions: diag.db.bindFunctions,
  };
};

/**
 * @param  options - Initial Mermaid options
 */
function initialize(options: MermaidConfig = {}) {
  // Handle legacy location of font-family configuration
  if (options?.fontFamily && !options.themeVariables?.fontFamily) {
    if (!options.themeVariables) {
      options.themeVariables = {};
    }
    options.themeVariables.fontFamily = options.fontFamily;
  }

  // Set default options
  configApi.saveConfigFromInitialize(options);

  registerIcons(defaultIconLibrary);
  if (options?.iconLibraries) {
    options.iconLibraries.forEach(async (library) => {
      if (typeof (library) === 'string') {
        if (library === 'aws:full') {
          const { default: awsFull } = await import('./rendering-util/svg/aws/awsFull.js');
          registerIcons(awsFull);
        }
      } else {
        registerIcons(library);
      }
    });
  }

  if (options?.theme && options.theme in theme) {
    // Todo merge with user options
    options.themeVariables = theme[options.theme as keyof typeof theme].getThemeVariables(
      options.themeVariables
    );
  } else if (options) {
    options.themeVariables = theme.default.getThemeVariables(options.themeVariables);
  }

  const config =
    typeof options === 'object' ? configApi.setSiteConfig(options) : configApi.getSiteConfig();

  setLogLevel(config.logLevel);
  addDiagrams();
}

const getDiagramFromText = (text: string, metadata: Pick<DiagramMetadata, 'title'> = {}) => {
  const { code } = preprocessDiagram(text);
  return Diagram.fromText(code, metadata);
};

/**
 * Add accessibility (a11y) information to the diagram.
 *
 * @param diagramType - diagram type
 * @param svgNode - d3 node to insert the a11y title and desc info
 * @param a11yTitle - a11y title
 * @param a11yDescr - a11y description
 */
function addA11yInfo(
  diagramType: string,
  svgNode: D3Element,
  a11yTitle?: string,
  a11yDescr?: string
): void {
  setA11yDiagramInfo(svgNode, diagramType);
  addSVGa11yTitleDescription(svgNode, a11yTitle, a11yDescr, svgNode.attr('id'));
}

/**
 * @internal - Use mermaid.function instead of mermaid.mermaidAPI.function
 */
export const mermaidAPI = Object.freeze({
  render,
  parse,
  getDiagramFromText,
  initialize,
  getConfig: configApi.getConfig,
  setConfig: configApi.setConfig,
  getSiteConfig: configApi.getSiteConfig,
  updateSiteConfig: configApi.updateSiteConfig,
  reset: () => {
    configApi.reset();
  },
  globalReset: () => {
    configApi.reset(configApi.defaultConfig);
  },
  defaultConfig: configApi.defaultConfig,
});

setLogLevel(configApi.getConfig().logLevel);
configApi.reset(configApi.getConfig());
export default mermaidAPI;<|MERGE_RESOLUTION|>--- conflicted
+++ resolved
@@ -23,13 +23,10 @@
 import type { DiagramMetadata, DiagramStyleClassDef } from './diagram-api/types.js';
 import { preprocessDiagram } from './preprocess.js';
 import { decodeEntities } from './utils.js';
-<<<<<<< HEAD
 import { registerIcons } from './rendering-util/svgRegister.js';
 import defaultIconLibrary from './rendering-util/svg/index.js';
-=======
 import { toBase64 } from './utils/base64.js';
 import type { D3Element, ParseOptions, ParseResult, RenderResult } from './types.js';
->>>>>>> adf4351a
 
 const MAX_TEXTLENGTH = 50_000;
 const MAX_TEXTLENGTH_EXCEEDED_MSG =
@@ -490,8 +487,10 @@
 
   registerIcons(defaultIconLibrary);
   if (options?.iconLibraries) {
+    // TODO: find a better way to handle this, assumed to be resolved by the time diagrams are being generated
+    // eslint-disable-next-line @typescript-eslint/no-misused-promises
     options.iconLibraries.forEach(async (library) => {
-      if (typeof (library) === 'string') {
+      if (typeof library === 'string') {
         if (library === 'aws:full') {
           const { default: awsFull } = await import('./rendering-util/svg/aws/awsFull.js');
           registerIcons(awsFull);
