--- conflicted
+++ resolved
@@ -32,20 +32,8 @@
 import { preprocessDiagram } from './preprocess.js';
 import { decodeEntities } from './utils.js';
 
-<<<<<<< HEAD
 const version = packageVersion + (includeLargeDiagrams ? '' : '-tiny');
 
-// diagram names that support classDef statements
-const CLASSDEF_DIAGRAMS = [
-  'graph',
-  'flowchart',
-  'flowchart-v2',
-  'flowchart-elk',
-  'stateDiagram',
-  'stateDiagram-v2',
-];
-=======
->>>>>>> b7c72cb3
 const MAX_TEXTLENGTH = 50_000;
 const MAX_TEXTLENGTH_EXCEEDED_MSG =
   'graph TB;a[Maximum text size in diagram exceeded];style a fill:#faa';
