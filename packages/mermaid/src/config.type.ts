/* eslint-disable */
/**
 * This file was automatically generated by json-schema-to-typescript.
 * DO NOT MODIFY IT BY HAND. Instead, modify the source JSONSchema file,
 * and run json-schema-to-typescript to regenerate this file.
 */

<<<<<<< HEAD
import DOMPurify from 'dompurify';
import { PieDiagramConfig } from './diagrams/pie/pieTypes.js';
=======
/**
 * Configuration options to pass to the `dompurify` library.
 */
export type DOMPurifyConfiguration = import("dompurify").Config;
/**
 * JavaScript function that returns a `FontConfig`.
 *
 * By default, these return the appropriate `*FontSize`, `*FontFamily`, `*FontWeight`
 * values.
 *
 * For example, the font calculator called `boundaryFont` might be defined as:
 *
 * ```javascript
 * boundaryFont: function () {
 *   return {
 *     fontFamily: this.boundaryFontFamily,
 *     fontSize: this.boundaryFontSize,
 *     fontWeight: this.boundaryFontWeight,
 *   };
 * }
 * ```
 *
 *
 * This interface was referenced by `MermaidConfig`'s JSON-Schema
 * via the `definition` "FontCalculator".
 */
export type FontCalculator = () => Partial<FontConfig>;
/**
 * Picks the color of the sankey diagram links, using the colors of the source and/or target of the links.
 *
 *
 * This interface was referenced by `MermaidConfig`'s JSON-Schema
 * via the `definition` "SankeyLinkColor".
 */
export type SankeyLinkColor = "source" | "target" | "gradient";
/**
 * Controls the alignment of the Sankey diagrams.
 *
 * See <https://github.com/d3/d3-sankey#alignments>.
 *
 *
 * This interface was referenced by `MermaidConfig`'s JSON-Schema
 * via the `definition` "SankeyNodeAlignment".
 */
export type SankeyNodeAlignment = "left" | "right" | "center" | "justify";
/**
 * The font size to use
 */
export type CSSFontSize = string | number;
>>>>>>> b87f1f20

export interface MermaidConfig {
  /**
   * Theme, the CSS style sheet.
   * You may also use `themeCSS` to override this value.
   *
   */
  theme?: string | "default" | "forest" | "dark" | "neutral" | "null";
  themeVariables?: any;
  themeCSS?: string;
  /**
   * The maximum allowed size of the users text diagram
   */
  maxTextSize?: number;
  darkMode?: boolean;
  htmlLabels?: boolean;
  /**
   * Specifies the font to be used in the rendered diagrams.
   * Can be any possible CSS `font-family`.
   * See https://developer.mozilla.org/en-US/docs/Web/CSS/font-family
   *
   */
  fontFamily?: string;
  altFontFamily?: string;
  /**
   * This option decides the amount of logging to be used by mermaid.
   *
   */
  logLevel?:
    | number
    | string
    | 0
    | 2
    | 1
    | "trace"
    | "debug"
    | "info"
    | "warn"
    | "error"
    | "fatal"
    | 3
    | 4
    | 5
    | undefined;
  /**
   * Level of trust for parsed diagram
   */
  securityLevel?: string | "strict" | "loose" | "antiscript" | "sandbox" | undefined;
  /**
   * Dictates whether mermaid starts on Page load
   */
  startOnLoad?: boolean;
  /**
   * Controls whether or arrow markers in html code are absolute paths or anchors.
   * This matters if you are using base tag settings.
   *
   */
  arrowMarkerAbsolute?: boolean;
  /**
   * This option controls which `currentConfig` keys are considered secure and
   * can only be changed via call to `mermaidAPI.initialize`.
   * Calls to `mermaidAPI.reinitialize` cannot make changes to the secure keys
   * in the current `currentConfig`.
   *
   * This prevents malicious graph directives from overriding a site's default security.
   *
   */
  secure?: string[];
  /**
   * This option controls if the generated ids of nodes in the SVG are
   * generated randomly or based on a seed.
   * If set to `false`, the IDs are generated based on the current date and
   * thus are not deterministic. This is the default behavior.
   *
   * This matters if your files are checked into source control e.g. git and
   * should not change unless content is changed.
   *
   */
  deterministicIds?: boolean;
  /**
   * This option is the optional seed for deterministic ids.
   * If set to `undefined` but deterministicIds is `true`, a simple number iterator is used.
   * You can set this attribute to base the seed on a static string.
   *
   */
  deterministicIDSeed?: string;
  flowchart?: FlowchartDiagramConfig;
  sequence?: SequenceDiagramConfig;
  gantt?: GanttDiagramConfig;
  journey?: JourneyDiagramConfig;
  timeline?: TimelineDiagramConfig;
  class?: ClassDiagramConfig;
  state?: StateDiagramConfig;
  er?: ErDiagramConfig;
  pie?: PieDiagramConfig;
  quadrantChart?: QuadrantChartConfig;
  requirement?: RequirementDiagramConfig;
  mindmap?: MindmapDiagramConfig;
  gitGraph?: GitGraphDiagramConfig;
  c4?: C4DiagramConfig;
  sankey?: SankeyDiagramConfig;
  dompurifyConfig?: DOMPurifyConfiguration;
  wrap?: boolean;
  fontSize?: number;
}
/**
 * This interface was referenced by `MermaidConfig`'s JSON-Schema
 * via the `definition` "BaseDiagramConfig".
 */
export interface BaseDiagramConfig {
  useWidth?: number;
  /**
   * When this flag is set to `true`, the height and width is set to 100%
   * and is then scaled with the available space.
   * If set to `false`, the absolute space required is used.
   *
   */
  useMaxWidth?: boolean;
}
/**
 * The object containing configurations specific for c4 diagrams
 *
 * This interface was referenced by `MermaidConfig`'s JSON-Schema
 * via the `definition` "C4DiagramConfig".
 */
export interface C4DiagramConfig extends BaseDiagramConfig {
  /**
   * Margin to the right and left of the c4 diagram, must be a positive value.
   *
   */
  diagramMarginX?: number;
  /**
   * Margin to the over and under the c4 diagram, must be a positive value.
   *
   */
  diagramMarginY?: number;
  /**
   * Margin between shapes
   */
  c4ShapeMargin?: number;
  /**
   * Padding between shapes
   */
  c4ShapePadding?: number;
  /**
   * Width of person boxes
   */
  width?: number;
  /**
   * Height of person boxes
   */
  height?: number;
  /**
   * Margin around boxes
   */
  boxMargin?: number;
  /**
   * How many shapes to place in each row.
   */
  c4ShapeInRow?: number;
  nextLinePaddingX?: number;
  /**
   * How many boundaries to place in each row.
   */
  c4BoundaryInRow?: number;
  /**
   * This sets the font size of Person shape for the diagram
   */
  personFontSize?: string | number;
  /**
   * This sets the font weight of Person shape for the diagram
   */
  personFontFamily?: string;
  /**
   * This sets the font weight of Person shape for the diagram
   */
  personFontWeight?: string | number;
  /**
   * This sets the font size of External Person shape for the diagram
   */
  external_personFontSize?: string | number;
  /**
   * This sets the font family of External Person shape for the diagram
   */
  external_personFontFamily?: string;
  /**
   * This sets the font weight of External Person shape for the diagram
   */
  external_personFontWeight?: string | number;
  /**
   * This sets the font size of System shape for the diagram
   */
  systemFontSize?: string | number;
  /**
   * This sets the font family of System shape for the diagram
   */
  systemFontFamily?: string;
  /**
   * This sets the font weight of System shape for the diagram
   */
  systemFontWeight?: string | number;
  /**
   * This sets the font size of External System shape for the diagram
   */
  external_systemFontSize?: string | number;
  /**
   * This sets the font family of External System shape for the diagram
   */
  external_systemFontFamily?: string;
  /**
   * This sets the font weight of External System shape for the diagram
   */
  external_systemFontWeight?: string | number;
  /**
   * This sets the font size of System DB shape for the diagram
   */
  system_dbFontSize?: string | number;
  /**
   * This sets the font family of System DB shape for the diagram
   */
  system_dbFontFamily?: string;
  /**
   * This sets the font weight of System DB shape for the diagram
   */
  system_dbFontWeight?: string | number;
  /**
   * This sets the font size of External System DB shape for the diagram
   */
  external_system_dbFontSize?: string | number;
  /**
   * This sets the font family of External System DB shape for the diagram
   */
  external_system_dbFontFamily?: string;
  /**
   * This sets the font weight of External System DB shape for the diagram
   */
  external_system_dbFontWeight?: string | number;
  /**
   * This sets the font size of System Queue shape for the diagram
   */
  system_queueFontSize?: string | number;
  /**
   * This sets the font family of System Queue shape for the diagram
   */
  system_queueFontFamily?: string;
  /**
   * This sets the font weight of System Queue shape for the diagram
   */
  system_queueFontWeight?: string | number;
  /**
   * This sets the font size of External System Queue shape for the diagram
   */
  external_system_queueFontSize?: string | number;
  /**
   * This sets the font family of External System Queue shape for the diagram
   */
  external_system_queueFontFamily?: string;
  /**
   * This sets the font weight of External System Queue shape for the diagram
   */
  external_system_queueFontWeight?: string | number;
  /**
   * This sets the font size of Boundary shape for the diagram
   */
  boundaryFontSize?: string | number;
  /**
   * This sets the font family of Boundary shape for the diagram
   */
  boundaryFontFamily?: string;
  /**
   * This sets the font weight of Boundary shape for the diagram
   */
  boundaryFontWeight?: string | number;
  /**
   * This sets the font size of Message shape for the diagram
   */
  messageFontSize?: string | number;
  /**
   * This sets the font family of Message shape for the diagram
   */
  messageFontFamily?: string;
  /**
   * This sets the font weight of Message shape for the diagram
   */
  messageFontWeight?: string | number;
  /**
   * This sets the font size of Container shape for the diagram
   */
  containerFontSize?: string | number;
  /**
   * This sets the font family of Container shape for the diagram
   */
  containerFontFamily?: string;
  /**
   * This sets the font weight of Container shape for the diagram
   */
  containerFontWeight?: string | number;
  /**
   * This sets the font size of External Container shape for the diagram
   */
  external_containerFontSize?: string | number;
  /**
   * This sets the font family of External Container shape for the diagram
   */
  external_containerFontFamily?: string;
  /**
   * This sets the font weight of External Container shape for the diagram
   */
  external_containerFontWeight?: string | number;
  /**
   * This sets the font size of Container DB shape for the diagram
   */
  container_dbFontSize?: string | number;
  /**
   * This sets the font family of Container DB shape for the diagram
   */
  container_dbFontFamily?: string;
  /**
   * This sets the font weight of Container DB shape for the diagram
   */
  container_dbFontWeight?: string | number;
  /**
   * This sets the font size of External Container DB shape for the diagram
   */
  external_container_dbFontSize?: string | number;
  /**
   * This sets the font family of External Container DB shape for the diagram
   */
  external_container_dbFontFamily?: string;
  /**
   * This sets the font weight of External Container DB shape for the diagram
   */
  external_container_dbFontWeight?: string | number;
  /**
   * This sets the font size of Container Queue shape for the diagram
   */
  container_queueFontSize?: string | number;
  /**
   * This sets the font family of Container Queue shape for the diagram
   */
  container_queueFontFamily?: string;
  /**
   * This sets the font weight of Container Queue shape for the diagram
   */
  container_queueFontWeight?: string | number;
  /**
   * This sets the font size of External Container Queue shape for the diagram
   */
  external_container_queueFontSize?: string | number;
  /**
   * This sets the font family of External Container Queue shape for the diagram
   */
  external_container_queueFontFamily?: string;
  /**
   * This sets the font weight of External Container Queue shape for the diagram
   */
  external_container_queueFontWeight?: string | number;
  /**
   * This sets the font size of Component shape for the diagram
   */
  componentFontSize?: string | number;
  /**
   * This sets the font family of Component shape for the diagram
   */
  componentFontFamily?: string;
  /**
   * This sets the font weight of Component shape for the diagram
   */
  componentFontWeight?: string | number;
  /**
   * This sets the font size of External Component shape for the diagram
   */
  external_componentFontSize?: string | number;
  /**
   * This sets the font family of External Component shape for the diagram
   */
  external_componentFontFamily?: string;
  /**
   * This sets the font weight of External Component shape for the diagram
   */
  external_componentFontWeight?: string | number;
  /**
   * This sets the font size of Component DB shape for the diagram
   */
  component_dbFontSize?: string | number;
  /**
   * This sets the font family of Component DB shape for the diagram
   */
  component_dbFontFamily?: string;
  /**
   * This sets the font weight of Component DB shape for the diagram
   */
  component_dbFontWeight?: string | number;
  /**
   * This sets the font size of External Component DB shape for the diagram
   */
  external_component_dbFontSize?: string | number;
  /**
   * This sets the font family of External Component DB shape for the diagram
   */
  external_component_dbFontFamily?: string;
  /**
   * This sets the font weight of External Component DB shape for the diagram
   */
  external_component_dbFontWeight?: string | number;
  /**
   * This sets the font size of Component Queue shape for the diagram
   */
  component_queueFontSize?: string | number;
  /**
   * This sets the font family of Component Queue shape for the diagram
   */
  component_queueFontFamily?: string;
  /**
   * This sets the font weight of Component Queue shape for the diagram
   */
  component_queueFontWeight?: string | number;
  /**
   * This sets the font size of External Component Queue shape for the diagram
   */
  external_component_queueFontSize?: string | number;
  /**
   * This sets the font family of External Component Queue shape for the diagram
   */
  external_component_queueFontFamily?: string;
  /**
   * This sets the font weight of External Component Queue shape for the diagram
   */
  external_component_queueFontWeight?: string | number;
  /**
   * This sets the auto-wrap state for the diagram
   */
  wrap?: boolean;
  /**
   * This sets the auto-wrap padding for the diagram (sides only)
   */
  wrapPadding?: number;
  person_bg_color?: string;
  person_border_color?: string;
  external_person_bg_color?: string;
  external_person_border_color?: string;
  system_bg_color?: string;
  system_border_color?: string;
  system_db_bg_color?: string;
  system_db_border_color?: string;
  system_queue_bg_color?: string;
  system_queue_border_color?: string;
  external_system_bg_color?: string;
  external_system_border_color?: string;
  external_system_db_bg_color?: string;
  external_system_db_border_color?: string;
  external_system_queue_bg_color?: string;
  external_system_queue_border_color?: string;
  container_bg_color?: string;
  container_border_color?: string;
  container_db_bg_color?: string;
  container_db_border_color?: string;
  container_queue_bg_color?: string;
  container_queue_border_color?: string;
  external_container_bg_color?: string;
  external_container_border_color?: string;
  external_container_db_bg_color?: string;
  external_container_db_border_color?: string;
  external_container_queue_bg_color?: string;
  external_container_queue_border_color?: string;
  component_bg_color?: string;
  component_border_color?: string;
  component_db_bg_color?: string;
  component_db_border_color?: string;
  component_queue_bg_color?: string;
  component_queue_border_color?: string;
  external_component_bg_color?: string;
  external_component_border_color?: string;
  external_component_db_bg_color?: string;
  external_component_db_border_color?: string;
  external_component_queue_bg_color?: string;
  external_component_queue_border_color?: string;
  personFont?: FontCalculator;
  external_personFont?: FontCalculator;
  systemFont?: FontCalculator;
  external_systemFont?: FontCalculator;
  system_dbFont?: FontCalculator;
  external_system_dbFont?: FontCalculator;
  system_queueFont?: FontCalculator;
  external_system_queueFont?: FontCalculator;
  containerFont?: FontCalculator;
  external_containerFont?: FontCalculator;
  container_dbFont?: FontCalculator;
  external_container_dbFont?: FontCalculator;
  container_queueFont?: FontCalculator;
  external_container_queueFont?: FontCalculator;
  componentFont?: FontCalculator;
  external_componentFont?: FontCalculator;
  component_dbFont?: FontCalculator;
  external_component_dbFont?: FontCalculator;
  component_queueFont?: FontCalculator;
  external_component_queueFont?: FontCalculator;
  boundaryFont?: FontCalculator;
  messageFont?: FontCalculator;
}
/**
 * This interface was referenced by `MermaidConfig`'s JSON-Schema
 * via the `definition` "GitGraphDiagramConfig".
 */
export interface GitGraphDiagramConfig extends BaseDiagramConfig {
  /**
   * Margin top for the text over the diagram
   */
  titleTopMargin?: number;
  diagramPadding?: number;
  nodeLabel?: NodeLabel;
  mainBranchName?: string;
  mainBranchOrder?: number;
  showCommitLabel?: boolean;
  showBranches?: boolean;
  rotateCommitLabel?: boolean;
  /**
   * Controls whether or arrow markers in html code are absolute paths or anchors.
   * This matters if you are using base tag settings.
   *
   */
  arrowMarkerAbsolute?: boolean;
}
/**
 * This interface was referenced by `MermaidConfig`'s JSON-Schema
 * via the `definition` "NodeLabel".
 */
export interface NodeLabel {
  width?: number;
  height?: number;
  x?: number;
  y?: number;
}
/**
 * The object containing configurations specific for req diagrams
 *
 * This interface was referenced by `MermaidConfig`'s JSON-Schema
 * via the `definition` "RequirementDiagramConfig".
 */
export interface RequirementDiagramConfig extends BaseDiagramConfig {
  rect_fill?: string;
  text_color?: string;
  rect_border_size?: string;
  rect_border_color?: string;
  rect_min_width?: number;
  rect_min_height?: number;
  fontSize?: number;
  rect_padding?: number;
  line_height?: number;
}
/**
 * The object containing configurations specific for mindmap diagrams
 *
 * This interface was referenced by `MermaidConfig`'s JSON-Schema
 * via the `definition` "MindmapDiagramConfig".
 */
export interface MindmapDiagramConfig extends BaseDiagramConfig {
  padding?: number;
  maxNodeWidth?: number;
}
<<<<<<< HEAD

=======
/**
 * This interface was referenced by `MermaidConfig`'s JSON-Schema
 * via the `definition` "PieDiagramConfig".
 */
export interface PieDiagramConfig extends BaseDiagramConfig {
  /**
   * Axial position of slice's label from zero at the center to 1 at the outside edges.
   *
   */
  textPosition?: number;
}
/**
 * This interface was referenced by `MermaidConfig`'s JSON-Schema
 * via the `definition` "QuadrantChartConfig".
 */
>>>>>>> b87f1f20
export interface QuadrantChartConfig extends BaseDiagramConfig {
  /**
   * Width of the chart
   */
  chartWidth?: number;
  /**
   * Height of the chart
   */
  chartHeight?: number;
  /**
   * Chart title top and bottom padding
   */
  titleFontSize?: number;
  /**
   * Padding around the quadrant square
   */
  titlePadding?: number;
  /**
   * quadrant title padding from top if the quadrant is rendered on top
   */
  quadrantPadding?: number;
  /**
   * Padding around x-axis labels
   */
  xAxisLabelPadding?: number;
  /**
   * Padding around y-axis labels
   */
  yAxisLabelPadding?: number;
  /**
   * x-axis label font size
   */
  xAxisLabelFontSize?: number;
  /**
   * y-axis label font size
   */
  yAxisLabelFontSize?: number;
  /**
   * quadrant title font size
   */
  quadrantLabelFontSize?: number;
  /**
   * quadrant title padding from top if the quadrant is rendered on top
   */
  quadrantTextTopPadding?: number;
  /**
   * padding between point and point label
   */
  pointTextPadding?: number;
  /**
   * point title font size
   */
  pointLabelFontSize?: number;
  /**
   * radius of the point to be drawn
   */
  pointRadius?: number;
  /**
   * position of x-axis labels
   */
  xAxisPosition?: "top" | "bottom";
  /**
   * position of y-axis labels
   */
  yAxisPosition?: "left" | "right";
  /**
   * stroke width of edges of the box that are inside the quadrant
   */
  quadrantInternalBorderStrokeWidth?: number;
  /**
   * stroke width of edges of the box that are outside the quadrant
   */
  quadrantExternalBorderStrokeWidth?: number;
}
/**
 * The object containing configurations specific for entity relationship diagrams
 *
 * This interface was referenced by `MermaidConfig`'s JSON-Schema
 * via the `definition` "ErDiagramConfig".
 */
export interface ErDiagramConfig extends BaseDiagramConfig {
  /**
   * Margin top for the text over the diagram
   */
  titleTopMargin?: number;
  /**
   * The amount of padding around the diagram as a whole so that embedded
   * diagrams have margins, expressed in pixels.
   *
   */
  diagramPadding?: number;
  /**
   * Directional bias for layout of entities
   */
  layoutDirection?: string | "TB" | "BT" | "LR" | "RL";
  /**
   * The minimum width of an entity box. Expressed in pixels.
   */
  minEntityWidth?: number;
  /**
   * The minimum height of an entity box. Expressed in pixels.
   */
  minEntityHeight?: number;
  /**
   * The minimum internal padding between text in an entity box and the enclosing box borders.
   * Expressed in pixels.
   *
   */
  entityPadding?: number;
  /**
   * Stroke color of box edges and lines.
   */
  stroke?: string;
  /**
   * Fill color of entity boxes
   */
  fill?: string;
  /**
   * Font size (expressed as an integer representing a number of pixels)
   */
  fontSize?: number;
}
/**
 * The object containing configurations specific for entity relationship diagrams
 *
 * This interface was referenced by `MermaidConfig`'s JSON-Schema
 * via the `definition` "StateDiagramConfig".
 */
export interface StateDiagramConfig extends BaseDiagramConfig {
  /**
   * Margin top for the text over the diagram
   */
  titleTopMargin?: number;
  arrowMarkerAbsolute?: boolean;
  dividerMargin?: number;
  sizeUnit?: number;
  padding?: number;
  textHeight?: number;
  titleShift?: number;
  noteMargin?: number;
  forkWidth?: number;
  forkHeight?: number;
  miniPadding?: number;
  /**
   * Font size factor, this is used to guess the width of the edges labels
   * before rendering by dagre layout.
   * This might need updating if/when switching font
   *
   */
  fontSizeFactor?: number;
  fontSize?: number;
  labelHeight?: number;
  edgeLengthFactor?: string;
  compositTitleSize?: number;
  radius?: number;
  /**
   * Decides which rendering engine that is to be used for the rendering.
   *
   */
  defaultRenderer?: string | "dagre-d3" | "dagre-wrapper" | "elk";
}
/**
 * This interface was referenced by `MermaidConfig`'s JSON-Schema
 * via the `definition` "ClassDiagramConfig".
 */
export interface ClassDiagramConfig extends BaseDiagramConfig {
  /**
   * Margin top for the text over the diagram
   */
  titleTopMargin?: number;
  /**
   * Controls whether or arrow markers in html code are absolute paths or anchors.
   * This matters if you are using base tag settings.
   *
   */
  arrowMarkerAbsolute?: boolean;
  dividerMargin?: number;
  padding?: number;
  textHeight?: number;
  /**
   * Decides which rendering engine that is to be used for the rendering.
   *
   */
  defaultRenderer?: string | "dagre-d3" | "dagre-wrapper" | "elk";
  nodeSpacing?: number;
  rankSpacing?: number;
  /**
   * The amount of padding around the diagram as a whole so that embedded
   * diagrams have margins, expressed in pixels.
   *
   */
  diagramPadding?: number;
  htmlLabels?: boolean;
}
/**
 * The object containing configurations specific for journey diagrams
 *
 *
 * This interface was referenced by `MermaidConfig`'s JSON-Schema
 * via the `definition` "JourneyDiagramConfig".
 */
export interface JourneyDiagramConfig extends BaseDiagramConfig {
  /**
   * Margin to the right and left of the c4 diagram, must be a positive value.
   *
   */
  diagramMarginX?: number;
  /**
   * Margin to the over and under the c4 diagram, must be a positive value.
   *
   */
  diagramMarginY?: number;
  /**
   * Margin between actors
   */
  leftMargin?: number;
  /**
   * Width of actor boxes
   */
  width?: number;
  /**
   * Height of actor boxes
   */
  height?: number;
  /**
   * Margin around loop boxes
   */
  boxMargin?: number;
  /**
   * Margin around the text in loop/alt/opt boxes
   */
  boxTextMargin?: number;
  /**
   * Margin around notes
   */
  noteMargin?: number;
  /**
   * Space between messages.
   */
  messageMargin?: number;
  /**
   * Multiline message alignment
   */
  messageAlign?: string | "left" | "center" | "right";
  /**
   * Prolongs the edge of the diagram downwards.
   *
   * Depending on css styling this might need adjustment.
   *
   */
  bottomMarginAdj?: number;
  /**
   * Curved Arrows become Right Angles
   *
   * This will display arrows that start and begin at the same node as
   * right angles, rather than as curves.
   *
   */
  rightAngles?: boolean;
  taskFontSize?: string | number;
  taskFontFamily?: string;
  taskMargin?: number;
  /**
   * Width of activation box
   */
  activationWidth?: number;
  /**
   * text placement as: tspan | fo | old only text as before
   *
   */
  textPlacement?: string;
  actorColours?: string[];
  sectionFills?: string[];
  sectionColours?: string[];
}
/**
 * This interface was referenced by `MermaidConfig`'s JSON-Schema
 * via the `definition` "TimelineDiagramConfig".
 */
export interface TimelineDiagramConfig extends BaseDiagramConfig {
  /**
   * Margin to the right and left of the c4 diagram, must be a positive value.
   *
   */
  diagramMarginX?: number;
  /**
   * Margin to the over and under the c4 diagram, must be a positive value.
   *
   */
  diagramMarginY?: number;
  /**
   * Margin between actors
   */
  leftMargin?: number;
  /**
   * Width of actor boxes
   */
  width?: number;
  /**
   * Height of actor boxes
   */
  height?: number;
  padding?: number;
  /**
   * Margin around loop boxes
   */
  boxMargin?: number;
  /**
   * Margin around the text in loop/alt/opt boxes
   */
  boxTextMargin?: number;
  /**
   * Margin around notes
   */
  noteMargin?: number;
  /**
   * Space between messages.
   */
  messageMargin?: number;
  /**
   * Multiline message alignment
   */
  messageAlign?: string | "left" | "center" | "right";
  /**
   * Prolongs the edge of the diagram downwards.
   *
   * Depending on css styling this might need adjustment.
   *
   */
  bottomMarginAdj?: number;
  /**
   * Curved Arrows become Right Angles
   *
   * This will display arrows that start and begin at the same node as
   * right angles, rather than as curves.
   *
   */
  rightAngles?: boolean;
  taskFontSize?: string | number;
  taskFontFamily?: string;
  taskMargin?: number;
  /**
   * Width of activation box
   */
  activationWidth?: number;
  /**
   * text placement as: tspan | fo | old only text as before
   *
   */
  textPlacement?: string;
  actorColours?: string[];
  sectionFills?: string[];
  sectionColours?: string[];
  disableMulticolor?: boolean;
}
/**
 * The object containing configurations specific for gantt diagrams
 *
 *
 * This interface was referenced by `MermaidConfig`'s JSON-Schema
 * via the `definition` "GanttDiagramConfig".
 */
export interface GanttDiagramConfig extends BaseDiagramConfig {
  /**
   * Margin top for the text over the diagram
   */
  titleTopMargin?: number;
  /**
   * The height of the bars in the graph
   */
  barHeight?: number;
  /**
   * The margin between the different activities in the gantt diagram
   */
  barGap?: number;
  /**
   * Margin between title and gantt diagram and between axis and gantt diagram.
   *
   */
  topPadding?: number;
  /**
   * The space allocated for the section name to the right of the activities
   *
   */
  rightPadding?: number;
  /**
   * The space allocated for the section name to the left of the activities
   *
   */
  leftPadding?: number;
  /**
   * Vertical starting position of the grid lines
   */
  gridLineStartPadding?: number;
  /**
   * Font size
   */
  fontSize?: number;
  /**
   * Font size for sections
   */
  sectionFontSize?: string | number;
  /**
   * The number of alternating section styles
   */
  numberSectionStyles?: number;
  /**
   * Date/time format of the axis
   *
   * This might need adjustment to match your locale and preferences.
   *
   */
  axisFormat?: string;
  /**
   * axis ticks
   *
   * Pattern is:
   *
   * ```javascript
   * /^([1-9][0-9]*)(minute|hour|day|week|month)$/
   * ```
   *
   */
  tickInterval?: string;
  /**
   * When this flag is set, date labels will be added to the top of the chart
   *
   */
  topAxis?: boolean;
  /**
   * Controls the display mode.
   *
   */
  displayMode?: string | "compact";
  /**
   * On which day a week-based interval should start
   *
   */
  weekday?: "monday" | "tuesday" | "wednesday" | "thursday" | "friday" | "saturday" | "sunday";
}
/**
 * The object containing configurations specific for sequence diagrams
 *
 * This interface was referenced by `MermaidConfig`'s JSON-Schema
 * via the `definition` "SequenceDiagramConfig".
 */
export interface SequenceDiagramConfig extends BaseDiagramConfig {
  arrowMarkerAbsolute?: boolean;
  hideUnusedParticipants?: boolean;
  /**
   * Width of the activation rect
   */
  activationWidth?: number;
  /**
   * Margin to the right and left of the sequence diagram
   */
  diagramMarginX?: number;
  /**
   * Margin to the over and under the sequence diagram
   */
  diagramMarginY?: number;
  /**
   * Margin between actors
   */
  actorMargin?: number;
  /**
   * Width of actor boxes
   */
  width?: number;
  /**
   * Height of actor boxes
   */
  height?: number;
  /**
   * Margin around loop boxes
   */
  boxMargin?: number;
  /**
   * Margin around the text in loop/alt/opt boxes
   */
  boxTextMargin?: number;
  /**
   * Margin around notes
   */
  noteMargin?: number;
  /**
   * Space between messages.
   */
  messageMargin?: number;
  /**
   * Multiline message alignment
   */
  messageAlign?: string | "left" | "center" | "right";
  /**
   * Mirror actors under diagram
   *
   */
  mirrorActors?: boolean;
  /**
   * forces actor popup menus to always be visible (to support E2E testing).
   *
   */
  forceMenus?: boolean;
  /**
   * Prolongs the edge of the diagram downwards.
   *
   * Depending on css styling this might need adjustment.
   *
   */
  bottomMarginAdj?: number;
  /**
   * Curved Arrows become Right Angles
   *
   * This will display arrows that start and begin at the same node as
   * right angles, rather than as curves.
   *
   */
  rightAngles?: boolean;
  /**
   * This will show the node numbers
   */
  showSequenceNumbers?: boolean;
  /**
   * This sets the font size of the actor's description
   */
  actorFontSize?: string | number;
  /**
   * This sets the font family of the actor's description
   */
  actorFontFamily?: string;
  /**
   * This sets the font weight of the actor's description
   */
  actorFontWeight?: string | number;
  /**
   * This sets the font size of actor-attached notes
   */
  noteFontSize?: string | number;
  /**
   * This sets the font family of actor-attached notes
   */
  noteFontFamily?: string;
  /**
   * This sets the font weight of actor-attached notes
   */
  noteFontWeight?: string | number;
  /**
   * This sets the text alignment of actor-attached notes
   */
  noteAlign?: string | "left" | "center" | "right";
  /**
   * This sets the font size of actor messages
   */
  messageFontSize?: string | number;
  /**
   * This sets the font family of actor messages
   */
  messageFontFamily?: string;
  /**
   * This sets the font weight of actor messages
   */
  messageFontWeight?: string | number;
  /**
   * This sets the auto-wrap state for the diagram
   */
  wrap?: boolean;
  /**
   * This sets the auto-wrap padding for the diagram (sides only)
   */
  wrapPadding?: number;
  /**
   * This sets the width of the loop-box (loop, alt, opt, par)
   */
  labelBoxWidth?: number;
  /**
   * This sets the height of the loop-box (loop, alt, opt, par)
   */
  labelBoxHeight?: number;
  messageFont?: FontCalculator;
  noteFont?: FontCalculator;
  actorFont?: FontCalculator;
}
/**
 * The object containing configurations specific for flowcharts
 *
 * This interface was referenced by `MermaidConfig`'s JSON-Schema
 * via the `definition` "FlowchartDiagramConfig".
 */
export interface FlowchartDiagramConfig extends BaseDiagramConfig {
  /**
   * Margin top for the text over the diagram
   */
  titleTopMargin?: number;
  arrowMarkerAbsolute?: boolean;
  /**
   * The amount of padding around the diagram as a whole so that embedded
   * diagrams have margins, expressed in pixels.
   *
   */
  diagramPadding?: number;
  /**
   * Flag for setting whether or not a html tag should be used for rendering labels on the edges.
   *
   */
  htmlLabels?: boolean;
  /**
   * Defines the spacing between nodes on the same level
   *
   * Pertains to horizontal spacing for TB (top to bottom) or BT (bottom to top) graphs,
   * and the vertical spacing for LR as well as RL graphs.
   *
   */
  nodeSpacing?: number;
  /**
   * Defines the spacing between nodes on different levels
   *
   * Pertains to horizontal spacing for TB (top to bottom) or BT (bottom to top) graphs,
   * and the vertical spacing for LR as well as RL graphs.
   *
   */
  rankSpacing?: number;
  /**
   * Defines how mermaid renders curves for flowcharts.
   *
   */
  curve?: string | "basis" | "linear" | "cardinal";
  /**
   * Represents the padding between the labels and the shape
   *
   * **Only used in new experimental rendering.**
   *
   */
  padding?: number;
  /**
   * Decides which rendering engine that is to be used for the rendering.
   *
   */
  defaultRenderer?: string | "dagre-d3" | "dagre-wrapper" | "elk";
  /**
   * Width of nodes where text is wrapped.
   *
   * When using markdown strings the text ius wrapped automatically, this
   * value sets the max width of a text before it continues on a new line.
   *
   */
  wrappingWidth?: number;
}
/**
 * The object containing configurations specific for sankey diagrams.
 *
 * This interface was referenced by `MermaidConfig`'s JSON-Schema
 * via the `definition` "SankeyDiagramConfig".
 */
export interface SankeyDiagramConfig extends BaseDiagramConfig {
  width?: number;
  height?: number;
  /**
   * The color of the links in the sankey diagram.
   *
   */
  linkColor?: SankeyLinkColor | string;
  /**
   * Controls the alignment of the Sankey diagrams.
   *
   * See <https://github.com/d3/d3-sankey#alignments>.
   *
   */
  nodeAlignment?: "left" | "right" | "center" | "justify";
  useMaxWidth?: boolean;
}
/**
 * This interface was referenced by `MermaidConfig`'s JSON-Schema
 * via the `definition` "FontConfig".
 */
export interface FontConfig {
  fontSize?: CSSFontSize;
  /**
   * The CSS [`font-family`](https://developer.mozilla.org/en-US/docs/Web/CSS/font-family) to use.
   */
  fontFamily?: string;
  /**
   * The font weight to use.
   */
  fontWeight?: string | number;
}<|MERGE_RESOLUTION|>--- conflicted
+++ resolved
@@ -5,10 +5,6 @@
  * and run json-schema-to-typescript to regenerate this file.
  */
 
-<<<<<<< HEAD
-import DOMPurify from 'dompurify';
-import { PieDiagramConfig } from './diagrams/pie/pieTypes.js';
-=======
 /**
  * Configuration options to pass to the `dompurify` library.
  */
@@ -58,7 +54,6 @@
  * The font size to use
  */
 export type CSSFontSize = string | number;
->>>>>>> b87f1f20
 
 export interface MermaidConfig {
   /**
@@ -619,9 +614,6 @@
   padding?: number;
   maxNodeWidth?: number;
 }
-<<<<<<< HEAD
-
-=======
 /**
  * This interface was referenced by `MermaidConfig`'s JSON-Schema
  * via the `definition` "PieDiagramConfig".
@@ -637,7 +629,6 @@
  * This interface was referenced by `MermaidConfig`'s JSON-Schema
  * via the `definition` "QuadrantChartConfig".
  */
->>>>>>> b87f1f20
 export interface QuadrantChartConfig extends BaseDiagramConfig {
   /**
    * Width of the chart
