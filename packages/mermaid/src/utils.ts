import { sanitizeUrl } from '@braintree/sanitize-url';
import type { CurveFactory } from 'd3';
import {
  curveBasis,
  curveBasisClosed,
  curveBasisOpen,
  curveBumpX,
  curveBumpY,
  curveBundle,
  curveCardinalClosed,
  curveCardinalOpen,
  curveCardinal,
  curveCatmullRomClosed,
  curveCatmullRomOpen,
  curveCatmullRom,
  curveLinear,
  curveLinearClosed,
  curveMonotoneX,
  curveMonotoneY,
  curveNatural,
  curveStep,
  curveStepAfter,
  curveStepBefore,
  select,
} from 'd3';
import common from './diagrams/common/common.js';
import { sanitizeDirective } from './utils/sanitizeDirective.js';
import { log } from './logger.js';
import { detectType } from './diagram-api/detectType.js';
import assignWithDepth from './assignWithDepth.js';
import type { MermaidConfig } from './config.type.js';
import memoize from 'lodash-es/memoize.js';
import merge from 'lodash-es/merge.js';
import { directiveRegex } from './diagram-api/regexes.js';
import type { D3Element } from './mermaidAPI.js';
import type { Point, TextDimensionConfig, TextDimensions } from './types.js';

export const ZERO_WIDTH_SPACE = '\u200b';

// Effectively an enum of the supported curve types, accessible by name
const d3CurveTypes = {
  curveBasis: curveBasis,
  curveBasisClosed: curveBasisClosed,
  curveBasisOpen: curveBasisOpen,
  curveBumpX: curveBumpX,
  curveBumpY: curveBumpY,
  curveBundle: curveBundle,
  curveCardinalClosed: curveCardinalClosed,
  curveCardinalOpen: curveCardinalOpen,
  curveCardinal: curveCardinal,
  curveCatmullRomClosed: curveCatmullRomClosed,
  curveCatmullRomOpen: curveCatmullRomOpen,
  curveCatmullRom: curveCatmullRom,
  curveLinear: curveLinear,
  curveLinearClosed: curveLinearClosed,
  curveMonotoneX: curveMonotoneX,
  curveMonotoneY: curveMonotoneY,
  curveNatural: curveNatural,
  curveStep: curveStep,
  curveStepAfter: curveStepAfter,
  curveStepBefore: curveStepBefore,
} as const;

const directiveWithoutOpen =
  /\s*(?:(\w+)(?=:):|(\w+))\s*(?:(\w+)|((?:(?!}%{2}).|\r?\n)*))?\s*(?:}%{2})?/gi;
/**
 * Detects the init config object from the text
 *
 * @param text - The text defining the graph. For example:
 *
 * ```mermaid
 * %%{init: {"theme": "debug", "logLevel": 1 }}%%
 * graph LR
 *      a-->b
 *      b-->c
 *      c-->d
 *      d-->e
 *      e-->f
 *      f-->g
 *      g-->h
 * ```
 *
 * Or
 *
 * ```mermaid
 * %%{initialize: {"theme": "dark", logLevel: "debug" }}%%
 * graph LR
 *    a-->b
 *    b-->c
 *    c-->d
 *    d-->e
 *    e-->f
 *    f-->g
 *    g-->h
 * ```
 *
 * @param config - Optional mermaid configuration object.
 * @returns The json object representing the init passed to mermaid.initialize()
 */
export const detectInit = function (
  text: string,
  config?: MermaidConfig
): MermaidConfig | undefined {
  const inits = detectDirective(text, /(?:init\b)|(?:initialize\b)/);
  let results: MermaidConfig & { config?: unknown } = {};

  if (Array.isArray(inits)) {
    const args = inits.map((init) => init.args);
    sanitizeDirective(args);
    results = assignWithDepth(results, [...args]);
  } else {
    results = inits.args as MermaidConfig;
  }

  if (!results) {
    return;
  }

  let type = detectType(text, config);

  // Move the `config` value to appropriate diagram type value
  const prop = 'config';
  if (results[prop] !== undefined) {
    if (type === 'flowchart-v2') {
      type = 'flowchart';
    }
    results[type as keyof MermaidConfig] = results[prop];
    delete results[prop];
  }

  return results;
};

interface Directive {
  type?: string;
  args?: unknown;
}
/**
 * Detects the directive from the text.
 *
 * Text can be single line or multiline. If type is null or omitted,
 * the first directive encountered in text will be returned
 *
 * ```mermaid
 * graph LR
 * %%{someDirective}%%
 *    a-->b
 *    b-->c
 *    c-->d
 *    d-->e
 *    e-->f
 *    f-->g
 *    g-->h
 * ```
 *
 * @param text - The text defining the graph
 * @param type - The directive to return (default: `null`)
 * @returns An object or Array representing the directive(s) matched by the input type.
 * If a single directive was found, that directive object will be returned.
 */
export const detectDirective = function (
  text: string,
  type: string | RegExp | null = null
): Directive | Directive[] {
  try {
    const commentWithoutDirectives = new RegExp(
      `[%]{2}(?![{]${directiveWithoutOpen.source})(?=[}][%]{2}).*\n`,
      'ig'
    );
    text = text.trim().replace(commentWithoutDirectives, '').replace(/'/gm, '"');
    log.debug(
      `Detecting diagram directive${type !== null ? ' type:' + type : ''} based on the text:${text}`
    );
    let match: RegExpExecArray | null;
    const result: Directive[] = [];
    while ((match = directiveRegex.exec(text)) !== null) {
      // This is necessary to avoid infinite loops with zero-width matches
      if (match.index === directiveRegex.lastIndex) {
        directiveRegex.lastIndex++;
      }
      if (
        (match && !type) ||
        (type && match[1] && match[1].match(type)) ||
        (type && match[2] && match[2].match(type))
      ) {
        const type = match[1] ? match[1] : match[2];
        const args = match[3] ? match[3].trim() : match[4] ? JSON.parse(match[4].trim()) : null;
        result.push({ type, args });
      }
    }
    if (result.length === 0) {
      return { type: text, args: null };
    }

    return result.length === 1 ? result[0] : result;
  } catch (error) {
    log.error(
      `ERROR: ${
        (error as Error).message
      } - Unable to parse directive type: '${type}' based on the text: '${text}'`
    );
    return { type: undefined, args: null };
  }
};

export const removeDirectives = function (text: string): string {
  return text.replace(directiveRegex, '');
};

/**
 * Detects whether a substring in present in a given array
 *
 * @param str - The substring to detect
 * @param arr - The array to search
 * @returns The array index containing the substring or -1 if not present
 */
export const isSubstringInArray = function (str: string, arr: string[]): number {
  for (const [i, element] of arr.entries()) {
    if (element.match(str)) {
      return i;
    }
  }
  return -1;
};

/**
 * Returns a d3 curve given a curve name
 *
 * @param interpolate - The interpolation name
 * @param defaultCurve - The default curve to return
 * @returns The curve factory to use
 */
export function interpolateToCurve(
  interpolate: string | undefined,
  defaultCurve: CurveFactory
): CurveFactory {
  if (!interpolate) {
    return defaultCurve;
  }
  const curveName = `curve${interpolate.charAt(0).toUpperCase() + interpolate.slice(1)}`;

  // @ts-ignore TODO: Fix issue with curve type
  return d3CurveTypes[curveName as keyof typeof d3CurveTypes] ?? defaultCurve;
}

/**
 * Formats a URL string
 *
 * @param linkStr - String of the URL
 * @param config - Configuration passed to MermaidJS
 * @returns The formatted URL or `undefined`.
 */
export function formatUrl(linkStr: string, config: MermaidConfig): string | undefined {
  const url = linkStr.trim();

  if (!url) {
    return undefined;
  }

  if (config.securityLevel !== 'loose') {
    return sanitizeUrl(url);
  }

  return url;
}

/**
 * Runs a function
 *
 * @param functionName - A dot separated path to the function relative to the `window`
 * @param params - Parameters to pass to the function
 */
export const runFunc = (functionName: string, ...params: unknown[]) => {
  const arrPaths = functionName.split('.');

  const len = arrPaths.length - 1;
  const fnName = arrPaths[len];

  let obj = window;
  for (let i = 0; i < len; i++) {
    obj = obj[arrPaths[i] as keyof typeof obj];
    if (!obj) {
      log.error(`Function name: ${functionName} not found in window`);
      return;
    }
  }

  obj[fnName as keyof typeof obj](...params);
};

/**
 * Finds the distance between two points using the Distance Formula
 *
 * @param p1 - The first point
 * @param p2 - The second point
 * @returns The distance between the two points.
 */
function distance(p1?: Point, p2?: Point): number {
  if (!p1 || !p2) {
    return 0;
  }
  return Math.sqrt(Math.pow(p2.x - p1.x, 2) + Math.pow(p2.y - p1.y, 2));
}

/**
 * TODO: Give this a description
 *
 * @param points - List of points
 */
function traverseEdge(points: Point[]): Point {
  let prevPoint: Point | undefined;
  let totalDistance = 0;

  points.forEach((point) => {
    totalDistance += distance(point, prevPoint);
    prevPoint = point;
  });

  // Traverse half of total distance along points
  const remainingDistance = totalDistance / 2;
  return calculatePoint(points, remainingDistance);
}

/**
 * {@inheritdoc traverseEdge}
 */
function calcLabelPosition(points: Point[]): Point {
  if (points.length === 1) {
    return points[0];
  }
  return traverseEdge(points);
}

export const roundNumber = (num: number, precision = 2) => {
  const factor = Math.pow(10, precision);
  return Math.round(num * factor) / factor;
};

export const calculatePoint = (points: Point[], distanceToTraverse: number): Point => {
  let prevPoint: Point | undefined = undefined;
  let remainingDistance = distanceToTraverse;
  for (const point of points) {
    if (prevPoint) {
      const vectorDistance = distance(point, prevPoint);
      if (vectorDistance < remainingDistance) {
        remainingDistance -= vectorDistance;
      } else {
        // The point is remainingDistance from prevPoint in the vector between prevPoint and point
        // Calculate the coordinates
        const distanceRatio = remainingDistance / vectorDistance;
        if (distanceRatio <= 0) {
          return prevPoint;
        }
        if (distanceRatio >= 1) {
          return { x: point.x, y: point.y };
        }
        if (distanceRatio > 0 && distanceRatio < 1) {
          return {
            x: roundNumber((1 - distanceRatio) * prevPoint.x + distanceRatio * point.x, 5),
            y: roundNumber((1 - distanceRatio) * prevPoint.y + distanceRatio * point.y, 5),
          };
        }
      }
    }
    prevPoint = point;
  }
  throw new Error('Could not find a suitable point for the given distance');
};

const calcCardinalityPosition = (
  isRelationTypePresent: boolean,
  points: Point[],
  initialPosition: Point
) => {
  log.info(`our points ${JSON.stringify(points)}`);
  if (points[0] !== initialPosition) {
    points = points.reverse();
  }
  // Traverse only 25 total distance along points to find cardinality point
  const distanceToCardinalityPoint = 25;
  const center = calculatePoint(points, distanceToCardinalityPoint);
  // if relation is present (Arrows will be added), change cardinality point off-set distance (d)
  const d = isRelationTypePresent ? 10 : 5;
  //Calculate Angle for x and y axis
  const angle = Math.atan2(points[0].y - center.y, points[0].x - center.x);
  const cardinalityPosition = { x: 0, y: 0 };
  //Calculation cardinality position using angle, center point on the line/curve but perpendicular and with offset-distance
  cardinalityPosition.x = Math.sin(angle) * d + (points[0].x + center.x) / 2;
  cardinalityPosition.y = -Math.cos(angle) * d + (points[0].y + center.y) / 2;
  return cardinalityPosition;
};

/**
 * Calculates the terminal label position.
 *
 * @param terminalMarkerSize - Terminal marker size.
 * @param position - Position of label relative to points.
 * @param _points - Array of points.
 * @returns - The `cardinalityPosition`.
 */
function calcTerminalLabelPosition(
  terminalMarkerSize: number,
  position: 'start_left' | 'start_right' | 'end_left' | 'end_right',
  _points: Point[]
): Point {
  const points = structuredClone(_points);
  log.info('our points', points);
  if (position !== 'start_left' && position !== 'start_right') {
    points.reverse();
  }

  // Traverse only 25 total distance along points to find cardinality point
  const distanceToCardinalityPoint = 25 + terminalMarkerSize;
  const center = calculatePoint(points, distanceToCardinalityPoint);

  // if relation is present (Arrows will be added), change cardinality point off-set distance (d)
  const d = 10 + terminalMarkerSize * 0.5;
  //Calculate Angle for x and y axis
  const angle = Math.atan2(points[0].y - center.y, points[0].x - center.x);

  const cardinalityPosition: Point = { x: 0, y: 0 };
  //Calculation cardinality position using angle, center point on the line/curve but perpendicular and with offset-distance

  if (position === 'start_left') {
    cardinalityPosition.x = Math.sin(angle + Math.PI) * d + (points[0].x + center.x) / 2;
    cardinalityPosition.y = -Math.cos(angle + Math.PI) * d + (points[0].y + center.y) / 2;
  } else if (position === 'end_right') {
    cardinalityPosition.x = Math.sin(angle - Math.PI) * d + (points[0].x + center.x) / 2 - 5;
    cardinalityPosition.y = -Math.cos(angle - Math.PI) * d + (points[0].y + center.y) / 2 - 5;
  } else if (position === 'end_left') {
    cardinalityPosition.x = Math.sin(angle) * d + (points[0].x + center.x) / 2 - 5;
    cardinalityPosition.y = -Math.cos(angle) * d + (points[0].y + center.y) / 2 - 5;
  } else {
    cardinalityPosition.x = Math.sin(angle) * d + (points[0].x + center.x) / 2;
    cardinalityPosition.y = -Math.cos(angle) * d + (points[0].y + center.y) / 2;
  }
  return cardinalityPosition;
}

/**
 * Gets styles from an array of declarations
 *
 * @param arr - Declarations
 * @returns The styles grouped as strings
 */
export function getStylesFromArray(arr: string[]): { style: string; labelStyle: string } {
  let style = '';
  let labelStyle = '';

  for (const element of arr) {
    if (element !== undefined) {
      // add text properties to label style definition
      if (element.startsWith('color:') || element.startsWith('text-align:')) {
        labelStyle = labelStyle + element + ';';
      } else {
        style = style + element + ';';
      }
    }
  }
<<<<<<< HEAD
  return { style: style, labelStyle: labelStyle };
=======

  return { style, labelStyle };
>>>>>>> 8788b493
}

let cnt = 0;
export const generateId = () => {
  cnt++;
  return 'id-' + Math.random().toString(36).substr(2, 12) + '-' + cnt;
};

/**
 * Generates a random hexadecimal id of the given length.
 *
 * @param length - Length of string.
 * @returns The generated string.
 */
function makeRandomHex(length: number): string {
  let result = '';
  const characters = '0123456789abcdef';
  const charactersLength = characters.length;
  for (let i = 0; i < length; i++) {
    result += characters.charAt(Math.floor(Math.random() * charactersLength));
  }
  return result;
}

export const random = (options: { length: number }) => {
  return makeRandomHex(options.length);
};

export const getTextObj = function () {
  return {
    x: 0,
    y: 0,
    fill: undefined,
    anchor: 'start',
    style: '#666',
    width: 100,
    height: 100,
    textMargin: 0,
    rx: 0,
    ry: 0,
    valign: undefined,
    text: '',
  };
};

/**
 * Adds text to an element
 *
 * @param elem - SVG Element to add text to
 * @param textData - Text options.
 * @returns Text element with given styling and content
 */
export const drawSimpleText = function (
  elem: SVGElement,
  textData: {
    text: string;
    x: number;
    y: number;
    anchor: 'start' | 'middle' | 'end';
    fontFamily: string;
    fontSize: string | number;
    fontWeight: string | number;
    fill: string;
    class: string | undefined;
    textMargin: number;
  }
): SVGTextElement {
  // Remove and ignore br:s
  const nText = textData.text.replace(common.lineBreakRegex, ' ');

  const [, _fontSizePx] = parseFontSize(textData.fontSize);

  const textElem = elem.append('text') as any;
  textElem.attr('x', textData.x);
  textElem.attr('y', textData.y);
  textElem.style('text-anchor', textData.anchor);
  textElem.style('font-family', textData.fontFamily);
  textElem.style('font-size', _fontSizePx);
  textElem.style('font-weight', textData.fontWeight);
  textElem.attr('fill', textData.fill);

  if (textData.class !== undefined) {
    textElem.attr('class', textData.class);
  }

  const span = textElem.append('tspan');
  span.attr('x', textData.x + textData.textMargin * 2);
  span.attr('fill', textData.fill);
  span.text(nText);

  return textElem;
};

interface WrapLabelConfig {
  fontSize: number;
  fontFamily: string;
  fontWeight: number;
  joinWith: string;
}

export const wrapLabel: (label: string, maxWidth: number, config: WrapLabelConfig) => string =
  memoize(
    (label: string, maxWidth: number, config: WrapLabelConfig): string => {
      if (!label) {
        return label;
      }
      config = Object.assign(
        { fontSize: 12, fontWeight: 400, fontFamily: 'Arial', joinWith: '<br/>' },
        config
      );
      if (common.lineBreakRegex.test(label)) {
        return label;
      }
      const words = label.split(' ');
      const completedLines: string[] = [];
      let nextLine = '';
      words.forEach((word, index) => {
        const wordLength = calculateTextWidth(`${word} `, config);
        const nextLineLength = calculateTextWidth(nextLine, config);
        if (wordLength > maxWidth) {
          const { hyphenatedStrings, remainingWord } = breakString(word, maxWidth, '-', config);
          completedLines.push(nextLine, ...hyphenatedStrings);
          nextLine = remainingWord;
        } else if (nextLineLength + wordLength >= maxWidth) {
          completedLines.push(nextLine);
          nextLine = word;
        } else {
          nextLine = [nextLine, word].filter(Boolean).join(' ');
        }
        const currentWord = index + 1;
        const isLastWord = currentWord === words.length;
        if (isLastWord) {
          completedLines.push(nextLine);
        }
      });
      return completedLines.filter((line) => line !== '').join(config.joinWith);
    },
    (label, maxWidth, config) =>
      `${label}${maxWidth}${config.fontSize}${config.fontWeight}${config.fontFamily}${config.joinWith}`
  );

interface BreakStringOutput {
  hyphenatedStrings: string[];
  remainingWord: string;
}

const breakString: (
  word: string,
  maxWidth: number,
  hyphenCharacter: string,
  config: WrapLabelConfig
) => BreakStringOutput = memoize(
  (
    word: string,
    maxWidth: number,
    hyphenCharacter = '-',
    config: WrapLabelConfig
  ): BreakStringOutput => {
    config = Object.assign(
      { fontSize: 12, fontWeight: 400, fontFamily: 'Arial', margin: 0 },
      config
    );
    const characters = [...word];
    const lines: string[] = [];
    let currentLine = '';
    characters.forEach((character, index) => {
      const nextLine = `${currentLine}${character}`;
      const lineWidth = calculateTextWidth(nextLine, config);
      if (lineWidth >= maxWidth) {
        const currentCharacter = index + 1;
        const isLastLine = characters.length === currentCharacter;
        const hyphenatedNextLine = `${nextLine}${hyphenCharacter}`;
        lines.push(isLastLine ? nextLine : hyphenatedNextLine);
        currentLine = '';
      } else {
        currentLine = nextLine;
      }
    });
    return { hyphenatedStrings: lines, remainingWord: currentLine };
  },
  (word, maxWidth, hyphenCharacter = '-', config) =>
    `${word}${maxWidth}${hyphenCharacter}${config.fontSize}${config.fontWeight}${config.fontFamily}`
);

/**
 * This calculates the text's height, taking into account the wrap breaks and both the statically
 * configured height, width, and the length of the text (in pixels).
 *
 * If the wrapped text text has greater height, we extend the height, so it's value won't overflow.
 *
 * @param text - The text to measure
 * @param config - The config for fontSize, fontFamily, and fontWeight all impacting the
 *   resulting size
 * @returns The height for the given text
 */
export function calculateTextHeight(
  text: Parameters<typeof calculateTextDimensions>[0],
  config: Parameters<typeof calculateTextDimensions>[1]
): ReturnType<typeof calculateTextDimensions>['height'] {
  return calculateTextDimensions(text, config).height;
}

/**
 * This calculates the width of the given text, font size and family.
 *
 * @param text - The text to calculate the width of
 * @param config - The config for fontSize, fontFamily, and fontWeight all impacting the
 *   resulting size
 * @returns The width for the given text
 */
export function calculateTextWidth(
  text: Parameters<typeof calculateTextDimensions>[0],
  config: Parameters<typeof calculateTextDimensions>[1]
): ReturnType<typeof calculateTextDimensions>['width'] {
  return calculateTextDimensions(text, config).width;
}

/**
 * This calculates the dimensions of the given text, font size, font family, font weight, and
 * margins.
 *
 * @param text - The text to calculate the width of
 * @param config - The config for fontSize, fontFamily, fontWeight, and margin all impacting
 *   the resulting size
 * @returns The dimensions for the given text
 */
export const calculateTextDimensions: (
  text: string,
  config: TextDimensionConfig
) => TextDimensions = memoize(
  (text: string, config: TextDimensionConfig): TextDimensions => {
    const { fontSize = 12, fontFamily = 'Arial', fontWeight = 400 } = config;
    if (!text) {
      return { width: 0, height: 0 };
    }

    const [, _fontSizePx] = parseFontSize(fontSize);

    // We can't really know if the user supplied font family will render on the user agent;
    // thus, we'll take the max width between the user supplied font family, and a default
    // of sans-serif.
    const fontFamilies = ['sans-serif', fontFamily];
    const lines = text.split(common.lineBreakRegex);
    const dims = [];

    const body = select('body');
    // We don't want to leak DOM elements - if a removal operation isn't available
    // for any reason, do not continue.
    if (!body.remove) {
      return { width: 0, height: 0, lineHeight: 0 };
    }

    const g = body.append('svg');

    for (const fontFamily of fontFamilies) {
      let cHeight = 0;
      const dim = { width: 0, height: 0, lineHeight: 0 };
      for (const line of lines) {
        const textObj = getTextObj();
        textObj.text = line || ZERO_WIDTH_SPACE;
        // @ts-ignore TODO: Fix D3 types
        const textElem = drawSimpleText(g, textObj)
          // @ts-ignore TODO: Fix D3 types
          .style('font-size', _fontSizePx)
          .style('font-weight', fontWeight)
          .style('font-family', fontFamily);

        const bBox = (textElem._groups || textElem)[0][0].getBBox();
        if (bBox.width === 0 && bBox.height === 0) {
          throw new Error('svg element not in render tree');
        }
        dim.width = Math.round(Math.max(dim.width, bBox.width));
        cHeight = Math.round(bBox.height);
        dim.height += cHeight;
        dim.lineHeight = Math.round(Math.max(dim.lineHeight, cHeight));
      }
      dims.push(dim);
    }

    g.remove();

    const index =
      isNaN(dims[1].height) ||
      isNaN(dims[1].width) ||
      isNaN(dims[1].lineHeight) ||
      (dims[0].height > dims[1].height &&
        dims[0].width > dims[1].width &&
        dims[0].lineHeight > dims[1].lineHeight)
        ? 0
        : 1;
    return dims[index];
  },
  (text, config) => `${text}${config.fontSize}${config.fontWeight}${config.fontFamily}`
);

export class InitIDGenerator {
  private count = 0;
  public next: () => number;
  constructor(deterministic = false, seed?: string) {
    // TODO: Seed is only used for length?
    // v11: Use the actual value of seed string to generate an initial value for count.
    this.count = seed ? seed.length : 0;
    this.next = deterministic ? () => this.count++ : () => Date.now();
  }
}

let decoder: HTMLDivElement;

/**
 * Decodes HTML, source: {@link https://github.com/shrpne/entity-decode/blob/v2.0.1/browser.js}
 *
 * @param html - HTML as a string
 * @returns Unescaped HTML
 */
export const entityDecode = function (html: string): string {
  decoder = decoder || document.createElement('div');
  // Escape HTML before decoding for HTML Entities
  html = escape(html).replace(/%26/g, '&').replace(/%23/g, '#').replace(/%3B/g, ';');
  decoder.innerHTML = html;
  // eslint-disable-next-line @typescript-eslint/no-non-null-assertion
  return unescape(decoder.textContent!);
};

export interface DetailedError {
  str: string;
  // eslint-disable-next-line @typescript-eslint/no-explicit-any
  hash: any;
  // eslint-disable-next-line @typescript-eslint/no-explicit-any
  error?: any;
  message?: string;
}

/** @param error - The error to check */
// eslint-disable-next-line @typescript-eslint/no-explicit-any
export function isDetailedError(error: any): error is DetailedError {
  return 'str' in error;
}

/** @param error - The error to convert to an error message */
export function getErrorMessage(error: unknown): string {
  if (error instanceof Error) {
    return error.message;
  }
  return String(error);
}

/**
 * Appends <text> element with the given title and css class.
 *
 * @param parent - d3 svg object to append title to
 * @param cssClass - CSS class for the <text> element containing the title
 * @param titleTopMargin - Margin in pixels between title and rest of the graph
 * @param title - The title. If empty, returns immediately.
 */
export const insertTitle = (
  parent: D3Element,
  cssClass: string,
  titleTopMargin: number,
  title?: string
): void => {
  if (!title) {
    return;
  }
  const bounds = parent.node()?.getBBox();
  if (!bounds) {
    return;
  }
  parent
    .append('text')
    .text(title)
    .attr('x', bounds.x + bounds.width / 2)
    .attr('y', -titleTopMargin)
    .attr('class', cssClass);
};

/**
 * Parses a raw fontSize configuration value into a number and string value.
 *
 * @param fontSize - a string or number font size configuration value
 *
 * @returns parsed number and string style font size values, or nulls if a number value can't
 * be parsed from an input string.
 */
export const parseFontSize = (fontSize: string | number | undefined): [number?, string?] => {
  // if the font size is a number, assume a px string representation
  if (typeof fontSize === 'number') {
    return [fontSize, fontSize + 'px'];
  }

  const fontSizeNumber = parseInt(fontSize ?? '', 10);
  if (Number.isNaN(fontSizeNumber)) {
    // if a number value can't be parsed, return null for both values
    return [undefined, undefined];
  } else if (fontSize === String(fontSizeNumber)) {
    // if a string input doesn't contain any units, assume px units
    return [fontSizeNumber, fontSize + 'px'];
  } else {
    return [fontSizeNumber, fontSize];
  }
};

export function cleanAndMerge<T>(defaultData: T, data?: Partial<T>): T {
  return merge({}, defaultData, data);
}

export default {
  assignWithDepth,
  wrapLabel,
  calculateTextHeight,
  calculateTextWidth,
  calculateTextDimensions,
  cleanAndMerge,
  detectInit,
  detectDirective,
  isSubstringInArray,
  interpolateToCurve,
  calcLabelPosition,
  calcCardinalityPosition,
  calcTerminalLabelPosition,
  formatUrl,
  getStylesFromArray,
  generateId,
  random,
  runFunc,
  entityDecode,
  insertTitle,
  parseFontSize,
  InitIDGenerator,
};

/**
 * @param  text - text to be encoded
 * @returns
 */
export const encodeEntities = function (text: string): string {
  let txt = text;

  txt = txt.replace(/style.*:\S*#.*;/g, function (s): string {
    return s.substring(0, s.length - 1);
  });
  txt = txt.replace(/classDef.*:\S*#.*;/g, function (s): string {
    return s.substring(0, s.length - 1);
  });

  txt = txt.replace(/#\w+;/g, function (s) {
    const innerTxt = s.substring(1, s.length - 1);

    const isInt = /^\+?\d+$/.test(innerTxt);
    if (isInt) {
      return 'ﬂ°°' + innerTxt + '¶ß';
    } else {
      return 'ﬂ°' + innerTxt + '¶ß';
    }
  });

  return txt;
};

/**
 *
 * @param  text - text to be decoded
 * @returns
 */
export const decodeEntities = function (text: string): string {
  return text.replace(/ﬂ°°/g, '&#').replace(/ﬂ°/g, '&').replace(/¶ß/g, ';');
};<|MERGE_RESOLUTION|>--- conflicted
+++ resolved
@@ -457,12 +457,8 @@
       }
     }
   }
-<<<<<<< HEAD
-  return { style: style, labelStyle: labelStyle };
-=======
 
   return { style, labelStyle };
->>>>>>> 8788b493
 }
 
 let cnt = 0;
