/**
 * Web page integration module for the mermaid framework. It uses the mermaidAPI for mermaid
 * functionality and to render the diagrams to svg code!
 */
import { MermaidConfig } from './config.type';
import { log } from './logger';
import utils from './utils';
import { mermaidAPI } from './mermaidAPI';
import { addDetector } from './diagram-api/detectType';
import { isDetailedError } from './utils';
import { registerDiagram } from './diagram-api/diagramAPI';

/**
 * ## init
 *
 * Function that goes through the document to find the chart definitions in there and render them.
 *
 * The function tags the processed attributes with the attribute data-processed and ignores found
 * elements with the attribute already set. This way the init function can be triggered several
 * times.
 *
 * Optionally, `init` can accept in the second argument one of the following:
 *
 * - A DOM Node
 * - An array of DOM nodes (as would come from a jQuery selector)
 * - A W3C selector, a la `.mermaid`
 *
 * ```mermaid
 * graph LR;
 *  a(Find elements)-->b{Processed}
 *  b-->|Yes|c(Leave element)
 *  b-->|No |d(Transform)
 * ```
 *
 * Renders the mermaid diagrams
 *
 * @param config
 * @param nodes
 * @param callback
 */
const init = async function (
  config?: MermaidConfig,
  // eslint-disable-next-line no-undef
  nodes?: string | HTMLElement | NodeListOf<HTMLElement>,
  // eslint-disable-next-line @typescript-eslint/ban-types
  callback?: Function
) {
  try {
    const conf = mermaidAPI.getConfig();
    if (conf?.lazyLoadedDiagrams && conf.lazyLoadedDiagrams.length > 0) {
      await registerLazyLoadedDiagrams(conf);
      await initThrowsErrorsAsync(config, nodes, callback);
    } else {
      initThrowsErrors(config, nodes, callback);
    }
  } catch (e) {
    log.warn('Syntax Error rendering');
    if (isDetailedError(e)) {
      log.warn(e.str);
    }
    if (mermaid.parseError) {
      mermaid.parseError(e);
    }
  }
};

const initThrowsErrors = function (
<<<<<<< HEAD
  config?: MermaidConfig,
  // eslint-disable-next-line no-undef
  nodes?: string | HTMLElement | NodeListOf<HTMLElement>,
  // eslint-disable-next-line @typescript-eslint/ban-types
  callback?: Function
) {
  const conf = mermaidAPI.getConfig();
  // console.log('Starting rendering diagrams (init) - mermaid.init', conf);
  if (config) {
    // This is a legacy way of setting config. It is not documented and should be removed in the future.
    // @ts-ignore: TODO Fix ts errors
    mermaid.sequenceConfig = config;
  }

  // if last argument is a function this is the callback function
  log.debug(`${!callback ? 'No ' : ''}Callback function found`);
  let nodesToProcess: ArrayLike<HTMLElement>;
  if (typeof nodes === 'undefined') {
    nodesToProcess = document.querySelectorAll('.mermaid');
  } else if (typeof nodes === 'string') {
    nodesToProcess = document.querySelectorAll(nodes);
  } else if (nodes instanceof HTMLElement) {
    nodesToProcess = [nodes];
  } else if (nodes instanceof NodeList) {
    nodesToProcess = nodes;
  } else {
    throw new Error('Invalid argument nodes for mermaid.init');
  }

  log.debug(`Found ${nodesToProcess.length} diagrams`);
  if (typeof config?.startOnLoad !== 'undefined') {
    log.debug('Start On Load: ' + config?.startOnLoad);
    mermaidAPI.updateSiteConfig({ startOnLoad: config?.startOnLoad });
  }

  // generate the id of the diagram
  const idGenerator = new utils.initIdGenerator(conf.deterministicIds, conf.deterministicIDSeed);

  let txt: string;
  const errors = [];

  // element is the current div with mermaid class
  for (const element of Array.from(nodesToProcess)) {
    log.info('Rendering diagram: ' + element.id);
    /*! Check if previously processed */
    if (element.getAttribute('data-processed')) {
      continue;
    }
    element.setAttribute('data-processed', 'true');

    const id = `mermaid-${idGenerator.next()}`;

    // Fetch the graph definition including tags
    txt = element.innerHTML;

    // transforms the html to pure text
    txt = utils
      .entityDecode(txt)
      .trim()
      .replace(/<br\s*\/?>/gi, '<br/>');

    const init = utils.detectInit(txt);
    if (init) {
      log.debug('Detected early reinit: ', init);
    }
    try {
      mermaidAPI.render(
        id,
        txt,
        (svgCode: string, bindFunctions?: (el: Element) => void) => {
          element.innerHTML = svgCode;
          if (typeof callback !== 'undefined') {
            callback(id);
          }
          if (bindFunctions) bindFunctions(element);
        },
        element
      );
    } catch (error) {
      log.warn('Catching Error (bootstrap)', error);
      // @ts-ignore: TODO Fix ts errors
      const mermaidError = { error, str: error.str, hash: error.hash, message: error.str };
      if (typeof mermaid.parseError === 'function') {
        mermaid.parseError(mermaidError);
      }
      errors.push(mermaidError);
    }
  }
  if (errors.length > 0) {
    // TODO: We should be throwing an error object.
    throw errors[0];
  }
};

let lazyLoadingPromise: Promise<unknown> | undefined;
/**
 * @param conf
 * @deprecated This is an internal function and should not be used. Will be removed in v10.
 */
const registerLazyLoadedDiagrams = async (conf: MermaidConfig) => {
  // Only lazy load once
  // TODO: This is a hack. We should either throw error when new diagrams are added, or load them anyway.
  if (lazyLoadingPromise === undefined) {
    // Load all lazy loaded diagrams in parallel
    lazyLoadingPromise = Promise.allSettled(
      (conf?.lazyLoadedDiagrams ?? []).map(async (diagram: string) => {
        const { id, detector, loadDiagram } = await import(diagram);
        addDetector(id, detector, loadDiagram);
      })
    );
  }
  await lazyLoadingPromise;
};

const loadExternalDiagrams = async (conf: MermaidConfig) => {
  // Only lazy load once
  // TODO: This is a hack. We should either throw error when new diagrams are added, or load them anyway.
  if (lazyLoadingPromise === undefined) {
    // Load all lazy loaded diagrams in parallel
    lazyLoadingPromise = Promise.allSettled(
      (conf?.lazyLoadedDiagrams ?? []).map(async (url: string) => {
        const { id, detector, loadDiagram } = await import(url);
        const { diagram } = await loadDiagram();
        registerDiagram(id, diagram, detector, diagram.injectUtils);
      })
    );
  }
  await lazyLoadingPromise;
};

/**
 * @deprecated This is an internal function and should not be used. Will be removed in v10.
 */

const initThrowsErrorsAsync = async function (
=======
>>>>>>> 775fb80c
  config?: MermaidConfig,
  // eslint-disable-next-line no-undef
  nodes?: string | HTMLElement | NodeListOf<HTMLElement>,
  // eslint-disable-next-line @typescript-eslint/ban-types
  callback?: Function
) {
  const conf = mermaidAPI.getConfig();
  // console.log('Starting rendering diagrams (init) - mermaid.init', conf);
  if (config) {
    // This is a legacy way of setting config. It is not documented and should be removed in the future.
    // @ts-ignore: TODO Fix ts errors
    mermaid.sequenceConfig = config;
  }

  // if last argument is a function this is the callback function
  log.debug(`${!callback ? 'No ' : ''}Callback function found`);
  let nodesToProcess: ArrayLike<HTMLElement>;
  if (typeof nodes === 'undefined') {
    nodesToProcess = document.querySelectorAll('.mermaid');
  } else if (typeof nodes === 'string') {
    nodesToProcess = document.querySelectorAll(nodes);
  } else if (nodes instanceof HTMLElement) {
    nodesToProcess = [nodes];
  } else if (nodes instanceof NodeList) {
    nodesToProcess = nodes;
  } else {
    throw new Error('Invalid argument nodes for mermaid.init');
  }

  log.debug(`Found ${nodesToProcess.length} diagrams`);
  if (typeof config?.startOnLoad !== 'undefined') {
    log.debug('Start On Load: ' + config?.startOnLoad);
    mermaidAPI.updateSiteConfig({ startOnLoad: config?.startOnLoad });
  }

  // generate the id of the diagram
  const idGenerator = new utils.initIdGenerator(conf.deterministicIds, conf.deterministicIDSeed);

  let txt: string;
  const errors = [];

  // element is the current div with mermaid class
  for (const element of Array.from(nodesToProcess)) {
    log.info('Rendering diagram: ' + element.id);
    /*! Check if previously processed */
    if (element.getAttribute('data-processed')) {
      continue;
    }
    element.setAttribute('data-processed', 'true');

    const id = `mermaid-${idGenerator.next()}`;

    // Fetch the graph definition including tags
    txt = element.innerHTML;

    // transforms the html to pure text
    txt = utils
      .entityDecode(txt)
      .trim()
      .replace(/<br\s*\/?>/gi, '<br/>');

    const init = utils.detectInit(txt);
    if (init) {
      log.debug('Detected early reinit: ', init);
    }
    try {
<<<<<<< HEAD
      await mermaidAPI.renderAsync(
=======
      mermaidAPI.render(
>>>>>>> 775fb80c
        id,
        txt,
        (svgCode: string, bindFunctions?: (el: Element) => void) => {
          element.innerHTML = svgCode;
          if (typeof callback !== 'undefined') {
            callback(id);
          }
          if (bindFunctions) bindFunctions(element);
        },
        element
      );
    } catch (error) {
      log.warn('Catching Error (bootstrap)', error);
      // @ts-ignore: TODO Fix ts errors
      const mermaidError = { error, str: error.str, hash: error.hash, message: error.str };
      if (typeof mermaid.parseError === 'function') {
        mermaid.parseError(mermaidError);
      }
      errors.push(mermaidError);
    }
  }
  if (errors.length > 0) {
    // TODO: We should be throwing an error object.
    throw errors[0];
  }
};

<<<<<<< HEAD
=======
let lazyLoadingPromise: Promise<unknown> | undefined = undefined;
/**
 * @param conf
 * @deprecated This is an internal function and should not be used. Will be removed in v10.
 */
const registerLazyLoadedDiagrams = async (conf: MermaidConfig) => {
  // Only lazy load once
  // TODO: This is a hack. We should either throw error when new diagrams are added, or load them anyway.
  if (lazyLoadingPromise === undefined) {
    // Load all lazy loaded diagrams in parallel
    lazyLoadingPromise = Promise.allSettled(
      (conf?.lazyLoadedDiagrams ?? []).map(async (diagram: string) => {
        const { id, detector, loadDiagram } = await import(diagram);
        addDetector(id, detector, loadDiagram);
      })
    );
  }
  await lazyLoadingPromise;
};

let loadingPromise: Promise<unknown> | undefined = undefined;

const loadExternalDiagrams = async (conf: MermaidConfig) => {
  // Only lazy load once
  // TODO: This is a hack. We should either throw error when new diagrams are added, or load them anyway.
  if (loadingPromise === undefined) {
    log.debug(`Loading ${conf?.lazyLoadedDiagrams?.length} external diagrams`);
    // Load all lazy loaded diagrams in parallel
    loadingPromise = Promise.allSettled(
      (conf?.lazyLoadedDiagrams ?? []).map(async (url: string) => {
        const { id, detector, loadDiagram } = await import(url);
        const { diagram } = await loadDiagram();
        registerDiagram(id, diagram, detector, diagram.injectUtils);
      })
    );
  }
  await loadingPromise;
};

/**
 * @deprecated This is an internal function and should not be used. Will be removed in v10.
 */

const initThrowsErrorsAsync = async function (
  config?: MermaidConfig,
  // eslint-disable-next-line no-undef
  nodes?: string | HTMLElement | NodeListOf<HTMLElement>,
  // eslint-disable-next-line @typescript-eslint/ban-types
  callback?: Function
) {
  const conf = mermaidAPI.getConfig();
  // console.log('Starting rendering diagrams (init) - mermaid.init', conf);
  if (config) {
    // This is a legacy way of setting config. It is not documented and should be removed in the future.
    // @ts-ignore: TODO Fix ts errors
    mermaid.sequenceConfig = config;
  }

  // if last argument is a function this is the callback function
  log.debug(`${!callback ? 'No ' : ''}Callback function found`);
  let nodesToProcess: ArrayLike<HTMLElement>;
  if (typeof nodes === 'undefined') {
    nodesToProcess = document.querySelectorAll('.mermaid');
  } else if (typeof nodes === 'string') {
    nodesToProcess = document.querySelectorAll(nodes);
  } else if (nodes instanceof HTMLElement) {
    nodesToProcess = [nodes];
  } else if (nodes instanceof NodeList) {
    nodesToProcess = nodes;
  } else {
    throw new Error('Invalid argument nodes for mermaid.init');
  }

  log.debug(`Found ${nodesToProcess.length} diagrams`);
  if (typeof config?.startOnLoad !== 'undefined') {
    log.debug('Start On Load: ' + config?.startOnLoad);
    mermaidAPI.updateSiteConfig({ startOnLoad: config?.startOnLoad });
  }

  // generate the id of the diagram
  const idGenerator = new utils.initIdGenerator(conf.deterministicIds, conf.deterministicIDSeed);

  let txt: string;
  const errors = [];

  // element is the current div with mermaid class
  for (const element of Array.from(nodesToProcess)) {
    log.info('Rendering diagram: ' + element.id);
    /*! Check if previously processed */
    if (element.getAttribute('data-processed')) {
      continue;
    }
    element.setAttribute('data-processed', 'true');

    const id = `mermaid-${idGenerator.next()}`;

    // Fetch the graph definition including tags
    txt = element.innerHTML;

    // transforms the html to pure text
    txt = utils
      .entityDecode(txt)
      .trim()
      .replace(/<br\s*\/?>/gi, '<br/>');

    const init = utils.detectInit(txt);
    if (init) {
      log.debug('Detected early reinit: ', init);
    }
    try {
      await mermaidAPI.renderAsync(
        id,
        txt,
        (svgCode: string, bindFunctions?: (el: Element) => void) => {
          element.innerHTML = svgCode;
          if (typeof callback !== 'undefined') {
            callback(id);
          }
          if (bindFunctions) bindFunctions(element);
        },
        element
      );
    } catch (error) {
      log.warn('Catching Error (bootstrap)', error);
      // @ts-ignore: TODO Fix ts errors
      const mermaidError = { error, str: error.str, hash: error.hash, message: error.str };
      if (typeof mermaid.parseError === 'function') {
        mermaid.parseError(mermaidError);
      }
      errors.push(mermaidError);
    }
  }
  if (errors.length > 0) {
    // TODO: We should be throwing an error object.
    throw errors[0];
  }
};

>>>>>>> 775fb80c
const initialize = function (config: MermaidConfig) {
  mermaidAPI.initialize(config);
};

/**
 * @param config
 * @deprecated This is an internal function and should not be used. Will be removed in v10.
 */
const initializeAsync = async function (config: MermaidConfig) {
  if (config.loadExternalDiagramsAtStartup) {
    await loadExternalDiagrams(config);
  } else {
    await registerLazyLoadedDiagrams(config);
  }
  mermaidAPI.initialize(config);
};

/**
 * ##contentLoaded Callback function that is called when page is loaded. This functions fetches
 * configuration for mermaid rendering and calls init for rendering the mermaid diagrams on the
 * page.
 */
const contentLoaded = function () {
  if (mermaid.startOnLoad) {
    const { startOnLoad } = mermaidAPI.getConfig();
    if (startOnLoad) {
      mermaid.init();
    }
  }
};

if (typeof document !== 'undefined') {
  /*!
   * Wait for document loaded before starting the execution
   */
  window.addEventListener('load', contentLoaded, false);
}

/**
 * ## setParseErrorHandler  Alternative to directly setting parseError using:
 *
 * ```js
 * mermaid.parseError = function(err,hash){=
 *   forExampleDisplayErrorInGui(err);  // do something with the error
 * };
 * ```
 *
 * This is provided for environments where the mermaid object can't directly have a new member added
 * to it (eg. dart interop wrapper). (Initially there is no parseError member of mermaid).
 *
 * @param newParseErrorHandler New parseError() callback.
 */
const setParseErrorHandler = function (newParseErrorHandler: (err: any, hash: any) => void) {
  mermaid.parseError = newParseErrorHandler;
};

const parse = (txt: string) => {
  return mermaidAPI.parse(txt, mermaid.parseError);
};

/**
 * @param txt
 * @deprecated This is an internal function and should not be used. Will be removed in v10.
 */
const parseAsync = (txt: string) => {
  return mermaidAPI.parseAsync(txt, mermaid.parseError);
};

const mermaid: {
  startOnLoad: boolean;
  diagrams: any;
  // eslint-disable-next-line @typescript-eslint/ban-types
  parseError?: Function;
  mermaidAPI: typeof mermaidAPI;
  parse: typeof parse;
  parseAsync: typeof parseAsync;
  render: typeof mermaidAPI.render;
  init: typeof init;
  initThrowsErrors: typeof initThrowsErrors;
  initialize: typeof initialize;
  initializeAsync: typeof initializeAsync;
  contentLoaded: typeof contentLoaded;
  setParseErrorHandler: typeof setParseErrorHandler;
} = {
  startOnLoad: true,
  diagrams: {},
  mermaidAPI,
  parse,
  parseAsync,
  render: mermaidAPI.render,
  init,
  initThrowsErrors,
  initialize,
  initializeAsync,
  parseError: undefined,
  contentLoaded,
  setParseErrorHandler,
};

export default mermaid;<|MERGE_RESOLUTION|>--- conflicted
+++ resolved
@@ -65,7 +65,6 @@
 };
 
 const initThrowsErrors = function (
-<<<<<<< HEAD
   config?: MermaidConfig,
   // eslint-disable-next-line no-undef
   nodes?: string | HTMLElement | NodeListOf<HTMLElement>,
@@ -160,149 +159,6 @@
   }
 };
 
-let lazyLoadingPromise: Promise<unknown> | undefined;
-/**
- * @param conf
- * @deprecated This is an internal function and should not be used. Will be removed in v10.
- */
-const registerLazyLoadedDiagrams = async (conf: MermaidConfig) => {
-  // Only lazy load once
-  // TODO: This is a hack. We should either throw error when new diagrams are added, or load them anyway.
-  if (lazyLoadingPromise === undefined) {
-    // Load all lazy loaded diagrams in parallel
-    lazyLoadingPromise = Promise.allSettled(
-      (conf?.lazyLoadedDiagrams ?? []).map(async (diagram: string) => {
-        const { id, detector, loadDiagram } = await import(diagram);
-        addDetector(id, detector, loadDiagram);
-      })
-    );
-  }
-  await lazyLoadingPromise;
-};
-
-const loadExternalDiagrams = async (conf: MermaidConfig) => {
-  // Only lazy load once
-  // TODO: This is a hack. We should either throw error when new diagrams are added, or load them anyway.
-  if (lazyLoadingPromise === undefined) {
-    // Load all lazy loaded diagrams in parallel
-    lazyLoadingPromise = Promise.allSettled(
-      (conf?.lazyLoadedDiagrams ?? []).map(async (url: string) => {
-        const { id, detector, loadDiagram } = await import(url);
-        const { diagram } = await loadDiagram();
-        registerDiagram(id, diagram, detector, diagram.injectUtils);
-      })
-    );
-  }
-  await lazyLoadingPromise;
-};
-
-/**
- * @deprecated This is an internal function and should not be used. Will be removed in v10.
- */
-
-const initThrowsErrorsAsync = async function (
-=======
->>>>>>> 775fb80c
-  config?: MermaidConfig,
-  // eslint-disable-next-line no-undef
-  nodes?: string | HTMLElement | NodeListOf<HTMLElement>,
-  // eslint-disable-next-line @typescript-eslint/ban-types
-  callback?: Function
-) {
-  const conf = mermaidAPI.getConfig();
-  // console.log('Starting rendering diagrams (init) - mermaid.init', conf);
-  if (config) {
-    // This is a legacy way of setting config. It is not documented and should be removed in the future.
-    // @ts-ignore: TODO Fix ts errors
-    mermaid.sequenceConfig = config;
-  }
-
-  // if last argument is a function this is the callback function
-  log.debug(`${!callback ? 'No ' : ''}Callback function found`);
-  let nodesToProcess: ArrayLike<HTMLElement>;
-  if (typeof nodes === 'undefined') {
-    nodesToProcess = document.querySelectorAll('.mermaid');
-  } else if (typeof nodes === 'string') {
-    nodesToProcess = document.querySelectorAll(nodes);
-  } else if (nodes instanceof HTMLElement) {
-    nodesToProcess = [nodes];
-  } else if (nodes instanceof NodeList) {
-    nodesToProcess = nodes;
-  } else {
-    throw new Error('Invalid argument nodes for mermaid.init');
-  }
-
-  log.debug(`Found ${nodesToProcess.length} diagrams`);
-  if (typeof config?.startOnLoad !== 'undefined') {
-    log.debug('Start On Load: ' + config?.startOnLoad);
-    mermaidAPI.updateSiteConfig({ startOnLoad: config?.startOnLoad });
-  }
-
-  // generate the id of the diagram
-  const idGenerator = new utils.initIdGenerator(conf.deterministicIds, conf.deterministicIDSeed);
-
-  let txt: string;
-  const errors = [];
-
-  // element is the current div with mermaid class
-  for (const element of Array.from(nodesToProcess)) {
-    log.info('Rendering diagram: ' + element.id);
-    /*! Check if previously processed */
-    if (element.getAttribute('data-processed')) {
-      continue;
-    }
-    element.setAttribute('data-processed', 'true');
-
-    const id = `mermaid-${idGenerator.next()}`;
-
-    // Fetch the graph definition including tags
-    txt = element.innerHTML;
-
-    // transforms the html to pure text
-    txt = utils
-      .entityDecode(txt)
-      .trim()
-      .replace(/<br\s*\/?>/gi, '<br/>');
-
-    const init = utils.detectInit(txt);
-    if (init) {
-      log.debug('Detected early reinit: ', init);
-    }
-    try {
-<<<<<<< HEAD
-      await mermaidAPI.renderAsync(
-=======
-      mermaidAPI.render(
->>>>>>> 775fb80c
-        id,
-        txt,
-        (svgCode: string, bindFunctions?: (el: Element) => void) => {
-          element.innerHTML = svgCode;
-          if (typeof callback !== 'undefined') {
-            callback(id);
-          }
-          if (bindFunctions) bindFunctions(element);
-        },
-        element
-      );
-    } catch (error) {
-      log.warn('Catching Error (bootstrap)', error);
-      // @ts-ignore: TODO Fix ts errors
-      const mermaidError = { error, str: error.str, hash: error.hash, message: error.str };
-      if (typeof mermaid.parseError === 'function') {
-        mermaid.parseError(mermaidError);
-      }
-      errors.push(mermaidError);
-    }
-  }
-  if (errors.length > 0) {
-    // TODO: We should be throwing an error object.
-    throw errors[0];
-  }
-};
-
-<<<<<<< HEAD
-=======
 let lazyLoadingPromise: Promise<unknown> | undefined = undefined;
 /**
  * @param conf
@@ -441,7 +297,6 @@
   }
 };
 
->>>>>>> 775fb80c
 const initialize = function (config: MermaidConfig) {
   mermaidAPI.initialize(config);
 };
