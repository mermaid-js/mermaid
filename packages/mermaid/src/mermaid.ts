/**
 * Web page integration module for the mermaid framework. It uses the mermaidAPI for mermaid
 * functionality and to render the diagrams to svg code!
 */
import { dedent } from 'ts-dedent';
import type { MermaidConfig } from './config.type.js';
<<<<<<< HEAD
import { log } from './logger.js';
import utils from './utils.js';
import type { ParseOptions, RenderResult } from './types.js';
import { mermaidAPI } from './mermaidAPI.js';
import { registerLazyLoadedDiagrams, detectType } from './diagram-api/detectType.js';
import { loadRegisteredDiagrams } from './diagram-api/loadDiagram.js';
import type { Diagram } from './Diagram.js';
=======
import { detectType, registerLazyLoadedDiagrams } from './diagram-api/detectType.js';
import { addDiagrams } from './diagram-api/diagram-orchestration.js';
import { loadRegisteredDiagrams } from './diagram-api/loadDiagram.js';
import type { ExternalDiagramDefinition, SVG, SVGGroup } from './diagram-api/types.js';
>>>>>>> 121e27e8
import type { ParseErrorFunction } from './Diagram.js';
import type { UnknownDiagramError } from './errors.js';
import type { InternalHelpers } from './internals.js';
import { log } from './logger.js';
import { mermaidAPI } from './mermaidAPI.js';
import type { LayoutLoaderDefinition, RenderOptions } from './rendering-util/render.js';
import { registerLayoutLoaders } from './rendering-util/render.js';
import type { LayoutData } from './rendering-util/types.js';
<<<<<<< HEAD
import type { Node } from './rendering-util/types.js';
import type { Edge } from './rendering-util/types.js';
=======
import type { ParseOptions, ParseResult, RenderResult } from './types.js';
import type { DetailedError } from './utils.js';
import utils, { isDetailedError } from './utils.js';
>>>>>>> 121e27e8

export type {
  DetailedError,
  ExternalDiagramDefinition,
  InternalHelpers,
  LayoutData,
  LayoutLoaderDefinition,
  MermaidConfig,
  ParseErrorFunction,
  ParseOptions,
<<<<<<< HEAD
  UnknownDiagramError,
  LayoutLoaderDefinition,
  LayoutData,
  Node,
  Edge,
=======
  ParseResult,
  RenderOptions,
  RenderResult,
  SVG,
  SVGGroup,
  UnknownDiagramError,
>>>>>>> 121e27e8
};

export interface RunOptions {
  /**
   * The query selector to use when finding elements to render. Default: `".mermaid"`.
   */
  querySelector?: string;
  /**
   * The nodes to render. If this is set, `querySelector` will be ignored.
   */
  nodes?: ArrayLike<HTMLElement>;
  /**
   * A callback to call after each diagram is rendered.
   */
  postRenderCallback?: (id: string) => unknown;
  /**
   * If `true`, errors will be logged to the console, but not thrown. Default: `false`
   */
  suppressErrors?: boolean;
}

const handleError = (error: unknown, errors: DetailedError[], parseError?: ParseErrorFunction) => {
  log.warn(error);
  if (isDetailedError(error)) {
    // handle case where error string and hash were
    // wrapped in object like`const error = { str, hash };`
    if (parseError) {
      parseError(error.str, error.hash);
    }
    errors.push({ ...error, message: error.str, error });
  } else {
    // assume it is just error string and pass it on
    if (parseError) {
      parseError(error);
    }
    if (error instanceof Error) {
      errors.push({
        str: error.message,
        message: error.message,
        hash: error.name,
        error,
      });
    }
  }
};

/**
 * ## run
 *
 * Function that goes through the document to find the chart definitions in there and render them.
 *
 * The function tags the processed attributes with the attribute data-processed and ignores found
 * elements with the attribute already set. This way the init function can be triggered several
 * times.
 *
 * ```mermaid
 * graph LR;
 *  a(Find elements)-->b{Processed}
 *  b-->|Yes|c(Leave element)
 *  b-->|No |d(Transform)
 * ```
 *
 * Renders the mermaid diagrams
 *
 * @param options - Optional runtime configs
 */
const run = async function (
  options: RunOptions = {
    querySelector: '.mermaid',
  }
) {
  try {
    await runThrowsErrors(options);
  } catch (e) {
    if (isDetailedError(e)) {
      log.error(e.str);
    }
    if (mermaid.parseError) {
      mermaid.parseError(e as string);
    }
    if (!options.suppressErrors) {
      log.error('Use the suppressErrors option to suppress these errors');
      throw e;
    }
  }
};

const runThrowsErrors = async function (
  { postRenderCallback, querySelector, nodes }: Omit<RunOptions, 'suppressErrors'> = {
    querySelector: '.mermaid',
  }
) {
  const conf = mermaidAPI.getConfig();

  log.debug(`${!postRenderCallback ? 'No ' : ''}Callback function found`);

  let nodesToProcess: ArrayLike<HTMLElement>;
  if (nodes) {
    nodesToProcess = nodes;
  } else if (querySelector) {
    nodesToProcess = document.querySelectorAll(querySelector);
  } else {
    throw new Error('Nodes and querySelector are both undefined');
  }

  log.debug(`Found ${nodesToProcess.length} diagrams`);
  if (conf?.startOnLoad !== undefined) {
    log.debug('Start On Load: ' + conf?.startOnLoad);
    mermaidAPI.updateSiteConfig({ startOnLoad: conf?.startOnLoad });
  }

  // generate the id of the diagram
  const idGenerator = new utils.InitIDGenerator(conf.deterministicIds, conf.deterministicIDSeed);

  let txt: string;
  const errors: DetailedError[] = [];

  // element is the current div with mermaid class
  // eslint-disable-next-line unicorn/prefer-spread
  for (const element of Array.from(nodesToProcess)) {
    log.info('Rendering diagram: ' + element.id);
    /*! Check if previously processed */
    if (element.getAttribute('data-processed')) {
      continue;
    }
    element.setAttribute('data-processed', 'true');

    const id = `mermaid-${idGenerator.next()}`;

    // Fetch the graph definition including tags
    txt = element.innerHTML;

    // transforms the html to pure text
    txt = dedent(utils.entityDecode(txt)) // removes indentation, required for YAML parsing
      .trim()
      .replace(/<br\s*\/?>/gi, '<br/>');

    const init = utils.detectInit(txt);
    if (init) {
      log.debug('Detected early reinit: ', init);
    }
    try {
      const { svg, bindFunctions } = await render(id, txt, element);
      element.innerHTML = svg;
      if (postRenderCallback) {
        await postRenderCallback(id);
      }
      if (bindFunctions) {
        bindFunctions(element);
      }
    } catch (error) {
      handleError(error, errors, mermaid.parseError);
    }
  }
  if (errors.length > 0) {
    // TODO: We should be throwing an error object.
    throw errors[0];
  }
};

/**
 * Used to set configurations for mermaid.
 * This function should be called before the run function.
 * @param config - Configuration object for mermaid.
 */

const initialize = function (config: MermaidConfig) {
  mermaidAPI.initialize(config);
};

/**
 * ## init
 *
 * @deprecated Use {@link initialize} and {@link run} instead.
 *
 * Renders the mermaid diagrams
 *
 * @param config - **Deprecated**, please set configuration in {@link initialize}.
 * @param nodes - **Default**: `.mermaid`. One of the following:
 * - A DOM Node
 * - An array of DOM nodes (as would come from a jQuery selector)
 * - A W3C selector, a la `.mermaid`
 * @param callback - Called once for each rendered diagram's id.
 */
const init = async function (
  config?: MermaidConfig,
  nodes?: string | HTMLElement | NodeListOf<HTMLElement>,
  callback?: (id: string) => unknown
) {
  log.warn('mermaid.init is deprecated. Please use run instead.');
  if (config) {
    initialize(config);
  }
  const runOptions: RunOptions = { postRenderCallback: callback, querySelector: '.mermaid' };
  if (typeof nodes === 'string') {
    runOptions.querySelector = nodes;
  } else if (nodes) {
    if (nodes instanceof HTMLElement) {
      runOptions.nodes = [nodes];
    } else {
      runOptions.nodes = nodes;
    }
  }
  await run(runOptions);
};

/**
 * Used to register external diagram types.
 * @param diagrams - Array of {@link ExternalDiagramDefinition}.
 * @param opts - If opts.lazyLoad is false, the diagrams will be loaded immediately.
 */
const registerExternalDiagrams = async (
  diagrams: ExternalDiagramDefinition[],
  {
    lazyLoad = true,
  }: {
    lazyLoad?: boolean;
  } = {}
) => {
  addDiagrams();
  registerLazyLoadedDiagrams(...diagrams);
  if (lazyLoad === false) {
    await loadRegisteredDiagrams();
  }
};

/**
 * ##contentLoaded Callback function that is called when page is loaded. This functions fetches
 * configuration for mermaid rendering and calls init for rendering the mermaid diagrams on the
 * page.
 */
const contentLoaded = function () {
  if (mermaid.startOnLoad) {
    const { startOnLoad } = mermaidAPI.getConfig();
    if (startOnLoad) {
      mermaid.run().catch((err) => log.error('Mermaid failed to initialize', err));
    }
  }
};

if (typeof document !== 'undefined') {
  /*!
   * Wait for document loaded before starting the execution
   */
  window.addEventListener('load', contentLoaded, false);
}

/**
 * ## setParseErrorHandler  Alternative to directly setting parseError using:
 *
 * ```js
 * mermaid.parseError = function(err,hash) {
 *   forExampleDisplayErrorInGui(err);  // do something with the error
 * };
 * ```
 *
 * This is provided for environments where the mermaid object can't directly have a new member added
 * to it (eg. dart interop wrapper). (Initially there is no parseError member of mermaid).
 *
 * @param parseErrorHandler - New parseError() callback.
 */
const setParseErrorHandler = function (parseErrorHandler: (err: any, hash: any) => void) {
  mermaid.parseError = parseErrorHandler;
};

const executionQueue: (() => Promise<unknown>)[] = [];
let executionQueueRunning = false;
const executeQueue = async () => {
  if (executionQueueRunning) {
    return;
  }
  executionQueueRunning = true;
  while (executionQueue.length > 0) {
    const f = executionQueue.shift();
    if (f) {
      try {
        await f();
      } catch (e) {
        log.error('Error executing queue', e);
      }
    }
  }
  executionQueueRunning = false;
};

interface ConfigTuple {
  defaultConfig: MermaidConfig;
  config: MermaidConfig;
}
/**
 * Parse the text and validate the syntax.
 * @param text - The mermaid diagram definition.
 * @param parseOptions - Options for parsing. @see {@link ParseOptions}
 * @returns If valid, {@link Diagram} otherwise `false` if parseOptions.suppressErrors is `true`.
 * @throws Error if the diagram is invalid and parseOptions.suppressErrors is false or not set.
 *
 * @example
 * ```js
 * console.log(await mermaid.parse('flowchart \n a --> b'));
 * // { diagramType: 'flowchart-v2' }
 * console.log(await mermaid.parse('wrong \n a --> b', { suppressErrors: true }));
 * // false
 * console.log(await mermaid.parse('wrong \n a --> b', { suppressErrors: false }));
 * // throws Error
 * console.log(await mermaid.parse('wrong \n a --> b'));
 * // throws Error
 * ```
 */
const parse = async (
  text: string,
  parseOptions?: ParseOptions
): Promise<boolean | void | (Diagram & ConfigTuple)> => {
  return new Promise((resolve, reject) => {
    // This promise will resolve when the render call is done.
    // It will be queued first and will be executed when it is first in line
    const performCall = () =>
      new Promise((res, rej) => {
        mermaidAPI.parse(text, parseOptions).then(
          (r) => {
            const result = r as Diagram & ConfigTuple;
            result.defaultConfig = mermaidAPI.defaultConfig;
            result.config = mermaidAPI.getConfig();
            // This resolves for the promise for the queue handling
            res(result);
            // This fulfills the promise sent to the value back to the original caller
            resolve(result);
          },
          (e) => {
            log.error('Error parsing', e);
            mermaid.parseError?.(e);
            rej(e);
            reject(e);
          }
        );
      });
    executionQueue.push(performCall);
    executeQueue().catch(reject);
  });
};

/**
 * Function that renders an svg with a graph from a chart definition. Usage example below.
 *
 * ```javascript
 *  element = document.querySelector('#graphDiv');
 *  const graphDefinition = 'graph TB\na-->b';
 *  const { svg, bindFunctions } = await mermaid.render('graphDiv', graphDefinition);
 *  element.innerHTML = svg;
 *  bindFunctions?.(element);
 * ```
 *
 * @remarks
 * Multiple calls to this function will be enqueued to run serially.
 *
 * @param id - The id for the SVG element (the element to be rendered)
 * @param text - The text for the graph definition
 * @param container - HTML element where the svg will be inserted. (Is usually element with the .mermaid class)
 *   If no svgContainingElement is provided then the SVG element will be appended to the body.
 *    Selector to element in which a div with the graph temporarily will be
 *   inserted. If one is provided a hidden div will be inserted in the body of the page instead. The
 *   element will be removed when rendering is completed.
 * @returns Returns the SVG Definition and BindFunctions.
 */
const render: typeof mermaidAPI.render = (id, text, container, positions) => {
  return new Promise((resolve, reject) => {
    // This promise will resolve when the mermaidAPI.render call is done.
    // It will be queued first and will be executed when it is first in line
    const performCall = () =>
      new Promise((res, rej) => {
        mermaidAPI.render(id, text, container, positions).then(
          (r) => {
            // This resolves for the promise for the queue handling
            res(r);
            // This fulfills the promise sent to the value back to the original caller
            resolve(r);
          },
          (e) => {
            log.error('Error parsing', e);
            mermaid.parseError?.(e);
            rej(e);
            reject(e);
          }
        );
      });
    executionQueue.push(performCall);
    executeQueue().catch(reject);
  });
};

export interface Mermaid {
  startOnLoad: boolean;
  parseError?: ParseErrorFunction;
  /**
   * @deprecated Use {@link parse} and {@link render} instead. Please [open a discussion](https://github.com/mermaid-js/mermaid/discussions) if your use case does not fit the new API.
   * @internal
   */
  mermaidAPI: typeof mermaidAPI;
  parse: typeof parse;
  render: typeof render;
  /**
   * @deprecated Use {@link initialize} and {@link run} instead.
   */
  init: typeof init;
  run: typeof run;
  registerLayoutLoaders: typeof registerLayoutLoaders;
  registerExternalDiagrams: typeof registerExternalDiagrams;
  initialize: typeof initialize;
  contentLoaded: typeof contentLoaded;
  setParseErrorHandler: typeof setParseErrorHandler;
  detectType: typeof detectType;
}

const mermaid: Mermaid = {
  startOnLoad: true,
  mermaidAPI,
  parse,
  render,
  init,
  run,
  registerExternalDiagrams,
  registerLayoutLoaders,
  initialize,
  parseError: undefined,
  contentLoaded,
  setParseErrorHandler,
  detectType,
};

export default mermaid;<|MERGE_RESOLUTION|>--- conflicted
+++ resolved
@@ -4,21 +4,11 @@
  */
 import { dedent } from 'ts-dedent';
 import type { MermaidConfig } from './config.type.js';
-<<<<<<< HEAD
-import { log } from './logger.js';
-import utils from './utils.js';
-import type { ParseOptions, RenderResult } from './types.js';
-import { mermaidAPI } from './mermaidAPI.js';
-import { registerLazyLoadedDiagrams, detectType } from './diagram-api/detectType.js';
-import { loadRegisteredDiagrams } from './diagram-api/loadDiagram.js';
-import type { Diagram } from './Diagram.js';
-=======
 import { detectType, registerLazyLoadedDiagrams } from './diagram-api/detectType.js';
 import { addDiagrams } from './diagram-api/diagram-orchestration.js';
 import { loadRegisteredDiagrams } from './diagram-api/loadDiagram.js';
 import type { ExternalDiagramDefinition, SVG, SVGGroup } from './diagram-api/types.js';
->>>>>>> 121e27e8
-import type { ParseErrorFunction } from './Diagram.js';
+import type { Diagram, ParseErrorFunction } from './Diagram.js';
 import type { UnknownDiagramError } from './errors.js';
 import type { InternalHelpers } from './internals.js';
 import { log } from './logger.js';
@@ -26,14 +16,9 @@
 import type { LayoutLoaderDefinition, RenderOptions } from './rendering-util/render.js';
 import { registerLayoutLoaders } from './rendering-util/render.js';
 import type { LayoutData } from './rendering-util/types.js';
-<<<<<<< HEAD
-import type { Node } from './rendering-util/types.js';
-import type { Edge } from './rendering-util/types.js';
-=======
 import type { ParseOptions, ParseResult, RenderResult } from './types.js';
 import type { DetailedError } from './utils.js';
 import utils, { isDetailedError } from './utils.js';
->>>>>>> 121e27e8
 
 export type {
   DetailedError,
@@ -44,20 +29,12 @@
   MermaidConfig,
   ParseErrorFunction,
   ParseOptions,
-<<<<<<< HEAD
-  UnknownDiagramError,
-  LayoutLoaderDefinition,
-  LayoutData,
-  Node,
-  Edge,
-=======
   ParseResult,
   RenderOptions,
   RenderResult,
   SVG,
   SVGGroup,
   UnknownDiagramError,
->>>>>>> 121e27e8
 };
 
 export interface RunOptions {
@@ -200,7 +177,7 @@
       log.debug('Detected early reinit: ', init);
     }
     try {
-      const { svg, bindFunctions } = await render(id, txt, element);
+      const { svg, bindFunctions } = await render(id, txt, element, undefined);
       element.innerHTML = svg;
       if (postRenderCallback) {
         await postRenderCallback(id);
