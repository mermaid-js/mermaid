--- conflicted
+++ resolved
@@ -6,7 +6,7 @@
 import type { MermaidConfig } from './config.type.js';
 import { log } from './logger.js';
 import utils from './utils.js';
-import type { ParseOptions, ParseResult, RenderResult } from './mermaidAPI.js';
+import type { ParseOptions, RenderResult } from './mermaidAPI.js';
 import { mermaidAPI } from './mermaidAPI.js';
 import { registerLazyLoadedDiagrams, detectType } from './diagram-api/detectType.js';
 import { loadRegisteredDiagrams } from './diagram-api/loadDiagram.js';
@@ -16,11 +16,7 @@
 import type { DetailedError } from './utils.js';
 import type { ExternalDiagramDefinition } from './diagram-api/types.js';
 import type { UnknownDiagramError } from './errors.js';
-<<<<<<< HEAD
-// import { defaultConfig } from './config';
-=======
 import { addDiagrams } from './diagram-api/diagram-orchestration.js';
->>>>>>> d6ccd93c
 
 export type {
   MermaidConfig,
@@ -29,7 +25,6 @@
   ParseErrorFunction,
   RenderResult,
   ParseOptions,
-  ParseResult,
   UnknownDiagramError,
 };
 
@@ -324,7 +319,7 @@
  * Parse the text and validate the syntax.
  * @param text - The mermaid diagram definition.
  * @param parseOptions - Options for parsing. @see {@link ParseOptions}
- * @returns If valid, {@link ParseResult} otherwise `false` if parseOptions.suppressErrors is `true`.
+ * @returns If valid, {@link Diagram} otherwise `false` if parseOptions.suppressErrors is `true`.
  * @throws Error if the diagram is invalid and parseOptions.suppressErrors is false or not set.
  *
  * @example
@@ -339,14 +334,10 @@
  * // throws Error
  * ```
  */
-<<<<<<< HEAD
 const parse = async (
   text: string,
   parseOptions?: ParseOptions
 ): Promise<boolean | void | (Diagram & ConfigTuple)> => {
-=======
-const parse: typeof mermaidAPI.parse = async (text, parseOptions) => {
->>>>>>> d6ccd93c
   return new Promise((resolve, reject) => {
     // This promise will resolve when the render call is done.
     // It will be queued first and will be executed when it is first in line
