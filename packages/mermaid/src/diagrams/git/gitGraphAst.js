import { log } from '../../logger.js';
import { random } from '../../utils.js';
import { getConfig } from '../../diagram-api/diagramAPI.js';
import common from '../common/common.js';
import {
  setAccTitle,
  getAccTitle,
  getAccDescription,
  setAccDescription,
  clear as commonClear,
  setDiagramTitle,
  getDiagramTitle,
} from '../common/commonDb.js';

let mainBranchName = getConfig().gitGraph.mainBranchName;
let mainBranchOrder = getConfig().gitGraph.mainBranchOrder;
let commits = {};
let head = null;
let branchesConfig = {};
branchesConfig[mainBranchName] = { name: mainBranchName, order: mainBranchOrder };
let branches = {};
branches[mainBranchName] = head;
let curBranch = mainBranchName;
let direction = 'LR';
let seq = 0;

/**
 *
 */
function getId() {
  return random({ length: 7 });
}

// /**
//  * @param currentCommit
//  * @param otherCommit
//  */
// eslint-disable-next-line @cspell/spellchecker
// function isfastforwardable(currentCommit, otherCommit) {
//   log.debug('Entering isfastforwardable:', currentCommit.id, otherCommit.id);
//   let cnt = 0;
//   while (currentCommit.seq <= otherCommit.seq && currentCommit !== otherCommit && cnt < 1000) {
//     cnt++;
//     // only if other branch has more commits
//     if (otherCommit.parent == null) break;
//     if (Array.isArray(otherCommit.parent)) {
//       log.debug('In merge commit:', otherCommit.parent);
//       return (
//         isfastforwardable(currentCommit, commits[otherCommit.parent[0]]) ||
//         isfastforwardable(currentCommit, commits[otherCommit.parent[1]])
//       );
//     } else {
//       otherCommit = commits[otherCommit.parent];
//     }
//   }
//   log.debug(currentCommit.id, otherCommit.id);
//   return currentCommit.id === otherCommit.id;
// }

/**
 * @param currentCommit
 * @param otherCommit
 */
// function isReachableFrom(currentCommit, otherCommit) {
//   const currentSeq = currentCommit.seq;
//   const otherSeq = otherCommit.seq;
//   if (currentSeq > otherSeq) return isfastforwardable(otherCommit, currentCommit);
//   return false;
// }

/**
 * @param list
 * @param fn
 */
function uniqBy(list, fn) {
  const recordMap = Object.create(null);
  return list.reduce((out, item) => {
    const key = fn(item);
    if (!recordMap[key]) {
      recordMap[key] = true;
      out.push(item);
    }
    return out;
  }, []);
}

export const setDirection = function (dir) {
  direction = dir;
};
let options = {};
export const setOptions = function (rawOptString) {
  log.debug('options str', rawOptString);
  rawOptString = rawOptString && rawOptString.trim();
  rawOptString = rawOptString || '{}';
  try {
    options = JSON.parse(rawOptString);
  } catch (e) {
    log.error('error while parsing gitGraph options', e.message);
  }
};

export const getOptions = function () {
  return options;
};

export const commit = function (msg, id, type, tag) {
  log.debug('Entering commit:', msg, id, type, tag);
  id = common.sanitizeText(id, getConfig());
  msg = common.sanitizeText(msg, getConfig());
  tag = common.sanitizeText(tag, getConfig());
  const commit = {
    id: id ? id : seq + '-' + getId(),
    message: msg,
    seq: seq++,
    type: type ? type : commitType.NORMAL,
    tag: tag ? tag : '',
    parents: head == null ? [] : [head.id],
    branch: curBranch,
  };
  head = commit;
  commits[commit.id] = commit;
  branches[curBranch] = commit.id;
  log.debug('in pushCommit ' + commit.id);
};

export const branch = function (name, order) {
  name = common.sanitizeText(name, getConfig());
  if (branches[name] === undefined) {
    branches[name] = head != null ? head.id : null;
    branchesConfig[name] = { name, order: order ? parseInt(order, 10) : null };
    checkout(name);
    log.debug('in createBranch');
  } else {
    let error = new Error(
      'Trying to create an existing branch. (Help: Either use a new name if you want create a new branch or try using "checkout ' +
        name +
        '")'
    );
    error.hash = {
      text: 'branch ' + name,
      token: 'branch ' + name,
      line: '1',
      loc: { first_line: 1, last_line: 1, first_column: 1, last_column: 1 },
      expected: ['"checkout ' + name + '"'],
    };
    throw error;
  }
};

export const merge = function (otherBranch, custom_id, override_type, custom_tag) {
  otherBranch = common.sanitizeText(otherBranch, getConfig());
  custom_id = common.sanitizeText(custom_id, getConfig());

  const currentCommit = commits[branches[curBranch]];
  const otherCommit = commits[branches[otherBranch]];
  if (curBranch === otherBranch) {
    let error = new Error('Incorrect usage of "merge". Cannot merge a branch to itself');
    error.hash = {
      text: 'merge ' + otherBranch,
      token: 'merge ' + otherBranch,
      line: '1',
      loc: { first_line: 1, last_line: 1, first_column: 1, last_column: 1 },
      expected: ['branch abc'],
    };
    throw error;
  } else if (currentCommit === undefined || !currentCommit) {
    let error = new Error(
      'Incorrect usage of "merge". Current branch (' + curBranch + ')has no commits'
    );
    error.hash = {
      text: 'merge ' + otherBranch,
      token: 'merge ' + otherBranch,
      line: '1',
      loc: { first_line: 1, last_line: 1, first_column: 1, last_column: 1 },
      expected: ['commit'],
    };
    throw error;
  } else if (branches[otherBranch] === undefined) {
    let error = new Error(
      'Incorrect usage of "merge". Branch to be merged (' + otherBranch + ') does not exist'
    );
    error.hash = {
      text: 'merge ' + otherBranch,
      token: 'merge ' + otherBranch,
      line: '1',
      loc: { first_line: 1, last_line: 1, first_column: 1, last_column: 1 },
      expected: ['branch ' + otherBranch],
    };
    throw error;
  } else if (otherCommit === undefined || !otherCommit) {
    let error = new Error(
      'Incorrect usage of "merge". Branch to be merged (' + otherBranch + ') has no commits'
    );
    error.hash = {
      text: 'merge ' + otherBranch,
      token: 'merge ' + otherBranch,
      line: '1',
      loc: { first_line: 1, last_line: 1, first_column: 1, last_column: 1 },
      expected: ['"commit"'],
    };
    throw error;
  } else if (currentCommit === otherCommit) {
    let error = new Error('Incorrect usage of "merge". Both branches have same head');
    error.hash = {
      text: 'merge ' + otherBranch,
      token: 'merge ' + otherBranch,
      line: '1',
      loc: { first_line: 1, last_line: 1, first_column: 1, last_column: 1 },
      expected: ['branch abc'],
    };
    throw error;
  } else if (custom_id && commits[custom_id] !== undefined) {
    let error = new Error(
      'Incorrect usage of "merge". Commit with id:' +
        custom_id +
        ' already exists, use different custom Id'
    );
    error.hash = {
      text: 'merge ' + otherBranch + custom_id + override_type + custom_tag,
      token: 'merge ' + otherBranch + custom_id + override_type + custom_tag,
      line: '1',
      loc: { first_line: 1, last_line: 1, first_column: 1, last_column: 1 },
      expected: [
        'merge ' + otherBranch + ' ' + custom_id + '_UNIQUE ' + override_type + ' ' + custom_tag,
      ],
    };

    throw error;
  }
  // if (isReachableFrom(currentCommit, otherCommit)) {
  //   log.debug('Already merged');
  //   return;
  // }
  // if (isfastforwardable(currentCommit, otherCommit)) {
  //   branches[curBranch] = branches[otherBranch];
  //   head = commits[branches[curBranch]];
  // } else {
  // create merge commit
  const commit = {
    id: custom_id ? custom_id : seq + '-' + getId(),
    message: 'merged branch ' + otherBranch + ' into ' + curBranch,
    seq: seq++,
    parents: [head == null ? null : head.id, branches[otherBranch]],
    branch: curBranch,
    type: commitType.MERGE,
    customType: override_type,
    customId: custom_id ? true : false,
    tag: custom_tag ? custom_tag : '',
  };
  head = commit;
  commits[commit.id] = commit;
  branches[curBranch] = commit.id;
  // }
  log.debug(branches);
  log.debug('in mergeBranch');
};

export const cherryPick = function (sourceId, targetId, tag, parentCommitId) {
  log.debug('Entering cherryPick:', sourceId, targetId, tag);
<<<<<<< HEAD
  sourceId = common.sanitizeText(sourceId, configApi.getConfig());
  targetId = common.sanitizeText(targetId, configApi.getConfig());
  tag = common.sanitizeText(tag, configApi.getConfig());
  parentCommitId = common.sanitizeText(parentCommitId, configApi.getConfig());
=======
  sourceId = common.sanitizeText(sourceId, getConfig());
  targetId = common.sanitizeText(targetId, getConfig());
  tag = common.sanitizeText(tag, getConfig());
>>>>>>> 33a5fc45

  if (!sourceId || commits[sourceId] === undefined) {
    let error = new Error(
      'Incorrect usage of "cherryPick". Source commit id should exist and provided'
    );
    error.hash = {
      text: 'cherryPick ' + sourceId + ' ' + targetId,
      token: 'cherryPick ' + sourceId + ' ' + targetId,
      line: '1',
      loc: { first_line: 1, last_line: 1, first_column: 1, last_column: 1 },
      expected: ['cherry-pick abc'],
    };
    throw error;
  }
  let sourceCommit = commits[sourceId];
  let sourceCommitBranch = sourceCommit.branch;
  if (sourceCommit.type === commitType.MERGE) {
    if (!parentCommitId) {
      let error = new Error(
        'Incorrect usage of cherry-pick: If the source commit is a merge commit, an immediate parent commit must be specified.'
      );
      error.hash = {
        text: `cherryPick ${sourceId} ${targetId}`,
        token: `cherryPick ${sourceId} ${targetId}`,
        line: '1',
        loc: { first_line: 1, last_line: 1, first_column: 1, last_column: 1 },
      };
      throw error;
    }
    if (!(Array.isArray(sourceCommit.parents) && sourceCommit.parents.includes(parentCommitId))) {
      let error = new Error(
        'Invalid operation: The specified parent commit is not an immediate parent of the cherry-picked commit.'
      );
      error.hash = {
        text: `cherryPick ${sourceId} ${targetId}`,
        token: `cherryPick ${sourceId} ${targetId}`,
        line: '1',
        loc: { first_line: 1, last_line: 1, first_column: 1, last_column: 1 },
      };
      throw error;
    }
  }
  if (!targetId || commits[targetId] === undefined) {
    // cherry-pick source commit to current branch

    if (sourceCommitBranch === curBranch) {
      let error = new Error(
        'Incorrect usage of "cherryPick". Source commit is already on current branch'
      );
      error.hash = {
        text: 'cherryPick ' + sourceId + ' ' + targetId,
        token: 'cherryPick ' + sourceId + ' ' + targetId,
        line: '1',
        loc: { first_line: 1, last_line: 1, first_column: 1, last_column: 1 },
        expected: ['cherry-pick abc'],
      };
      throw error;
    }
    const currentCommit = commits[branches[curBranch]];
    if (currentCommit === undefined || !currentCommit) {
      let error = new Error(
        'Incorrect usage of "cherry-pick". Current branch (' + curBranch + ')has no commits'
      );
      error.hash = {
        text: 'cherryPick ' + sourceId + ' ' + targetId,
        token: 'cherryPick ' + sourceId + ' ' + targetId,
        line: '1',
        loc: { first_line: 1, last_line: 1, first_column: 1, last_column: 1 },
        expected: ['cherry-pick abc'],
      };
      throw error;
    }
    const commit = {
      id: seq + '-' + getId(),
      message: 'cherry-picked ' + sourceCommit + ' into ' + curBranch,
      seq: seq++,
      parents: [head == null ? null : head.id, sourceCommit.id],
      branch: curBranch,
      type: commitType.CHERRY_PICK,
      tag:
        tag ??
        `cherry-pick:${sourceCommit.id}${
          sourceCommit.type === commitType.MERGE ? `|parent:${parentCommitId}` : ''
        }`,
    };
    head = commit;
    commits[commit.id] = commit;
    branches[curBranch] = commit.id;
    log.debug(branches);
    log.debug('in cherryPick');
  }
};
export const checkout = function (branch) {
  branch = common.sanitizeText(branch, getConfig());
  if (branches[branch] === undefined) {
    let error = new Error(
      'Trying to checkout branch which is not yet created. (Help try using "branch ' + branch + '")'
    );
    error.hash = {
      text: 'checkout ' + branch,
      token: 'checkout ' + branch,
      line: '1',
      loc: { first_line: 1, last_line: 1, first_column: 1, last_column: 1 },
      expected: ['"branch ' + branch + '"'],
    };
    throw error;
    //branches[branch] = head != null ? head.id : null;
    //log.debug('in createBranch');
  } else {
    curBranch = branch;
    const id = branches[curBranch];
    head = commits[id];
  }
};

// export const reset = function (commitRef) {
//   log.debug('in reset', commitRef);
//   const ref = commitRef.split(':')[0];
//   let parentCount = parseInt(commitRef.split(':')[1]);
//   let commit = ref === 'HEAD' ? head : commits[branches[ref]];
//   log.debug(commit, parentCount);
//   while (parentCount > 0) {
//     commit = commits[commit.parent];
//     parentCount--;
//     if (!commit) {
//       const err = 'Critical error - unique parent commit not found during reset';
//       log.error(err);
//       throw err;
//     }
//   }
//   head = commit;
//   branches[curBranch] = commit.id;
// };

/**
 * @param arr
 * @param key
 * @param newVal
 */
function upsert(arr, key, newVal) {
  const index = arr.indexOf(key);
  if (index === -1) {
    arr.push(newVal);
  } else {
    arr.splice(index, 1, newVal);
  }
}

/** @param commitArr */
function prettyPrintCommitHistory(commitArr) {
  const commit = commitArr.reduce((out, commit) => {
    if (out.seq > commit.seq) {
      return out;
    }
    return commit;
  }, commitArr[0]);
  let line = '';
  commitArr.forEach(function (c) {
    if (c === commit) {
      line += '\t*';
    } else {
      line += '\t|';
    }
  });
  const label = [line, commit.id, commit.seq];
  for (let branch in branches) {
    if (branches[branch] === commit.id) {
      label.push(branch);
    }
  }
  log.debug(label.join(' '));
  if (commit.parents && commit.parents.length == 2) {
    const newCommit = commits[commit.parents[0]];
    upsert(commitArr, commit, newCommit);
    commitArr.push(commits[commit.parents[1]]);
  } else if (commit.parents.length == 0) {
    return;
  } else {
    const nextCommit = commits[commit.parents];
    upsert(commitArr, commit, nextCommit);
  }
  commitArr = uniqBy(commitArr, (c) => c.id);
  prettyPrintCommitHistory(commitArr);
}

export const prettyPrint = function () {
  log.debug(commits);
  const node = getCommitsArray()[0];
  prettyPrintCommitHistory([node]);
};

export const clear = function () {
  commits = {};
  head = null;
  let mainBranch = getConfig().gitGraph.mainBranchName;
  let mainBranchOrder = getConfig().gitGraph.mainBranchOrder;
  branches = {};
  branches[mainBranch] = null;
  branchesConfig = {};
  branchesConfig[mainBranch] = { name: mainBranch, order: mainBranchOrder };
  curBranch = mainBranch;
  seq = 0;
  commonClear();
};

export const getBranchesAsObjArray = function () {
  const branchesArray = Object.values(branchesConfig)
    .map((branchConfig, i) => {
      if (branchConfig.order !== null) {
        return branchConfig;
      }
      return {
        ...branchConfig,
        order: parseFloat(`0.${i}`, 10),
      };
    })
    .sort((a, b) => a.order - b.order)
    .map(({ name }) => ({ name }));

  return branchesArray;
};

export const getBranches = function () {
  return branches;
};
export const getCommits = function () {
  return commits;
};
export const getCommitsArray = function () {
  const commitArr = Object.keys(commits).map(function (key) {
    return commits[key];
  });
  commitArr.forEach(function (o) {
    log.debug(o.id);
  });
  commitArr.sort((a, b) => a.seq - b.seq);
  return commitArr;
};
export const getCurrentBranch = function () {
  return curBranch;
};
export const getDirection = function () {
  return direction;
};
export const getHead = function () {
  return head;
};

export const commitType = {
  NORMAL: 0,
  REVERSE: 1,
  HIGHLIGHT: 2,
  MERGE: 3,
  CHERRY_PICK: 4,
};

export default {
  getConfig: () => getConfig().gitGraph,
  setDirection,
  setOptions,
  getOptions,
  commit,
  branch,
  merge,
  cherryPick,
  checkout,
  //reset,
  prettyPrint,
  clear,
  getBranchesAsObjArray,
  getBranches,
  getCommits,
  getCommitsArray,
  getCurrentBranch,
  getDirection,
  getHead,
  setAccTitle,
  getAccTitle,
  getAccDescription,
  setAccDescription,
  setDiagramTitle,
  getDiagramTitle,
  commitType,
};<|MERGE_RESOLUTION|>--- conflicted
+++ resolved
@@ -257,16 +257,10 @@
 
 export const cherryPick = function (sourceId, targetId, tag, parentCommitId) {
   log.debug('Entering cherryPick:', sourceId, targetId, tag);
-<<<<<<< HEAD
   sourceId = common.sanitizeText(sourceId, configApi.getConfig());
   targetId = common.sanitizeText(targetId, configApi.getConfig());
   tag = common.sanitizeText(tag, configApi.getConfig());
   parentCommitId = common.sanitizeText(parentCommitId, configApi.getConfig());
-=======
-  sourceId = common.sanitizeText(sourceId, getConfig());
-  targetId = common.sanitizeText(targetId, getConfig());
-  tag = common.sanitizeText(tag, getConfig());
->>>>>>> 33a5fc45
 
   if (!sourceId || commits[sourceId] === undefined) {
     let error = new Error(
