--- conflicted
+++ resolved
@@ -21,15 +21,11 @@
 dayjs.extend(dayjsCustomParseFormat);
 dayjs.extend(dayjsAdvancedFormat);
 
-<<<<<<< HEAD
+const WEEKEND_START_DAY = { friday: 5, saturday: 6 };
 let dateFormat = 'YYYY-MM-DD';
 let dateRange = '';
 let startDateRange = '';
 let endDateRange = '';
-=======
-const WEEKEND_START_DAY = { friday: 5, saturday: 6 };
-let dateFormat = '';
->>>>>>> 8e95c4db
 let axisFormat = '';
 let tickInterval = undefined;
 let todayMarker = '';
