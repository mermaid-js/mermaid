--- conflicted
+++ resolved
@@ -506,14 +506,14 @@
     expect(() => ganttDb.getTasks()).toThrowError('Invalid date:202304');
   });
 
-<<<<<<< HEAD
   it('should throw on invalid duration tokens', function () {
     ganttDb.setDateFormat('YYYY-MM-DD');
     ganttDb.addSection('invalid duration test');
     // invalid duration token should cause getTasks() to throw
     ganttDb.addTask('bad duration', 'idInvalid,2019-01-01,24de');
     expect(() => ganttDb.getTasks()).toThrowError('Invalid duration:24de');
-=======
+  });
+  
   it('should handle seconds-only format with valid numeric values (issue #5496)', function () {
     ganttDb.setDateFormat('ss');
     ganttDb.addSection('Network Request');
@@ -535,6 +535,5 @@
     expect(tasks[0].startTime.getFullYear()).toBe(2024);
     // Second task will be parsed as year 202 (fallback to new Date())
     expect(tasks[1].startTime.getFullYear()).toBe(202);
->>>>>>> 39d070fd
   });
 });