/** mermaid */

//---------------------------------------------------------
// We support csv format as defined here:
// https://www.ietf.org/rfc/rfc4180.txt
// There are some minor changes for compliance with jison
// We also parse only 3 columns: source,target,value
// And allow blank lines for visual purposes
//---------------------------------------------------------

%lex

%options case-insensitive
<<<<<<< HEAD
// %options easy_keword_rules
=======
>>>>>>> ecee23d8

%x escaped_text
%x csv

// as per section 6.1 of RFC 2234 [2]
COMMA \u002C
CR \u000D
LF \u000A
CRLF \u000D\u000A
ESCAPED_QUOTE \u0022
DQUOTE \u0022
TEXTDATA [\u0020-\u0021\u0023-\u002B\u002D-\u007E]

%%

<INITIAL>"sankey-beta"                         { this.pushState('csv'); return 'SANKEY'; }
<INITIAL,csv><<EOF>>                           { return 'EOF' } // match end of file
<INITIAL,csv>({CRLF}|{LF})                     { return 'NEWLINE' }
<INITIAL,csv>{COMMA}                           { return 'COMMA' }
<INITIAL,csv>{DQUOTE}                          { this.pushState('escaped_text'); return 'DQUOTE'; }
<INITIAL,csv>{TEXTDATA}*                       { return 'NON_ESCAPED_TEXT' }
<INITIAL,csv,escaped_text>{DQUOTE}(?!{DQUOTE}) {this.popState('escaped_text'); return 'DQUOTE'; } // unescaped DQUOTE closes string
<INITIAL,csv,escaped_text>({TEXTDATA}|{COMMA}|{CR}|{LF}|{DQUOTE}{DQUOTE})* { return 'ESCAPED_TEXT'; }

/lex

%start start

%% // language grammar

start: SANKEY NEWLINE csv opt_eof;

csv: record csv_tail;
csv_tail: NEWLINE csv | ;
opt_eof: EOF | ;

record
  : field\[source] COMMA field\[target] COMMA field\[value] {
      const source = yy.findOrCreateNode($source.trim().replaceAll('""', '"'));
      const target = yy.findOrCreateNode($target.trim().replaceAll('""', '"'));
      const value = parseFloat($value.trim());
      yy.addLink(source,target,value);
    } // parse only 3 fields, this is not part of CSV standard
  ;

field
  : escaped { $$=$escaped; }
  | non_escaped { $$=$non_escaped; }
  ;

escaped: DQUOTE ESCAPED_TEXT DQUOTE { $$=$ESCAPED_TEXT; };

non_escaped: NON_ESCAPED_TEXT { $$=$NON_ESCAPED_TEXT; };<|MERGE_RESOLUTION|>--- conflicted
+++ resolved
@@ -11,10 +11,6 @@
 %lex
 
 %options case-insensitive
-<<<<<<< HEAD
-// %options easy_keword_rules
-=======
->>>>>>> ecee23d8
 
 %x escaped_text
 %x csv
