--- conflicted
+++ resolved
@@ -1,18 +1,6 @@
-<<<<<<< HEAD
 import type { ScaleOrdinal } from 'd3';
 import { scaleOrdinal as d3scaleOrdinal, schemeTableau10 as d3schemeTableau10 } from 'd3';
 import type { SankeyGraph as d3SankeyGraph, SankeyNode as d3SankeyNode } from 'd3-sankey';
-=======
-import type { Diagram } from '../../Diagram.js';
-import { getConfig, defaultConfig } from '../../diagram-api/diagramAPI.js';
-import {
-  select as d3select,
-  scaleOrdinal as d3scaleOrdinal,
-  schemeTableau10 as d3schemeTableau10,
-} from 'd3';
-
-import type { SankeyNode as d3SankeyNode } from 'd3-sankey';
->>>>>>> d11bfaa6
 import {
   sankey as d3Sankey,
   sankeyLinkHorizontal as d3SankeyLinkHorizontal,
@@ -21,7 +9,6 @@
   sankeyCenter as d3SankeyCenter,
   sankeyJustify as d3SankeyJustify,
 } from 'd3-sankey';
-<<<<<<< HEAD
 
 import { log } from '../../logger.js';
 import type { DrawDefinition, SVG } from '../../diagram-api/types.js';
@@ -36,12 +23,10 @@
   SankeyNodeDatum,
   SankeyNodeOverride,
 } from './sankeyTypes.js';
-=======
 import { setupGraphViewbox } from '../../setupGraphViewbox.js';
->>>>>>> d11bfaa6
 import { Uid } from '../../rendering-util/uid.js';
+import { getConfig } from '../../diagram-api/diagramAPI.js';
 import { selectSvgElement } from '../../rendering-util/selectSvgElement.js';
-import { getConfig } from '../../config.js';
 import { cleanAndMerge } from '../../utils.js';
 import { configureSvgSize } from '../../setupGraphViewbox.js';
 
@@ -72,7 +57,6 @@
  * @param config - The required config of sankey diagram.
  * @returns The prepared sankey data.
  */
-<<<<<<< HEAD
 const createSankeyGraph = (db: SankeyDB, config: Required<SankeyDiagramConfig>) => {
   const graph: SankeyGraph = structuredClone({
     nodes: db.getNodes().map((node: string) => {
@@ -85,56 +69,6 @@
   });
 
   const nodeAlign = alignmentsMap[config.nodeAlignment];
-=======
-export const draw = function (text: string, id: string, _version: string, diagObj: Diagram): void {
-  // Get Sankey config
-  const { securityLevel, sankey: conf } = getConfig();
-  const defaultSankeyConfig = defaultConfig!.sankey!;
-
-  // TODO:
-  // This code repeats for every diagram
-  // Figure out what is happening there, probably it should be separated
-  // The main thing is svg object that is a d3 wrapper for svg operations
-  //
-  let sandboxElement: any;
-  if (securityLevel === 'sandbox') {
-    sandboxElement = d3select('#i' + id);
-  }
-  const root =
-    securityLevel === 'sandbox'
-      ? d3select(sandboxElement.nodes()[0].contentDocument.body)
-      : d3select('body');
-  // @ts-ignore TODO root.select is not callable
-  const svg = securityLevel === 'sandbox' ? root.select(`[id="${id}"]`) : d3select(`[id="${id}"]`);
-
-  // Establish svg dimensions and get width and height
-  //
-  const width = conf?.width ?? defaultSankeyConfig.width!;
-  const height = conf?.height ?? defaultSankeyConfig.width!;
-  const useMaxWidth = conf?.useMaxWidth ?? defaultSankeyConfig.useMaxWidth!;
-  const nodeAlignment = conf?.nodeAlignment ?? defaultSankeyConfig.nodeAlignment!;
-  const prefix = conf?.prefix ?? defaultSankeyConfig.prefix!;
-  const suffix = conf?.suffix ?? defaultSankeyConfig.suffix!;
-  const showValues = conf?.showValues ?? defaultSankeyConfig.showValues!;
-
-  // Prepare data for construction based on diagObj.db
-  // This must be a mutable object with `nodes` and `links` properties:
-  //
-  //    {
-  //      "nodes": [ { "id": "Alice" }, { "id": "Bob" }, { "id": "Carol" } ],
-  //      "links": [ { "source": "Alice", "target": "Bob", "value": 23 }, { "source": "Bob", "target": "Carol", "value": 43 } ]
-  //    }
-  //
-  // @ts-ignore TODO: db should be coerced to sankey DB type
-  const graph = diagObj.db.getGraph();
-
-  // Get alignment function
-  const nodeAlign = alignmentsMap[nodeAlignment];
-
-  // Construct and configure a Sankey generator
-  // That will be a function that calculates nodes and links dimensions
-  //
->>>>>>> d11bfaa6
   const nodeWidth = 10;
   // eslint-disable-next-line @typescript-eslint/ban-types
   const sankey = d3Sankey<SankeyNodeData, {}>()
@@ -272,13 +206,9 @@
     .append('path')
     .attr('d', d3SankeyLinkHorizontal())
     .attr('stroke', coloring)
-<<<<<<< HEAD
     .attr('stroke-width', (d: SankeyLinkDatum): number => Math.max(1, d.width));
-=======
-    .attr('stroke-width', (d: any) => Math.max(1, d.width));
 
   setupGraphViewbox(undefined, svg, 0, useMaxWidth);
->>>>>>> d11bfaa6
 };
 
 export const renderer = { draw };