import { setConfig } from '../../../config.js';
import { ErDB } from '../erDb.js';
import erDiagram from './erDiagram.jison'; // jison file

setConfig({
  securityLevel: 'strict',
});

describe('when parsing ER diagram it...', function () {
  const erDb = new ErDB();
  beforeEach(function () {
    erDiagram.parser.yy = erDb;
    erDiagram.parser.yy.clear();
  });

  it('should allow stand-alone entities with no relationships', function () {
    const line1 = 'ISLAND';
    const line2 = 'MAINLAND';
    erDiagram.parser.parse(`erDiagram\n${line1}\n${line2}`);

    expect(erDb.getEntities().size).toBe(2);
    expect(erDb.getRelationships().length).toBe(0);
  });

  describe('entity name', () => {
    it('cannot be empty quotes ""', function () {
      const name = '""';
      expect(() => {
        erDiagram.parser.parse(`erDiagram\n ${name}\n`);
        const entities = erDb.getEntities();
        expect(entities.has(name)).toBe(false);
      }).toThrow();
    });
    describe('has non A-Za-z0-9_- chars', function () {
      // these were entered using the Mac keyboard utility.
      const chars =
        "~ ` ! @ # $ ^ & * ( ) - = + [ ] { } | / ; : ' . ? ¡ ⁄ ™ € £ ‹ ¢ › ∞ ﬁ § ‡ • ° ª · º ‚ ≠ ± œ Œ ∑ „ ® † ˇ ¥ Á ¨ ˆ ˆ Ø π ∏ “ « » å Å ß Í ∂ Î ƒ Ï © ˙ Ó ∆ Ô ˚  ¬ Ò … Ú æ Æ Ω ¸ ≈ π ˛ ç Ç √ ◊ ∫ ı ˜ µ Â ≤ ¯ ≥ ˘ ÷ ¿";
      const allowed = chars.split(' ');

      allowed.forEach((allowedChar) => {
        const singleOccurrence = `Blo${allowedChar}rf`;
        const repeatedOccurrence = `Blo${allowedChar}${allowedChar}rf`;
        const cannotStartWith = `${allowedChar}Blorf`;
        const endsWith = `Blorf${allowedChar}`;

        it(`${singleOccurrence} fails if not surrounded by quotes`, function () {
          const name = singleOccurrence;
          expect(() => {
            erDiagram.parser.parse(`erDiagram\n ${name}\n`);
            const entities = erDb.getEntities();
            expect(entities.has(name)).toBe(false);
          }).toThrow();
        });

        it(`"${singleOccurrence}" single occurrence`, function () {
          const name = singleOccurrence;
          erDiagram.parser.parse(`erDiagram\n "${name}"\n`);
          const entities = erDb.getEntities();
          expect(entities.has(name)).toBe(true);
        });

        it(`"${repeatedOccurrence}" repeated occurrence`, function () {
          const name = repeatedOccurrence;
          erDiagram.parser.parse(`erDiagram\n "${name}"\n`);
          const entities = erDb.getEntities();
          expect(entities.has(name)).toBe(true);
        });

        it(`"${singleOccurrence}" ends with`, function () {
          const name = endsWith;
          erDiagram.parser.parse(`erDiagram\n "${name}"\n`);
          const entities = erDb.getEntities();
          expect(entities.has(name)).toBe(true);
        });

        it(`"${cannotStartWith}" cannot start with the character`, function () {
          const name = repeatedOccurrence;
          expect(() => {
            erDiagram.parser.parse(`erDiagram\n "${name}"\n`);
            const entities = erDb.getEntities();
            expect(entities.has(name)).toBe(false);
          }).toThrow();
        });
      });

      const allCombined = allowed.join('');

      it(`a${allCombined} (all non-alphanumerics) in one, starting with 'a'`, function () {
        const name = 'a' + allCombined;
        erDiagram.parser.parse(`erDiagram\n "${name}"\n`);
        const entities = erDb.getEntities();
        expect(entities.has(name)).toBe(true);
      });
    });

    it('cannot contain % because it interferes with parsing comments', function () {
      expect(() => {
        erDiagram.parser.parse(`erDiagram\n "Blo%rf"\n`);
        const entities = erDb.getEntities();
        expect(entities.has(name)).toBe(false);
      }).toThrow();
    });
    it('cannot contain \\ because it could start and escape code', function () {
      expect(() => {
        erDiagram.parser.parse(`erDiagram\n "Blo\\rf"\n`);
        const entities = erDb.getEntities();
        expect(entities.has(name)).toBe(false);
      }).toThrow();
    });

    it('cannot newline, backspace, or vertical characters', function () {
      const disallowed = ['\n', '\r', '\b', '\v'];
      disallowed.forEach((badChar) => {
        const badName = `Blo${badChar}rf`;
        expect(() => {
          erDiagram.parser.parse(`erDiagram\n "${badName}"\n`);
          const entities = erDb.getEntities();
          expect(entities.has(badName)).toBe(false);
        }).toThrow();
      });
    });

    // skip this: jison cannot handle non-english letters
    it.skip('[skipped test] can contain àáâäæãåā', function () {
      const beyondEnglishName = 'DUCK-àáâäæãåā';
      erDiagram.parser.parse(`erDiagram\n${beyondEnglishName}\n`);
      const entities = erDb.getEntities();
      expect(entities.has(beyondEnglishName)).toBe(true);
    });

    it('can contain - _ without needing ""', function () {
      const hyphensUnderscore = 'DUCK-BILLED_PLATYPUS';
      erDiagram.parser.parse(`erDiagram\n${hyphensUnderscore}\n`);
      const entities = erDb.getEntities();
      expect(entities.has(hyphensUnderscore)).toBe(true);
    });

    it('can have an alias', function () {
      const entity = 'foo';
      const alias = 'bar';
      erDiagram.parser.parse(`erDiagram\n${entity}["${alias}"]\n`);
      const entities = erDb.getEntities();
      expect(entities.has(entity)).toBe(true);
      expect(entities.get(entity).alias).toBe(alias);
    });

    it('can have an alias even if the relationship is defined before buzz', function () {
      const firstEntity = 'foo';
      const secondEntity = 'bar';
      const alias = 'batman';
      erDiagram.parser.parse(
        `erDiagram\n${firstEntity} ||--o| ${secondEntity} : rel\nbuzz ${firstEntity}["${alias}"]\n`
      );
      const entities = erDb.getEntities();
      expect(entities.has(firstEntity)).toBe(true);
      expect(entities.has(secondEntity)).toBe(true);
      expect(entities.get(firstEntity).alias).toBe(alias);
      expect(entities.get(secondEntity).alias).toBe('');
    });

    it('can have an alias even if the relationship is defined after buzz', function () {
      const firstEntity = 'foo';
      const secondEntity = 'bar';
      const alias = 'batman';
      erDiagram.parser.parse(
        `erDiagram\nbuzz ${firstEntity}["${alias}"]\n${firstEntity} ||--o| ${secondEntity} : rel\n`
      );
      const entities = erDb.getEntities();
      expect(entities.has(firstEntity)).toBe(true);
      expect(entities.has(secondEntity)).toBe(true);
      expect(entities.get(firstEntity).alias).toBe(alias);
      expect(entities.get(secondEntity).alias).toBe('');
    });

    it('can start with an underscore', function () {
      const entity = '_foo';
      erDiagram.parser.parse(`erDiagram\n${entity}\n`);
      const entities = erDb.getEntities();
      expect(entities.has(entity)).toBe(true);
    });
  });

  describe('attribute name', () => {
    it('should allow alphanumeric characters, dashes, underscores and brackets (not leading chars)', function () {
      const entity = 'BOOK';
      const attribute1 = 'string myBookTitle';
      const attribute2 = 'string MYBOOKSUBTITLE_1';
      const attribute3 = 'string author-ref[name](1)';

      erDiagram.parser.parse(
        `erDiagram\n${entity} {\n${attribute1}\n${attribute2}\n${attribute3}\n}`
      );
      const entities = erDb.getEntities();

      expect(entities.size).toBe(1);
      expect(entities.get(entity).attributes.length).toBe(3);
      expect(entities.get(entity).attributes[0].name).toBe('myBookTitle');
      expect(entities.get(entity).attributes[1].name).toBe('MYBOOKSUBTITLE_1');
      expect(entities.get(entity).attributes[2].name).toBe('author-ref[name](1)');
    });

    it('should allow asterisk at the start of attribute name', function () {
      const entity = 'BOOK';
      const attribute = 'string *title';

      erDiagram.parser.parse(`erDiagram\n${entity}{\n${attribute}}`);
      const entities = erDb.getEntities();
      expect(entities.size).toBe(1);
      expect(entities.get(entity).attributes.length).toBe(1);
    });

    it('should allow asterisks at the start of attribute declared with type and name', () => {
      const entity = 'BOOK';
      const attribute = 'id *the_Primary_Key';

      erDiagram.parser.parse(`erDiagram\n${entity} {\n${attribute}}`);
      const entities = erDb.getEntities();
      expect(entities.size).toBe(1);
      expect(entities.get(entity).attributes.length).toBe(1);
    });

    it('should not allow leading numbers, dashes or brackets', function () {
      const entity = 'BOOK';
      const nonLeadingChars = '0-[]()';
      [...nonLeadingChars].forEach((nonLeadingChar) => {
        expect(() => {
          const attribute = `string ${nonLeadingChar}author`;
          erDiagram.parser.parse(`erDiagram\n${entity} {\n${attribute}\n}`);
        }).toThrow();
      });
    });
  });

  it('should allow an entity with a single attribute to be defined', function () {
    const entity = 'BOOK';
    const attribute = 'string title';

    erDiagram.parser.parse(`erDiagram\n${entity} {\n${attribute}\n}`);
    const entities = erDb.getEntities();
    expect(entities.size).toBe(1);
    expect(entities.get(entity).attributes.length).toBe(1);
  });

  it('should allow an entity with a single attribute to be defined with a key', function () {
    const entity = 'BOOK';
    const attribute = 'string title PK';

    erDiagram.parser.parse(`erDiagram\n${entity} {\n${attribute}\n}`);
    const entities = erDb.getEntities();
    expect(entities.size).toBe(1);
    expect(entities.get(entity).attributes.length).toBe(1);
  });

  it('should allow an entity with a single attribute to be defined with a comment', function () {
    const entity = 'BOOK';
    const attribute = `string title "comment"`;

    erDiagram.parser.parse(`erDiagram\n${entity} {\n${attribute}\n}`);
    const entities = erDb.getEntities();
    expect(entities.size).toBe(1);
    expect(entities.get(entity).attributes.length).toBe(1);
    expect(entities.get(entity).attributes[0].comment).toBe('comment');
  });

  it('should allow an entity with a single attribute to be defined with a key and a comment', function () {
    const entity = 'BOOK';
    const attribute = `string title PK "comment"`;

    erDiagram.parser.parse(`erDiagram\n${entity} {\n${attribute}\n}`);
    const entities = erDb.getEntities();
    expect(entities.size).toBe(1);
    expect(entities.get(entity).attributes.length).toBe(1);
  });

  it('should allow an entity with attribute starting with fk, pk or uk and a comment', function () {
    const entity = 'BOOK';
    const attribute1 = 'int fk_title FK';
    const attribute2 = 'string pk_author PK';
    const attribute3 = 'string uk_address UK';
    const attribute4 = 'float pk_price PK "comment"';

    erDiagram.parser.parse(
      `erDiagram\n${entity} {\n${attribute1} \n\n${attribute2}\n${attribute3}\n${attribute4}\n}`
    );
    const entities = erDb.getEntities();
    expect(entities.get(entity).attributes.length).toBe(4);
  });

  it('should allow an entity with attributes that have many constraints and comments', function () {
    const entity = 'CUSTOMER';
    const attribute1 = 'int customer_number PK, FK "comment1"';
    const attribute2 = 'datetime customer_status_start_datetime PK,UK, FK';
    const attribute3 = 'datetime customer_status_end_datetime PK , UK "comment3"';
    const attribute4 = 'string customer_firstname';
    const attribute5 = 'string customer_lastname "comment5"';

    erDiagram.parser.parse(
      `erDiagram\n${entity} {\n${attribute1}\n${attribute2}\n${attribute3}\n${attribute4}\n${attribute5}\n}`
    );
    const entities = erDb.getEntities();
    expect(entities.get(entity).attributes[0].keys).toEqual(['PK', 'FK']);
    expect(entities.get(entity).attributes[0].comment).toBe('comment1');
    expect(entities.get(entity).attributes[1].keys).toEqual(['PK', 'UK', 'FK']);
    expect(entities.get(entity).attributes[2].keys).toEqual(['PK', 'UK']);
    expect(entities.get(entity).attributes[2].comment).toBe('comment3');
    expect(entities.get(entity).attributes[3].keys).toEqual([]);
    expect(entities.get(entity).attributes[4].keys).toEqual([]);
    expect(entities.get(entity).attributes[4].comment).toBe('comment5');
  });

  it('should allow an entity with attribute that has a generic type', function () {
    const entity = 'BOOK';
    const attribute1 = 'type~T~ type';
    const attribute2 = 'option~T~ readable "comment"';
    const attribute3 = 'string id PK';

    erDiagram.parser.parse(
      `erDiagram\n${entity} {\n${attribute1}\n${attribute2}\n${attribute3}\n}`
    );
    const entities = erDb.getEntities();
    expect(entities.size).toBe(1);
    expect(entities.get(entity).attributes.length).toBe(3);
  });

  it('should allow an entity with attribute that is an array', function () {
    const entity = 'BOOK';
    const attribute1 = 'string[] readers FK "comment"';
    const attribute2 = 'string[] authors FK';

    erDiagram.parser.parse(`erDiagram\n${entity} {\n${attribute1}\n${attribute2}\n}`);
    const entities = erDb.getEntities();
    expect(entities.size).toBe(1);
    expect(entities.get(entity).attributes.length).toBe(2);
  });

  it('should allow an entity with attribute that is a limited length string', function () {
    const entity = 'BOOK';
    const attribute1 = 'character(10) isbn FK';
    const attribute2 = 'varchar(5) postal_code "Five digits"';

    erDiagram.parser.parse(`erDiagram\n${entity} {\n${attribute1}\n${attribute2}\n}`);
    const entities = erDb.getEntities();
    expect(entities.size).toBe(1);
    expect(entities.get(entity).attributes.length).toBe(2);
    expect(entities.get(entity).attributes[0].type).toBe('character(10)');
    expect(entities.get(entity).attributes[1].type).toBe('varchar(5)');
  });

  it('should allow an entity with multiple attributes to be defined', function () {
    const entity = 'BOOK';
    const attribute1 = 'string title';
    const attribute2 = 'string author';
    const attribute3 = 'float price';

    erDiagram.parser.parse(
      `erDiagram\n${entity} {\n${attribute1}\n${attribute2}\n${attribute3}\n}`
    );
    const entities = erDb.getEntities();
    expect(entities.get(entity).attributes.length).toBe(3);
  });

  it('should allow attribute definitions to be split into multiple blocks', function () {
    const entity = 'BOOK';
    const attribute1 = 'string title';
    const attribute2 = 'string author';
    const attribute3 = 'float price';

    erDiagram.parser.parse(
      `erDiagram\n${entity} {\n${attribute1}\n}\n${entity} {\n${attribute2}\n${attribute3}\n}`
    );
    const entities = erDb.getEntities();
    expect(entities.get(entity).attributes.length).toBe(3);
  });

  it('should allow an empty attribute block', function () {
    const entity = 'BOOK';

    erDiagram.parser.parse(`erDiagram\n${entity} {}`);
    const entities = erDb.getEntities();
    expect(entities.has('BOOK')).toBe(true);
    expect(entities.get(entity).attributes.length).toBe(0);
  });

  it('should allow an attribute block to start immediately after the entity name', function () {
    const entity = 'BOOK';

    erDiagram.parser.parse(`erDiagram\n${entity}{}`);
    const entities = erDb.getEntities();
    expect(entities.has('BOOK')).toBe(true);
    expect(entities.get(entity).attributes.length).toBe(0);
  });

  it('should allow an attribute block to be separated from the entity name by spaces', function () {
    const entity = 'BOOK';

    erDiagram.parser.parse(`erDiagram\n${entity}         {}`);
    const entities = erDb.getEntities();
    expect(entities.has('BOOK')).toBe(true);
    expect(entities.get(entity).attributes.length).toBe(0);
  });

  it('should allow whitespace before and after attribute definitions', function () {
    const entity = 'BOOK';
    const attribute = 'string title';

    erDiagram.parser.parse(`erDiagram\n${entity} {\n  \n\n  ${attribute}\n\n  \n}`);
    const entities = erDb.getEntities();
    expect(entities.size).toBe(1);
    expect(entities.get(entity).attributes.length).toBe(1);
  });

  it('should allow no whitespace before and after attribute definitions', function () {
    const entity = 'BOOK';
    const attribute = 'string title';

    erDiagram.parser.parse(`erDiagram\n${entity}{${attribute}}`);
    const entities = erDb.getEntities();
    expect(entities.size).toBe(1);
    expect(entities.get(entity).attributes.length).toBe(1);
  });

  it('should associate two entities correctly', function () {
    erDiagram.parser.parse('erDiagram\nCAR ||--o{ DRIVER : "insured for"');
    const entities = erDb.getEntities();
    const relationships = erDb.getRelationships();

    expect(entities.has('CAR')).toBe(true);
    expect(entities.has('DRIVER')).toBe(true);
    expect(relationships.length).toBe(1);
    expect(relationships[0].relSpec.cardA).toBe(erDb.Cardinality.ZERO_OR_MORE);
    expect(relationships[0].relSpec.cardB).toBe(erDb.Cardinality.ONLY_ONE);
    expect(relationships[0].relSpec.relType).toBe(erDb.Identification.IDENTIFYING);
  });

  it('should not create duplicate entities', function () {
    const line1 = 'CAR ||--o{ DRIVER : "insured for"';
    const line2 = 'DRIVER ||--|| LICENSE : has';
    erDiagram.parser.parse(`erDiagram\n${line1}\n${line2}`);
    const entities = erDb.getEntities();

    expect(entities.size).toBe(3);
  });

  it('should create the role specified', function () {
    const teacherRole = 'is teacher of';
    const line1 = `TEACHER }o--o{ STUDENT : "${teacherRole}"`;
    erDiagram.parser.parse(`erDiagram\n${line1}`);
    const rels = erDb.getRelationships();

    expect(rels[0].roleA).toBe(`${teacherRole}`);
  });

  it('should allow recursive relationships', function () {
    erDiagram.parser.parse('erDiagram\nNODE ||--o{ NODE : "leads to"');
    expect(erDb.getEntities().size).toBe(1);
  });

  describe('accessible title and description', () => {
    const teacherRole = 'is teacher of';
    const line1 = `TEACHER }o--o{ STUDENT : "${teacherRole}"`;

    it('should allow for a accessibility title and description (accDescr)', function () {
      erDiagram.parser.parse(
        `erDiagram
      accTitle: graph title
      accDescr: this graph is about stuff
      ${line1}`
      );
      expect(erDb.getAccTitle()).toBe('graph title');
      expect(erDb.getAccDescription()).toBe('this graph is about stuff');
    });

    it('parses a multi line description (accDescr)', function () {
      erDiagram.parser.parse(
        `erDiagram
      accTitle: graph title
      accDescr { this graph is
        about
        stuff
        }\n
      ${line1}`
      );
      expect(erDb.getAccTitle()).toEqual('graph title');
      expect(erDb.getAccDescription()).toEqual('this graph is\nabout\nstuff');
    });
  });

  it('should allow more than one relationship between the same two entities', function () {
    const line1 = 'CAR ||--o{ PERSON : "insured for"';
    const line2 = 'CAR }o--|| PERSON : "owned by"';
    erDiagram.parser.parse(`erDiagram\n${line1}\n${line2}`);
    const entities = erDb.getEntities();
    const rels = erDb.getRelationships();

    expect(entities.size).toBe(2);
    expect(rels.length).toBe(2);
  });

  it('should limit the number of relationships between the same two entities', function () {
    /* TODO */
  });

  it('should not allow multiple relationships between the same two entities unless the roles are different', function () {
    /* TODO */
  });

  it('should handle only-one-to-one-or-more relationships', function () {
    erDiagram.parser.parse('erDiagram\nA ||--|{ B : has');
    const rels = erDb.getRelationships();

    expect(erDb.getEntities().size).toBe(2);
    expect(rels.length).toBe(1);
    expect(rels[0].relSpec.cardA).toBe(erDb.Cardinality.ONE_OR_MORE);
    expect(rels[0].relSpec.cardB).toBe(erDb.Cardinality.ONLY_ONE);
  });

  it('should handle only-one-to-zero-or-more relationships', function () {
    erDiagram.parser.parse('erDiagram\nA ||..o{ B : has');
    const rels = erDb.getRelationships();

    expect(erDb.getEntities().size).toBe(2);
    expect(rels.length).toBe(1);
    expect(rels[0].relSpec.cardA).toBe(erDb.Cardinality.ZERO_OR_MORE);
    expect(rels[0].relSpec.cardB).toBe(erDb.Cardinality.ONLY_ONE);
  });

  it('should handle zero-or-one-to-zero-or-more relationships', function () {
    erDiagram.parser.parse('erDiagram\nA |o..o{ B : has');
    const rels = erDb.getRelationships();

    expect(erDb.getEntities().size).toBe(2);
    expect(rels.length).toBe(1);
    expect(rels[0].relSpec.cardA).toBe(erDb.Cardinality.ZERO_OR_MORE);
    expect(rels[0].relSpec.cardB).toBe(erDb.Cardinality.ZERO_OR_ONE);
  });

  it('should handle zero-or-one-to-one-or-more relationships', function () {
    erDiagram.parser.parse('erDiagram\nA |o--|{ B : has');
    const rels = erDb.getRelationships();

    expect(erDb.getEntities().size).toBe(2);
    expect(rels.length).toBe(1);
    expect(rels[0].relSpec.cardA).toBe(erDb.Cardinality.ONE_OR_MORE);
    expect(rels[0].relSpec.cardB).toBe(erDb.Cardinality.ZERO_OR_ONE);
  });

  it('should handle one-or-more-to-only-one relationships', function () {
    erDiagram.parser.parse('erDiagram\nA }|--|| B : has');
    const rels = erDb.getRelationships();

    expect(erDb.getEntities().size).toBe(2);
    expect(rels.length).toBe(1);
    expect(rels[0].relSpec.cardA).toBe(erDb.Cardinality.ONLY_ONE);
    expect(rels[0].relSpec.cardB).toBe(erDb.Cardinality.ONE_OR_MORE);
  });

  it('should handle zero-or-more-to-only-one relationships', function () {
    erDiagram.parser.parse('erDiagram\nA }o--|| B : has');
    const rels = erDb.getRelationships();

    expect(erDb.getEntities().size).toBe(2);
    expect(rels.length).toBe(1);
    expect(rels[0].relSpec.cardA).toBe(erDb.Cardinality.ONLY_ONE);
    expect(rels[0].relSpec.cardB).toBe(erDb.Cardinality.ZERO_OR_MORE);
  });

  it('should handle zero-or-more-to-zero-or-one relationships', function () {
    erDiagram.parser.parse('erDiagram\nA }o..o| B : has');
    const rels = erDb.getRelationships();

    expect(erDb.getEntities().size).toBe(2);
    expect(rels.length).toBe(1);
    expect(rels[0].relSpec.cardA).toBe(erDb.Cardinality.ZERO_OR_ONE);
    expect(rels[0].relSpec.cardB).toBe(erDb.Cardinality.ZERO_OR_MORE);
  });

  it('should handle one-or-more-to-zero-or-one relationships', function () {
    erDiagram.parser.parse('erDiagram\nA }|..o| B : has');
    const rels = erDb.getRelationships();

    expect(erDb.getEntities().size).toBe(2);
    expect(rels.length).toBe(1);
    expect(rels[0].relSpec.cardA).toBe(erDb.Cardinality.ZERO_OR_ONE);
    expect(rels[0].relSpec.cardB).toBe(erDb.Cardinality.ONE_OR_MORE);
  });

  it('should handle zero-or-one-to-only-one relationships', function () {
    erDiagram.parser.parse('erDiagram\nA |o..|| B : has');
    const rels = erDb.getRelationships();

    expect(erDb.getEntities().size).toBe(2);
    expect(rels.length).toBe(1);
    expect(rels[0].relSpec.cardA).toBe(erDb.Cardinality.ONLY_ONE);
    expect(rels[0].relSpec.cardB).toBe(erDb.Cardinality.ZERO_OR_ONE);
  });

  it('should handle only-one-to-only-one relationships', function () {
    erDiagram.parser.parse('erDiagram\nA ||..|| B : has');
    const rels = erDb.getRelationships();

    expect(erDb.getEntities().size).toBe(2);
    expect(rels.length).toBe(1);
    expect(rels[0].relSpec.cardA).toBe(erDb.Cardinality.ONLY_ONE);
    expect(rels[0].relSpec.cardB).toBe(erDb.Cardinality.ONLY_ONE);
  });

  it('should handle only-one-to-zero-or-one relationships', function () {
    erDiagram.parser.parse('erDiagram\nA ||--o| B : has');
    const rels = erDb.getRelationships();

    expect(erDb.getEntities().size).toBe(2);
    expect(rels.length).toBe(1);
    expect(rels[0].relSpec.cardA).toBe(erDb.Cardinality.ZERO_OR_ONE);
    expect(rels[0].relSpec.cardB).toBe(erDb.Cardinality.ONLY_ONE);
  });

  it('should handle zero-or-one-to-zero-or-one relationships', function () {
    erDiagram.parser.parse('erDiagram\nA |o..o| B : has');
    const rels = erDb.getRelationships();

    expect(erDb.getEntities().size).toBe(2);
    expect(rels.length).toBe(1);
    expect(rels[0].relSpec.cardA).toBe(erDb.Cardinality.ZERO_OR_ONE);
    expect(rels[0].relSpec.cardB).toBe(erDb.Cardinality.ZERO_OR_ONE);
  });

  it('should handle zero-or-more-to-zero-or-more relationships', function () {
    erDiagram.parser.parse('erDiagram\nA }o--o{ B : has');
    const rels = erDb.getRelationships();

    expect(erDb.getEntities().size).toBe(2);
    expect(rels.length).toBe(1);
    expect(rels[0].relSpec.cardA).toBe(erDb.Cardinality.ZERO_OR_MORE);
    expect(rels[0].relSpec.cardB).toBe(erDb.Cardinality.ZERO_OR_MORE);
  });

  it('should handle one-or-more-to-one-or-more relationships', function () {
    erDiagram.parser.parse('erDiagram\nA }|..|{ B : has');
    const rels = erDb.getRelationships();

    expect(erDb.getEntities().size).toBe(2);
    expect(rels.length).toBe(1);
    expect(rels[0].relSpec.cardA).toBe(erDb.Cardinality.ONE_OR_MORE);
    expect(rels[0].relSpec.cardB).toBe(erDb.Cardinality.ONE_OR_MORE);
  });

  it('should handle zero-or-more-to-one-or-more relationships', function () {
    erDiagram.parser.parse('erDiagram\nA }o--|{ B : has');
    const rels = erDb.getRelationships();

    expect(erDb.getEntities().size).toBe(2);
    expect(rels.length).toBe(1);
    expect(rels[0].relSpec.cardA).toBe(erDb.Cardinality.ONE_OR_MORE);
    expect(rels[0].relSpec.cardB).toBe(erDb.Cardinality.ZERO_OR_MORE);
  });

  it('should handle one-or-more-to-zero-or-more relationships', function () {
    erDiagram.parser.parse('erDiagram\nA }|..o{ B : has');
    const rels = erDb.getRelationships();

    expect(erDb.getEntities().size).toBe(2);
    expect(rels.length).toBe(1);
    expect(rels[0].relSpec.cardA).toBe(erDb.Cardinality.ZERO_OR_MORE);
    expect(rels[0].relSpec.cardB).toBe(erDb.Cardinality.ONE_OR_MORE);
  });

  it('should handle zero-or-one-to-zero-or-more relationships (aliases "one or zero" and "zero or many")', function () {
    erDiagram.parser.parse('erDiagram\nA one or zero to many B : has');
    const rels = erDb.getRelationships();

    expect(erDb.getEntities().size).toBe(2);
    expect(rels.length).toBe(1);
    expect(rels[0].relSpec.cardA).toBe(erDb.Cardinality.ZERO_OR_MORE);
    expect(rels[0].relSpec.cardB).toBe(erDb.Cardinality.ZERO_OR_ONE);
  });

  it('should handle one-or-more-to-zero-or-one relationships (aliases "one or many" and "zero or one")', function () {
    erDiagram.parser.parse('erDiagram\nA one or many optionally to zero or one B : has');
    const rels = erDb.getRelationships();

    expect(erDb.getEntities().size).toBe(2);
    expect(rels.length).toBe(1);
    expect(rels[0].relSpec.cardA).toBe(erDb.Cardinality.ZERO_OR_ONE);
    expect(rels[0].relSpec.cardB).toBe(erDb.Cardinality.ONE_OR_MORE);
  });

  it('should handle zero-or-more-to-zero-or-more relationships (aliases "zero or more" and "zero or many")', function () {
    erDiagram.parser.parse('erDiagram\nA zero or more to zero or many B : has');
    const rels = erDb.getRelationships();

    expect(erDb.getEntities().size).toBe(2);
    expect(rels.length).toBe(1);
    expect(rels[0].relSpec.cardA).toBe(erDb.Cardinality.ZERO_OR_MORE);
    expect(rels[0].relSpec.cardB).toBe(erDb.Cardinality.ZERO_OR_MORE);
  });

  it('should handle zero-or-more-to-one-or-more relationships (aliases "many(0)" and "many(1)")', function () {
    erDiagram.parser.parse('erDiagram\nA many(0) to many(1) B : has');
    const rels = erDb.getRelationships();

    expect(erDb.getEntities().size).toBe(2);
    expect(rels.length).toBe(1);
    expect(rels[0].relSpec.cardA).toBe(erDb.Cardinality.ONE_OR_MORE);
    expect(rels[0].relSpec.cardB).toBe(erDb.Cardinality.ZERO_OR_MORE);
  });

  it('should handle zero-or-more-to-only-one relationships (aliases "many(0)" and "many(1)")', function () {
    erDiagram.parser.parse('erDiagram\nA many optionally to one B : has');
    const rels = erDb.getRelationships();

    expect(erDb.getEntities().size).toBe(2);
    expect(rels.length).toBe(1);
    expect(rels[0].relSpec.cardA).toBe(erDb.Cardinality.ONLY_ONE);
    expect(rels[0].relSpec.cardB).toBe(erDb.Cardinality.ZERO_OR_MORE);
  });

  it('should handle only-one-to-only-one relationships (aliases "only one" and  "1+")', function () {
    erDiagram.parser.parse('erDiagram\nA only one optionally to 1+ B : has');
    const rels = erDb.getRelationships();

    expect(erDb.getEntities().size).toBe(2);
    expect(rels.length).toBe(1);
    expect(rels[0].relSpec.cardA).toBe(erDb.Cardinality.ONE_OR_MORE);
    expect(rels[0].relSpec.cardB).toBe(erDb.Cardinality.ONLY_ONE);
  });

  it('should handle zero-or-more-to-only-one relationships (aliases "0+" and  "1")', function () {
    erDiagram.parser.parse('erDiagram\nA 0+ optionally to 1 B : has');
    const rels = erDb.getRelationships();

    expect(erDb.getEntities().size).toBe(2);
    expect(rels.length).toBe(1);
    expect(rels[0].relSpec.cardA).toBe(erDb.Cardinality.ONLY_ONE);
    expect(rels[0].relSpec.cardB).toBe(erDb.Cardinality.ZERO_OR_MORE);
  });

  it('should represent identifying relationships properly', function () {
    erDiagram.parser.parse('erDiagram\nHOUSE ||--|{ ROOM : contains');
    const rels = erDb.getRelationships();
    expect(rels[0].relSpec.relType).toBe(erDb.Identification.IDENTIFYING);
  });

  it('should represent identifying relationships properly (alias "to")', function () {
    erDiagram.parser.parse('erDiagram\nHOUSE one to one ROOM : contains');
    const rels = erDb.getRelationships();
    expect(rels[0].relSpec.relType).toBe(erDb.Identification.IDENTIFYING);
  });

  it('should represent non-identifying relationships properly', function () {
    erDiagram.parser.parse('erDiagram\n PERSON ||..o{ POSSESSION : owns');
    const rels = erDb.getRelationships();
    expect(rels[0].relSpec.relType).toBe(erDb.Identification.NON_IDENTIFYING);
  });

  it('should represent non-identifying relationships properly (alias "optionally to")', function () {
    erDiagram.parser.parse('erDiagram\n PERSON many optionally to many POSSESSION : owns');
    const rels = erDb.getRelationships();
    expect(rels[0].relSpec.relType).toBe(erDb.Identification.NON_IDENTIFYING);
  });

  it('should not accept a syntax error', function () {
    const doc = 'erDiagram\nA xxx B : has';
    expect(() => {
      erDiagram.parser.parse(doc);
    }).toThrowError();
  });

  it('should be possible to apply a style to an entity', function () {
    const entityName = 'CUSTOMER';
    erDiagram.parser.parse(`erDiagram
        ${entityName}
        style ${entityName} color:red
      `);

    expect(erDb.getEntity(entityName).cssStyles).toEqual(['color:red']);
  });

  it('should be possible to apply multiple styles to an entity at the same time', function () {
    const entityName = 'CUSTOMER';
    erDiagram.parser.parse(
      `erDiagram
        ${entityName}
        style ${entityName} color:red,stroke:blue,fill:#f9f
      `
    );

    expect(erDb.getEntity(entityName).cssStyles).toEqual(['color:red', 'stroke:blue', 'fill:#f9f']);
  });

  it('should be possible to apply multiple separately defined styles', function () {
    const entityName = 'CUSTOMER';
    erDiagram.parser.parse(
      `erDiagram
        ${entityName}
        style ${entityName} color:red
        style ${entityName} fill:#f9f
      `
    );

    expect(erDb.getEntity(entityName).cssStyles).toEqual(['color:red', 'fill:#f9f']);
  });

  it('should be possible to assign a class to an entity', function () {
    const entityName = 'CUSTOMER';
    erDiagram.parser.parse(`erDiagram\n${entityName}\nclass ${entityName} myClass`);

    expect(erDb.getEntity(entityName).cssClasses).toBe('default myClass');
  });

  it('should be possible to assign multiple classes to an entity at the same time', function () {
    const entityName = 'CUSTOMER';
    erDiagram.parser.parse(
      `erDiagram\n${entityName}\nclass ${entityName} firstClass, secondClass, thirdClass`
    );

    expect(erDb.getEntity(entityName).cssClasses).toBe('default firstClass secondClass thirdClass');
  });

  it('should be possible to assign multiple separately defined classes to an entity', function () {
    const entityName = 'CUSTOMER';
    erDiagram.parser.parse(
      `erDiagram\n${entityName}\nclass ${entityName} firstClass\nclass ${entityName} secondClass`
    );

    expect(erDb.getEntity(entityName).cssClasses).toBe('default firstClass secondClass');
  });

  it('should be possible to configure the default class and have it apply to each entity', function () {
    const firstEntity = 'ENTITY1';
    const secondEntity = 'ENTITY2';
    erDiagram.parser.parse(
      `erDiagram
        ${firstEntity}
        ${secondEntity}
        classDef default fill:#f9f
      `
    );

    const expectedOutput = new Map([
      [
        'default',
        {
          id: 'default',
          styles: ['fill:#f9f'],
          textStyles: [],
        },
      ],
    ]);

    expect(erDb.getEntity(firstEntity).cssClasses).toBe('default');
    expect(erDb.getEntity(secondEntity).cssClasses).toBe('default');
    expect(erDb.getClasses()).toEqual(expectedOutput);
  });

  it('should be possible to define a class with styles', function () {
    const className = 'myClass';
    const styles = 'fill:#f9f, stroke: red, color: pink';
    erDiagram.parser.parse(
      `erDiagram
        classDef ${className} ${styles}
      `
    );

    const expectedOutput = new Map([
      [
        className,
        {
          id: className,
          styles: ['fill:#f9f', 'stroke:red', 'color:pink'],
          textStyles: ['color:pink'],
        },
      ],
    ]);

    expect(erDb.getClasses()).toEqual(expectedOutput);
  });

  it('should be possible to define multiple class with styles at the same time', function () {
    const firstClass = 'firstClass';
    const secondClass = 'secondClass';
    const styles = 'fill:#f9f, stroke: red, color: pink';
    erDiagram.parser.parse(
      `erDiagram
        classDef ${firstClass},${secondClass} ${styles}
       `
    );

    const expectedOutput = new Map([
      [
        firstClass,
        {
          id: firstClass,
          styles: ['fill:#f9f', 'stroke:red', 'color:pink'],
          textStyles: ['color:pink'],
        },
      ],
      [
        secondClass,
        {
          id: secondClass,
          styles: ['fill:#f9f', 'stroke:red', 'color:pink'],
          textStyles: ['color:pink'],
        },
      ],
    ]);

    expect(erDb.getClasses()).toEqual(expectedOutput);
  });

  it('should be possible to assign a class using the shorthand syntax just by itself', function () {
    const entityName = 'CUSTOMER';
    const className = 'myClass';
    erDiagram.parser.parse(`erDiagram\n${entityName}:::${className}`);

    expect(erDb.getEntity(entityName).cssClasses).toBe('default myClass');
  });

  it('should be possible to assign a class using the shorthand syntax with empty block', function () {
    const entityName = 'CUSTOMER';
    const className = 'myClass';
    erDiagram.parser.parse(`erDiagram\n${entityName}:::${className} {}`);

    expect(erDb.getEntity(entityName).cssClasses).toBe('default myClass');
  });

  it('should be possible to assign a class using the shorthand syntax with block of attributes', function () {
    const entityName = 'CUSTOMER';
    const className = 'myClass';
    erDiagram.parser.parse(`erDiagram\n${entityName}:::${className} {\nstring name\n}`);

    expect(erDb.getEntity(entityName).cssClasses).toBe('default myClass');
  });

  it('should be possible to assign multiple classes using the shorthand syntax', function () {
    const entityName = 'CUSTOMER';
    const firstClass = 'firstClass';
    const secondClass = 'secondClass';
    erDiagram.parser.parse(`erDiagram\n${entityName}:::${firstClass},${secondClass}`);

    expect(erDb.getEntity(entityName).cssClasses).toBe('default firstClass secondClass');
  });

  it('should be possible to assign classes using the shorthand syntax after defining an alias', function () {
    const entityName = 'c';
    const entityAlias = 'CUSTOMER';
    const myClass = 'myClass';
    erDiagram.parser.parse(`erDiagram\n${entityName}[${entityAlias}]:::${myClass}`);

    expect(erDb.getEntity(entityName).alias).toBe(entityAlias);
    expect(erDb.getEntity(entityName).cssClasses).toBe('default myClass');
  });

  it('should be possible to assign classes using the shorthand syntax while defining a relationship', function () {
    const entityName = 'CUSTOMER';
    const otherEntity = 'PERSON';
    const myClass = 'myClass';
    erDiagram.parser.parse(
      `erDiagram\n${entityName}:::${myClass} ||--o{ ${otherEntity}:::${myClass} : allows`
    );

    expect(erDb.getEntity(entityName).cssClasses).toBe('default myClass');
    expect(erDb.getEntity(otherEntity).cssClasses).toBe('default myClass');
  });

  describe('relationship labels', function () {
    it('should allow an empty quoted label', function () {
      erDiagram.parser.parse('erDiagram\nCUSTOMER ||--|{ ORDER : ""');
      const rels = erDb.getRelationships();
      expect(rels[0].roleA).toBe('');
    });

    it('should allow a non-empty quoted label', function () {
      erDiagram.parser.parse('erDiagram\nCUSTOMER ||--|{ ORDER : "places"');
      const rels = erDb.getRelationships();
      expect(rels[0].roleA).toBe('places');
    });

    it('should allow a non-empty unquoted label', function () {
      erDiagram.parser.parse('erDiagram\nCUSTOMER ||--|{ ORDER : places');
      const rels = erDb.getRelationships();
      expect(rels[0].roleA).toBe('places');
    });

    it('should represent parent-child relationship correctly', function () {
      erDiagram.parser.parse('erDiagram\nPROJECT u--o{ TEAM_MEMBER : "parent"');
      const rels = erDb.getRelationships();
      expect(erDb.getEntities().size).toBe(2);
      expect(rels.length).toBe(1);
      expect(rels[0].relSpec.cardB).toBe(erDb.Cardinality.MD_PARENT);
      expect(rels[0].relSpec.cardA).toBe(erDb.Cardinality.ZERO_OR_MORE);
    });
  });

  describe('prototype properties', function () {
    it.each(['__proto__', 'constructor', 'prototype'])(
      'should work with a %s property',
      function (prop) {
        expect(() =>
          erDiagram.parser.parse(`erDiagram\n${prop} ||--|{ ORDER : place`)
        ).not.toThrow();
      }
    );
  });

<<<<<<< HEAD
  describe('aggregation relationships', function () {
    it('should parse basic aggregation syntax', function () {
      erDiagram.parser.parse('erDiagram\nDEPARTMENT <> EMPLOYEE : contains');
      const rels = erDb.getRelationships();
      expect(erDb.getEntities().size).toBe(2);
      expect(rels.length).toBe(1);
      expect(rels[0].relSpec.relType).toBe(erDb.Aggregation.AGGREGATION);
      expect(rels[0].relSpec.cardA).toBe(erDb.Cardinality.ZERO_OR_MORE);
      expect(rels[0].relSpec.cardB).toBe(erDb.Cardinality.ZERO_OR_MORE);
      expect(rels[0].roleA).toBe('contains');
    });

    it('should parse dashed aggregation syntax', function () {
      erDiagram.parser.parse('erDiagram\nPROJECT <>.. TASK : manages');
      const rels = erDb.getRelationships();
      expect(erDb.getEntities().size).toBe(2);
      expect(rels.length).toBe(1);
      expect(rels[0].relSpec.relType).toBe(erDb.Aggregation.AGGREGATION_DASHED);
      expect(rels[0].relSpec.cardA).toBe(erDb.Cardinality.ZERO_OR_MORE);
      expect(rels[0].relSpec.cardB).toBe(erDb.Cardinality.ZERO_OR_MORE);
      expect(rels[0].roleA).toBe('manages');
    });

    it('should parse aggregation with quoted labels', function () {
      erDiagram.parser.parse('erDiagram\nUNIVERSITY <> COLLEGE : "has multiple"');
      const rels = erDb.getRelationships();
      expect(erDb.getEntities().size).toBe(2);
      expect(rels.length).toBe(1);
      expect(rels[0].relSpec.relType).toBe(erDb.Aggregation.AGGREGATION);
      expect(rels[0].roleA).toBe('has multiple');
    });

    it('should parse multiple aggregation relationships', function () {
      erDiagram.parser.parse(
        'erDiagram\nDEPARTMENT <> EMPLOYEE : contains\nPROJECT <>.. TASK : manages'
      );
      const rels = erDb.getRelationships();
      expect(erDb.getEntities().size).toBe(4);
      expect(rels.length).toBe(2);
      expect(rels[0].relSpec.relType).toBe(erDb.Aggregation.AGGREGATION);
      expect(rels[1].relSpec.relType).toBe(erDb.Aggregation.AGGREGATION_DASHED);
    });

    it('should parse aggregation with entity aliases', function () {
      erDiagram.parser.parse('erDiagram\nd[DEPARTMENT]\ne[EMPLOYEE]\nd <> e : contains');
      const rels = erDb.getRelationships();
      expect(erDb.getEntities().size).toBe(2);
      expect(rels.length).toBe(1);
      expect(rels[0].relSpec.relType).toBe(erDb.Aggregation.AGGREGATION);
      expect(erDb.getEntity('d').alias).toBe('DEPARTMENT');
      expect(erDb.getEntity('e').alias).toBe('EMPLOYEE');
    });

    it('should validate aggregation relationships', function () {
      erDiagram.parser.parse('erDiagram\nDEPARTMENT <> EMPLOYEE : contains');
      const rels = erDb.getRelationships();
      expect(erDb.validateAggregationRelationship(rels[0].relSpec)).toBe(true);
    });

    it('should handle mixed relationship types', function () {
      erDiagram.parser.parse(
        'erDiagram\nCUSTOMER ||--o{ ORDER : places\nPRODUCT <> ORDER_ITEM : "aggregated in"'
      );
      const rels = erDb.getRelationships();
      expect(erDb.getEntities().size).toBe(4);
      expect(rels.length).toBe(2);
      expect(rels[0].relSpec.relType).toBe(erDb.Identification.IDENTIFYING);
      expect(rels[1].relSpec.relType).toBe(erDb.Aggregation.AGGREGATION);
=======
  describe('syntax fixes for special characters and numbers', function () {
    describe('standalone entity names', function () {
      it('should allow number "1" as standalone entity', function () {
        erDiagram.parser.parse(`erDiagram\nCUSTOMER }|..|{ DELIVERY-ADDRESS : has\n1`);
      });

      it('should allow character "u" as standalone entity', function () {
        erDiagram.parser.parse(`erDiagram\nCUSTOMER }|..|{ DELIVERY-ADDRESS : has\nu`);
      });

      it('should allow decimal numbers as standalone entities', function () {
        erDiagram.parser.parse(`erDiagram\nCUSTOMER }|..|{ DELIVERY-ADDRESS : has\n2.5`);
        erDiagram.parser.parse(`erDiagram\nCUSTOMER }|..|{ DELIVERY-ADDRESS : has\n1.5`);
        erDiagram.parser.parse(`erDiagram\nCUSTOMER }|..|{ DELIVERY-ADDRESS : has\n0.1`);
        erDiagram.parser.parse(`erDiagram\nCUSTOMER }|..|{ DELIVERY-ADDRESS : has\n99.99`);
      });
    });

    describe('entity names with attributes', function () {
      it('should allow "u" as entity name with attributes', function () {
        erDiagram.parser.parse(`erDiagram\nu {\nstring name\nint id\n}`);
      });

      it('should allow number "1" as entity name with attributes', function () {
        erDiagram.parser.parse(`erDiagram\n1 {\nstring name\nint id\n}`);
      });

      it('should allow decimal numbers as entity names with attributes', function () {
        erDiagram.parser.parse(`erDiagram\n2.5 {\nstring name\nint id\n}`);
        erDiagram.parser.parse(`erDiagram\n1.5 {\nstring value\n}`);
      });
    });

    describe('entity names in relationships', function () {
      it('should allow "u" in relationships', function () {
        erDiagram.parser.parse(`erDiagram\nCUSTOMER ||--|| u : has`);
        erDiagram.parser.parse(`erDiagram\nu ||--|| ORDER : places`);
        erDiagram.parser.parse(`erDiagram\nu ||--|| v : connects`);
      });

      it('should allow numbers in relationships', function () {
        erDiagram.parser.parse(`erDiagram\nCUSTOMER ||--|| 1 : has`);
        erDiagram.parser.parse(`erDiagram\n1 ||--|| ORDER : places`);
        erDiagram.parser.parse(`erDiagram\n1 ||--|| 2 : connects`);
      });

      it('should allow decimal numbers in relationships', function () {
        erDiagram.parser.parse(`erDiagram\nCUSTOMER ||--|| 2.5 : has`);
        erDiagram.parser.parse(`erDiagram\n1.5 ||--|| ORDER : places`);
        erDiagram.parser.parse(`erDiagram\n2.5 ||--|| 5.5 : connects`);
      });
    });

    describe('mixed scenarios', function () {
      it('should handle complex diagram with special entity names', function () {
        erDiagram.parser.parse(
          `erDiagram
              CUSTOMER ||--o{ 1 : places
              1 ||--|{ u : contains
              u {
                string name
                int quantity
              }
              "2.5" ||--|| ORDER : processes
              ORDER {
                int id
                date created
              }
        `
        );
      });

      it('should handle attributes with numbers in names (but not starting)', function () {
        erDiagram.parser.parse(
          `erDiagram
              ENTITY {
                string name1
                int value2
                float point3_5
              }
        `
        );
      });
>>>>>>> 39d070fd
    });
  });
});<|MERGE_RESOLUTION|>--- conflicted
+++ resolved
@@ -1002,76 +1002,6 @@
     );
   });
 
-<<<<<<< HEAD
-  describe('aggregation relationships', function () {
-    it('should parse basic aggregation syntax', function () {
-      erDiagram.parser.parse('erDiagram\nDEPARTMENT <> EMPLOYEE : contains');
-      const rels = erDb.getRelationships();
-      expect(erDb.getEntities().size).toBe(2);
-      expect(rels.length).toBe(1);
-      expect(rels[0].relSpec.relType).toBe(erDb.Aggregation.AGGREGATION);
-      expect(rels[0].relSpec.cardA).toBe(erDb.Cardinality.ZERO_OR_MORE);
-      expect(rels[0].relSpec.cardB).toBe(erDb.Cardinality.ZERO_OR_MORE);
-      expect(rels[0].roleA).toBe('contains');
-    });
-
-    it('should parse dashed aggregation syntax', function () {
-      erDiagram.parser.parse('erDiagram\nPROJECT <>.. TASK : manages');
-      const rels = erDb.getRelationships();
-      expect(erDb.getEntities().size).toBe(2);
-      expect(rels.length).toBe(1);
-      expect(rels[0].relSpec.relType).toBe(erDb.Aggregation.AGGREGATION_DASHED);
-      expect(rels[0].relSpec.cardA).toBe(erDb.Cardinality.ZERO_OR_MORE);
-      expect(rels[0].relSpec.cardB).toBe(erDb.Cardinality.ZERO_OR_MORE);
-      expect(rels[0].roleA).toBe('manages');
-    });
-
-    it('should parse aggregation with quoted labels', function () {
-      erDiagram.parser.parse('erDiagram\nUNIVERSITY <> COLLEGE : "has multiple"');
-      const rels = erDb.getRelationships();
-      expect(erDb.getEntities().size).toBe(2);
-      expect(rels.length).toBe(1);
-      expect(rels[0].relSpec.relType).toBe(erDb.Aggregation.AGGREGATION);
-      expect(rels[0].roleA).toBe('has multiple');
-    });
-
-    it('should parse multiple aggregation relationships', function () {
-      erDiagram.parser.parse(
-        'erDiagram\nDEPARTMENT <> EMPLOYEE : contains\nPROJECT <>.. TASK : manages'
-      );
-      const rels = erDb.getRelationships();
-      expect(erDb.getEntities().size).toBe(4);
-      expect(rels.length).toBe(2);
-      expect(rels[0].relSpec.relType).toBe(erDb.Aggregation.AGGREGATION);
-      expect(rels[1].relSpec.relType).toBe(erDb.Aggregation.AGGREGATION_DASHED);
-    });
-
-    it('should parse aggregation with entity aliases', function () {
-      erDiagram.parser.parse('erDiagram\nd[DEPARTMENT]\ne[EMPLOYEE]\nd <> e : contains');
-      const rels = erDb.getRelationships();
-      expect(erDb.getEntities().size).toBe(2);
-      expect(rels.length).toBe(1);
-      expect(rels[0].relSpec.relType).toBe(erDb.Aggregation.AGGREGATION);
-      expect(erDb.getEntity('d').alias).toBe('DEPARTMENT');
-      expect(erDb.getEntity('e').alias).toBe('EMPLOYEE');
-    });
-
-    it('should validate aggregation relationships', function () {
-      erDiagram.parser.parse('erDiagram\nDEPARTMENT <> EMPLOYEE : contains');
-      const rels = erDb.getRelationships();
-      expect(erDb.validateAggregationRelationship(rels[0].relSpec)).toBe(true);
-    });
-
-    it('should handle mixed relationship types', function () {
-      erDiagram.parser.parse(
-        'erDiagram\nCUSTOMER ||--o{ ORDER : places\nPRODUCT <> ORDER_ITEM : "aggregated in"'
-      );
-      const rels = erDb.getRelationships();
-      expect(erDb.getEntities().size).toBe(4);
-      expect(rels.length).toBe(2);
-      expect(rels[0].relSpec.relType).toBe(erDb.Identification.IDENTIFYING);
-      expect(rels[1].relSpec.relType).toBe(erDb.Aggregation.AGGREGATION);
-=======
   describe('syntax fixes for special characters and numbers', function () {
     describe('standalone entity names', function () {
       it('should allow number "1" as standalone entity', function () {
@@ -1155,7 +1085,77 @@
         `
         );
       });
->>>>>>> 39d070fd
+    });
+  });
+
+  describe('aggregation relationships', function () {
+    it('should parse basic aggregation syntax', function () {
+      erDiagram.parser.parse('erDiagram\nDEPARTMENT <> EMPLOYEE : contains');
+      const rels = erDb.getRelationships();
+      expect(erDb.getEntities().size).toBe(2);
+      expect(rels.length).toBe(1);
+      expect(rels[0].relSpec.relType).toBe(erDb.Aggregation.AGGREGATION);
+      expect(rels[0].relSpec.cardA).toBe(erDb.Cardinality.ZERO_OR_MORE);
+      expect(rels[0].relSpec.cardB).toBe(erDb.Cardinality.ZERO_OR_MORE);
+      expect(rels[0].roleA).toBe('contains');
+    });
+
+    it('should parse dashed aggregation syntax', function () {
+      erDiagram.parser.parse('erDiagram\nPROJECT <>.. TASK : manages');
+      const rels = erDb.getRelationships();
+      expect(erDb.getEntities().size).toBe(2);
+      expect(rels.length).toBe(1);
+      expect(rels[0].relSpec.relType).toBe(erDb.Aggregation.AGGREGATION_DASHED);
+      expect(rels[0].relSpec.cardA).toBe(erDb.Cardinality.ZERO_OR_MORE);
+      expect(rels[0].relSpec.cardB).toBe(erDb.Cardinality.ZERO_OR_MORE);
+      expect(rels[0].roleA).toBe('manages');
+    });
+
+    it('should parse aggregation with quoted labels', function () {
+      erDiagram.parser.parse('erDiagram\nUNIVERSITY <> COLLEGE : "has multiple"');
+      const rels = erDb.getRelationships();
+      expect(erDb.getEntities().size).toBe(2);
+      expect(rels.length).toBe(1);
+      expect(rels[0].relSpec.relType).toBe(erDb.Aggregation.AGGREGATION);
+      expect(rels[0].roleA).toBe('has multiple');
+    });
+
+    it('should parse multiple aggregation relationships', function () {
+      erDiagram.parser.parse(
+        'erDiagram\nDEPARTMENT <> EMPLOYEE : contains\nPROJECT <>.. TASK : manages'
+      );
+      const rels = erDb.getRelationships();
+      expect(erDb.getEntities().size).toBe(4);
+      expect(rels.length).toBe(2);
+      expect(rels[0].relSpec.relType).toBe(erDb.Aggregation.AGGREGATION);
+      expect(rels[1].relSpec.relType).toBe(erDb.Aggregation.AGGREGATION_DASHED);
+    });
+
+    it('should parse aggregation with entity aliases', function () {
+      erDiagram.parser.parse('erDiagram\nd[DEPARTMENT]\ne[EMPLOYEE]\nd <> e : contains');
+      const rels = erDb.getRelationships();
+      expect(erDb.getEntities().size).toBe(2);
+      expect(rels.length).toBe(1);
+      expect(rels[0].relSpec.relType).toBe(erDb.Aggregation.AGGREGATION);
+      expect(erDb.getEntity('d').alias).toBe('DEPARTMENT');
+      expect(erDb.getEntity('e').alias).toBe('EMPLOYEE');
+    });
+
+    it('should validate aggregation relationships', function () {
+      erDiagram.parser.parse('erDiagram\nDEPARTMENT <> EMPLOYEE : contains');
+      const rels = erDb.getRelationships();
+      expect(erDb.validateAggregationRelationship(rels[0].relSpec)).toBe(true);
+    });
+
+    it('should handle mixed relationship types', function () {
+      erDiagram.parser.parse(
+        'erDiagram\nCUSTOMER ||--o{ ORDER : places\nPRODUCT <> ORDER_ITEM : "aggregated in"'
+      );
+      const rels = erDb.getRelationships();
+      expect(erDb.getEntities().size).toBe(4);
+      expect(rels.length).toBe(2);
+      expect(rels[0].relSpec.relType).toBe(erDb.Identification.IDENTIFYING);
+      expect(rels[1].relSpec.relType).toBe(erDb.Aggregation.AGGREGATION);
     });
   });
 });