%lex

%options case-insensitive
%x block
%x acc_title
%x acc_descr
%x acc_descr_multiline
%x style

%%
accTitle\s*":"\s*                                               { this.begin("acc_title");return 'acc_title'; }
<acc_title>(?!\n|;|#)*[^\n]*                                    { this.popState(); return "acc_title_value"; }
accDescr\s*":"\s*                                               { this.begin("acc_descr");return 'acc_descr'; }
<acc_descr>(?!\n|;|#)*[^\n]*                                    { this.popState(); return "acc_descr_value"; }
accDescr\s*"{"\s*                                { this.begin("acc_descr_multiline");}
<acc_descr_multiline>[\}]                       { this.popState(); }
<acc_descr_multiline>[^\}]*                     return "acc_descr_multiline_value";
.*direction\s+TB[^\n]*                       return 'direction_tb';
.*direction\s+BT[^\n]*                       return 'direction_bt';
.*direction\s+RL[^\n]*                       return 'direction_rl';
.*direction\s+LR[^\n]*                       return 'direction_lr';
[\n]+                           return 'NEWLINE';
\s+                             /* skip whitespace */
[\s]+                           return 'SPACE';
\"[^"%\r\n\v\b\\]+\"            return 'ENTITY_NAME';
\"[^"]*\"                       return 'WORD';
"erDiagram"                     return 'ER_DIAGRAM';
"{"                             { this.begin("block"); return 'BLOCK_START'; }
\#                              return 'BRKT';
"#"                             return 'BRKT';
","                             return 'COMMA';
":::"                           return 'STYLE_SEPARATOR';
":"                             return 'COLON';
<block>\s+                      /* skip whitespace in block */
<block>\b((?:PK)|(?:FK)|(?:UK))\b      return 'ATTRIBUTE_KEY'
<block>([^\s]*)[~].*[~]([^\s]*)        return 'ATTRIBUTE_WORD';
<block>([\*A-Za-z_\u00C0-\uFFFF][A-Za-z0-9\-\_\[\]\(\)\u00C0-\uFFFF\*]*)  return 'ATTRIBUTE_WORD';
<block>\"[^"]*\"                return 'COMMENT';
<block>[\n]+                    /* nothing */
<block>"}"                      { this.popState(); return 'BLOCK_STOP'; }
<block>.                        return yytext[0];
"["                             return 'SQS';
"]"                             return 'SQE';

"style"                         { this.begin("style"); return 'STYLE'; }
<style>[\n]+                    { this.popState(); return 'NEWLINE'; }
<style>\s+                      /* skip whitespace in block */
<style>":"                      return 'COLON';
<style>","                      return 'COMMA';
<style>"#"                      return 'BRKT';
"classDef"                      { this.begin("style"); return 'CLASSDEF'; }
"class"                         return 'CLASS';
"one or zero"                   return 'ZERO_OR_ONE';
"one or more"                   return 'ONE_OR_MORE';
"one or many"                   return 'ONE_OR_MORE';
"1+"                            return 'ONE_OR_MORE';
\|o                             return 'ZERO_OR_ONE';
"zero or one"                   return 'ZERO_OR_ONE';
"zero or more"                  return 'ZERO_OR_MORE';
"zero or many"                  return 'ZERO_OR_MORE';
"0+"                            return 'ZERO_OR_MORE';
\}o                             return 'ZERO_OR_MORE';
"many(0)"                       return 'ZERO_OR_MORE';
"many(1)"                       return 'ONE_OR_MORE';
"many"                          return 'ZERO_OR_MORE';
\}\|                            return 'ONE_OR_MORE';
"one"                           return 'ONLY_ONE';
"only one"                      return 'ONLY_ONE';
[0-9]+\.[0-9]+                  return 'DECIMAL_NUM';
"1"(?=\s+[A-Za-z_"'])           return 'ONLY_ONE';
"1"                             return 'ENTITY_ONE';
[0-9]+                          return 'NUM';
\|\|                            return 'ONLY_ONE';
o\|                             return 'ZERO_OR_ONE';
o\{                             return 'ZERO_OR_MORE';
\|\{                            return 'ONE_OR_MORE';
<<<<<<< HEAD
\s*u                            return 'MD_PARENT';
"<>.."                          return 'AGGREGATION_DASHED';
"<>"                            return 'AGGREGATION';
=======
u(?=[\.\-\|])                   return 'MD_PARENT';
>>>>>>> 39d070fd
\.\.                            return 'NON_IDENTIFYING';
\-\-                            return 'IDENTIFYING';
"to"                            return 'IDENTIFYING';
"optionally to"                 return 'NON_IDENTIFYING';
\.\-                            return 'NON_IDENTIFYING';
\-\.                            return 'NON_IDENTIFYING';
<style>([^\x00-\x7F]|\w|\-|\*)+ return 'STYLE_TEXT';
<style>';'                      return 'SEMI';
([^\x00-\x7F]|\w|\-|\*|\.)+      return 'UNICODE_TEXT';
.                               return yytext[0];
<<EOF>>                         return 'EOF';

/lex

%left 'ONLY_ONE'
%left 'ZERO_OR_ONE' 'ZERO_OR_MORE' 'ONE_OR_MORE' 'MD_PARENT'

%start start
%% /* language grammar */

start
    : 'ER_DIAGRAM' document 'EOF' { /*console.log('finished parsing');*/ }
    ;

document
	: /* empty */ { $$ = [] }
	| document line {$1.push($2);$$ = $1}
	;

line
	: SPACE statement { $$ = $2 }
	| statement { $$ = $1 }
	| NEWLINE { $$=[];}
	| EOF { $$=[];}
	;


statement
    : entityName relSpec entityName COLON role
      {
          yy.addEntity($1);
          yy.addEntity($3);
          yy.addRelationship($1, $5, $3, $2);
      }
    | entityName STYLE_SEPARATOR idList relSpec entityName STYLE_SEPARATOR idList COLON role
      {
          yy.addEntity($1);
          yy.addEntity($5);
          yy.addRelationship($1, $9, $5, $4);
          yy.setClass([$1], $3);
          yy.setClass([$5], $7);
      }
    | entityName STYLE_SEPARATOR idList relSpec entityName COLON role
      {
          yy.addEntity($1);
          yy.addEntity($5);
          yy.addRelationship($1, $7, $5, $4);
          yy.setClass([$1], $3);
      }
    | entityName relSpec entityName STYLE_SEPARATOR idList COLON role
      {
          yy.addEntity($1);
          yy.addEntity($3);
          yy.addRelationship($1, $7, $3, $2);
          yy.setClass([$3], $5);
      }
    | entityName BLOCK_START attributes BLOCK_STOP
      {
          yy.addEntity($1);
          yy.addAttributes($1, $3);
      }
    | entityName STYLE_SEPARATOR idList BLOCK_START attributes BLOCK_STOP
      {
          yy.addEntity($1);
          yy.addAttributes($1, $5);
          yy.setClass([$1], $3);
      }
    | entityName BLOCK_START BLOCK_STOP { yy.addEntity($1); }
    | entityName STYLE_SEPARATOR idList BLOCK_START BLOCK_STOP { yy.addEntity($1); yy.setClass([$1], $3); }
    | entityName { yy.addEntity($1); }
    | entityName STYLE_SEPARATOR idList { yy.addEntity($1); yy.setClass([$1], $3); }
    | entityName SQS entityName SQE BLOCK_START attributes BLOCK_STOP
      {
          yy.addEntity($1, $3);
          yy.addAttributes($1, $6);
      }
    | entityName SQS entityName SQE STYLE_SEPARATOR idList BLOCK_START attributes BLOCK_STOP
      {
          yy.addEntity($1, $3);
          yy.addAttributes($1, $8);
          yy.setClass([$1], $6);

      }
    | entityName SQS entityName SQE BLOCK_START BLOCK_STOP { yy.addEntity($1, $3); }
    | entityName SQS entityName SQE STYLE_SEPARATOR idList BLOCK_START BLOCK_STOP { yy.addEntity($1, $3); yy.setClass([$1], $6); }
    | entityName SQS entityName SQE { yy.addEntity($1, $3); }
    | entityName SQS entityName SQE STYLE_SEPARATOR idList { yy.addEntity($1, $3); yy.setClass([$1], $6); }
    | entityName aggregationRelSpec entityName COLON role
      {
          yy.addEntity($1);
          yy.addEntity($3);
          yy.addRelationship($1, $5, $3, $2);
      }
    | entityName STYLE_SEPARATOR idList aggregationRelSpec entityName STYLE_SEPARATOR idList COLON role
      {
          yy.addEntity($1);
          yy.addEntity($5);
          yy.addRelationship($1, $9, $5, $4);
          yy.setClass([$1], $3);
          yy.setClass([$5], $7);
      }
    | entityName STYLE_SEPARATOR idList aggregationRelSpec entityName COLON role
      {
          yy.addEntity($1);
          yy.addEntity($5);
          yy.addRelationship($1, $7, $5, $4);
          yy.setClass([$1], $3);
      }
    | entityName aggregationRelSpec entityName STYLE_SEPARATOR idList COLON role
      {
          yy.addEntity($1);
          yy.addEntity($3);
          yy.addRelationship($1, $7, $3, $2);
          yy.setClass([$3], $5);
      }
    | entityName 'AGGREGATION' entityName COLON role
      {
          yy.addEntity($1);
          yy.addEntity($3);
          yy.addRelationship($1, $5, $3, { cardA: 'ZERO_OR_MORE', relType: 'AGGREGATION', cardB: 'ZERO_OR_MORE' });
      }
    | entityName 'AGGREGATION_DASHED' entityName COLON role
      {
          yy.addEntity($1);
          yy.addEntity($3);
          yy.addRelationship($1, $5, $3, { cardA: 'ZERO_OR_MORE', relType: 'AGGREGATION_DASHED', cardB: 'ZERO_OR_MORE' });
      }

    | title title_value  { $$=$2.trim();yy.setAccTitle($$); }
    | acc_title acc_title_value  { $$=$2.trim();yy.setAccTitle($$); }
    | acc_descr acc_descr_value  { $$=$2.trim();yy.setAccDescription($$); }
    | acc_descr_multiline_value { $$=$1.trim();yy.setAccDescription($$); }
    | direction
    | classDefStatement
    | classStatement
    | styleStatement
    ;

direction
    : direction_tb
    { yy.setDirection('TB');}
    | direction_bt
    { yy.setDirection('BT');}
    | direction_rl
    { yy.setDirection('RL');}
    | direction_lr
    { yy.setDirection('LR');}
    ;

classDefStatement
    : CLASSDEF idList stylesOpt separator {$$ = $CLASSDEF;yy.addClass($idList,$stylesOpt);}
    ;

idList
    : UNICODE_TEXT { $$ = [$UNICODE_TEXT]; }
    | STYLE_TEXT { $$ = [$STYLE_TEXT]; }
    | idList COMMA UNICODE_TEXT = { $$ = $idList.concat([$UNICODE_TEXT]); }
    | idList COMMA STYLE_TEXT = { $$ = $idList.concat([$STYLE_TEXT]); }
    ;

classStatement
    : CLASS idList idList {$$ = $CLASS;yy.setClass($2, $3);}
    ;

styleStatement
    : STYLE idList stylesOpt separator                           {;$$ = $STYLE;yy.addCssStyles($2,$stylesOpt);}
    ;

stylesOpt
    : style { $$ = [$style] }
    | stylesOpt COMMA style {$stylesOpt.push($style);$$ = $stylesOpt;}
    ;

style
    : styleComponent
    | style styleComponent { $$ = $style + $styleComponent; }
    ;

separator
    : SEMI
    | NEWLINE
    | EOF
    ;

styleComponent: STYLE_TEXT | NUM | COLON | BRKT;

entityName
    : 'ENTITY_NAME'      { $$ = $1.replace(/"/g, ''); }
    | 'UNICODE_TEXT' { $$ = $1; }
    | 'NUM' { $$ = $1; }
    | 'DECIMAL_NUM' { $$ = $1; }
    | 'ENTITY_ONE' { $$ = $1; }
    ;

attributes
    : attribute { $$ = [$1]; }
    | attribute attributes { $2.push($1); $$=$2; }
    ;

attribute
    : attributeType attributeName { $$ = { type: $1, name: $2 }; }
    | attributeType attributeName attributeKeyTypeList { $$ = { type: $1, name: $2, keys: $3 }; }
    | attributeType attributeName attributeComment { $$ = { type: $1, name: $2, comment: $3 }; }
    | attributeType attributeName attributeKeyTypeList attributeComment { $$ = { type: $1, name: $2, keys: $3, comment: $4 }; }
    ;


attributeType
    : ATTRIBUTE_WORD { $$=$1; }
    ;

attributeName
    : ATTRIBUTE_WORD { $$=$1; }
    ;

attributeKeyTypeList
    : attributeKeyType { $$ = [$1]; }
    | attributeKeyTypeList ',' attributeKeyType { $1.push($3); $$ = $1; }
    ;

attributeKeyType
    : ATTRIBUTE_KEY { $$=$1; }
    ;

attributeComment
    : COMMENT { $$=$1.replace(/"/g, ''); }
    ;

relSpec
    : cardinality relType cardinality
      {
        $$ = { cardA: $3, relType: $2, cardB: $1 };
        /*console.log('relSpec: ' + $3 + $2 + $1);*/
      }
    ;

aggregationRelSpec
    : 'AGGREGATION' cardinality cardinality
      {
        $$ = { cardA: $2, relType: $1, cardB: $3 };
      }
    | 'AGGREGATION_DASHED' cardinality cardinality
      {
        $$ = { cardA: $2, relType: $1, cardB: $3 };
      }
    ;

cardinality
    : 'ZERO_OR_ONE'                  { $$ = yy.Cardinality.ZERO_OR_ONE; }
    | 'ZERO_OR_MORE'                 { $$ = yy.Cardinality.ZERO_OR_MORE; }
    | 'ONE_OR_MORE'                  { $$ = yy.Cardinality.ONE_OR_MORE; }
    | 'ONLY_ONE'                     { $$ = yy.Cardinality.ONLY_ONE; }
    | 'MD_PARENT'                     { $$ = yy.Cardinality.MD_PARENT; }
    ;

relType
    : 'NON_IDENTIFYING'              { $$ = yy.Identification.NON_IDENTIFYING;  }
    | 'IDENTIFYING'                  { $$ = yy.Identification.IDENTIFYING; }
    | 'AGGREGATION'                  { $$ = yy.Aggregation.AGGREGATION; }
    | 'AGGREGATION_DASHED'           { $$ = yy.Aggregation.AGGREGATION_DASHED; }
    ;

role
    : 'WORD'      { $$ = $1.replace(/"/g, ''); }
    | 'ENTITY_NAME' { $$ = $1.replace(/"/g, ''); }
    | 'UNICODE_TEXT'  { $$ = $1; }
    ;

%%<|MERGE_RESOLUTION|>--- conflicted
+++ resolved
@@ -74,13 +74,9 @@
 o\|                             return 'ZERO_OR_ONE';
 o\{                             return 'ZERO_OR_MORE';
 \|\{                            return 'ONE_OR_MORE';
-<<<<<<< HEAD
-\s*u                            return 'MD_PARENT';
+u(?=[\.\-\|])                   return 'MD_PARENT';
 "<>.."                          return 'AGGREGATION_DASHED';
 "<>"                            return 'AGGREGATION';
-=======
-u(?=[\.\-\|])                   return 'MD_PARENT';
->>>>>>> 39d070fd
 \.\.                            return 'NON_IDENTIFYING';
 \-\-                            return 'IDENTIFYING';
 "to"                            return 'IDENTIFYING';
