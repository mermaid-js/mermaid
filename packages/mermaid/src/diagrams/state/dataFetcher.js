--- conflicted
+++ resolved
@@ -61,17 +61,9 @@
     switch (item.stmt) {
       case STMT_STATE:
         dataFetcher(parentParsedItem, item, diagramStates, nodes, edges, altFlag, look);
-<<<<<<< HEAD
-
         break;
       case DEFAULT_STATE_TYPE:
         dataFetcher(parentParsedItem, item, diagramStates, nodes, edges, altFlag, look);
-
-=======
-        break;
-      case DEFAULT_STATE_TYPE:
-        dataFetcher(parentParsedItem, item, diagramStates, nodes, edges, altFlag, look);
->>>>>>> a3515284
         break;
       case STMT_RELATION:
         {
