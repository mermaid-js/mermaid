--- conflicted
+++ resolved
@@ -228,10 +228,9 @@
 
   const diagramStates = getStates();
   const config = getConfig();
-  const useRough = config.look === 'handdrawn';
   const look = config.look;
   resetDataFetching();
-  dataFetcher(undefined, getRootDocV2(), diagramStates, nodes, edges, true, useRough, look);
+  dataFetcher(undefined, getRootDocV2(), diagramStates, nodes, edges, true,look);
 };
 
 /**
@@ -584,13 +583,6 @@
 
 export const getData = () => {
   const config = getConfig();
-<<<<<<< HEAD
-  const look = config.look;
-  resetDataFetching();
-  dataFetcher(undefined, getRootDocV2(), diagramStates, nodes, edges, true, look);
-
-=======
->>>>>>> d895a625
   return { nodes, edges, other: {}, config };
 };
 
