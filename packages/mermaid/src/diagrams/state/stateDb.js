import { log } from '../../logger.js';
import { generateId } from '../../utils.js';
import common from '../common/common.js';
import { getConfig } from '../../diagram-api/diagramAPI.js';
import {
  setAccTitle,
  getAccTitle,
  getAccDescription,
  setAccDescription,
  clear as commonClear,
  setDiagramTitle,
  getDiagramTitle,
} from '../common/commonDb.js';
import { dataFetcher, reset as resetDataFetching } from './dataFetcher.js';

import {
  DEFAULT_DIAGRAM_DIRECTION,
  STMT_STATE,
  STMT_RELATION,
  STMT_CLASSDEF,
  STMT_APPLYCLASS,
  DEFAULT_STATE_TYPE,
  DIVIDER_TYPE,
  G_EDGE_STYLE,
  G_EDGE_ARROWHEADSTYLE,
  G_EDGE_LABELPOS,
  G_EDGE_LABELTYPE,
  G_EDGE_THICKNESS,
  CSS_EDGE,
  DEFAULT_NESTED_DOC_DIR,
  SHAPE_DIVIDER,
  SHAPE_GROUP,
  CSS_DIAGRAM_CLUSTER,
  CSS_DIAGRAM_CLUSTER_ALT,
  CSS_DIAGRAM_STATE,
  SHAPE_STATE_WITH_DESC,
  SHAPE_STATE,
  SHAPE_START,
  SHAPE_END,
  SHAPE_NOTE,
  SHAPE_NOTEGROUP,
  CSS_DIAGRAM_NOTE,
  DOMID_TYPE_SPACER,
  DOMID_STATE,
  NOTE_ID,
  PARENT_ID,
  NOTE,
  PARENT,
  CSS_EDGE_NOTE_EDGE,
} from './stateCommon.js';
import { node } from 'stylis';

const START_NODE = '[*]';
const START_TYPE = 'start';
const END_NODE = START_NODE;
const END_TYPE = 'end';

const COLOR_KEYWORD = 'color';
const FILL_KEYWORD = 'fill';
const BG_FILL = 'bgFill';
const STYLECLASS_SEP = ',';

/**
 * Returns a new list of classes.
 * In the future, this can be replaced with a class common to all diagrams.
 * ClassDef information = { id: id, styles: [], textStyles: [] }
 *
 * @returns {Map<string, any>}
 */
function newClassesList() {
  return new Map();
}

let nodes = [];
let edges = [];

let direction = DEFAULT_DIAGRAM_DIRECTION;
let rootDoc = [];
let classes = newClassesList(); // style classes defined by a classDef

// --------------------------------------

const newDoc = () => {
  return {
    /** @type {{ id1: string, id2: string, relationTitle: string }[]} */
    relations: [],
    states: new Map(),
    documents: {},
  };
};
let documents = {
  root: newDoc(),
};

let currentDocument = documents.root;
let startEndCount = 0;
let dividerCnt = 0;

export const lineType = {
  LINE: 0,
  DOTTED_LINE: 1,
};

export const relationType = {
  AGGREGATION: 0,
  EXTENSION: 1,
  COMPOSITION: 2,
  DEPENDENCY: 3,
};

const clone = (o) => JSON.parse(JSON.stringify(o));

const setRootDoc = (o) => {
  log.info('Setting root doc', o);
  // rootDoc = { id: 'root', doc: o };
  rootDoc = o;
};

const getRootDoc = () => rootDoc;

const docTranslator = (parent, node, first) => {
  if (node.stmt === STMT_RELATION) {
    docTranslator(parent, node.state1, true);
    docTranslator(parent, node.state2, false);
  } else {
    if (node.stmt === STMT_STATE) {
      if (node.id === '[*]') {
        node.id = first ? parent.id + '_start' : parent.id + '_end';
        node.start = first;
      } else {
        // This is just a plain state, not a start or end
        node.id = node.id.trim();
      }
    }

    if (node.doc) {
      const doc = [];
      // Check for concurrency
      let currentDoc = [];
      let i;
      for (i = 0; i < node.doc.length; i++) {
        if (node.doc[i].type === DIVIDER_TYPE) {
          // debugger;
          const newNode = clone(node.doc[i]);
          newNode.doc = clone(currentDoc);
          doc.push(newNode);
          currentDoc = [];
        } else {
          currentDoc.push(node.doc[i]);
        }
      }

      // If any divider was encountered
      if (doc.length > 0 && currentDoc.length > 0) {
        const newNode = {
          stmt: STMT_STATE,
          id: generateId(),
          type: 'divider',
          doc: clone(currentDoc),
        };
        doc.push(clone(newNode));
        node.doc = doc;
      }

      node.doc.forEach((docNode) => docTranslator(node, docNode, true));
    }
  }
};
const getRootDocV2 = () => {
  docTranslator({ id: 'root' }, { id: 'root', doc: rootDoc }, true);
  return { id: 'root', doc: rootDoc };
  // Here
};

/**
 * Convert all of the statements (stmts) that were parsed into states and relationships.
 * This is done because a state diagram may have nested sections,
 * where each section is a 'document' and has its own set of statements.
 * Ex: the section within a fork has its own statements, and incoming and outgoing statements
 * refer to the fork as a whole (document).
 * See the parser grammar:  the definition of a document is a document then a 'line', where a line can be a statement.
 * This will push the statement into the list of statements for the current document.
 *
 * @param _doc
 */
const extract = (_doc) => {
  // const res = { states: [], relations: [] };
  let doc;
  if (_doc.doc) {
    doc = _doc.doc;
  } else {
    doc = _doc;
  }
  // let doc = root.doc;
  // if (!doc) {
  //   doc = root;
  // }
  log.info(doc);
  clear(true);

  log.info('Extract', doc);

  doc.forEach((item) => {
    switch (item.stmt) {
      case STMT_STATE:
        addState(
          item.id.trim(),
          item.type,
          item.doc,
          item.description,
          item.note,
          item.classes,
          item.styles,
          item.textStyles
        );
        break;
      case STMT_RELATION:
        addRelation(item.state1, item.state2, item.description);
        break;
      case STMT_CLASSDEF:
        addStyleClass(item.id.trim(), item.classes);
        break;
      case STMT_APPLYCLASS:
        setCssClass(item.id.trim(), item.styleClass);
        break;
    }
  });

  const diagramStates = getStates();
  const config = getConfig();
  const look = config.look;
  resetDataFetching();
<<<<<<< HEAD
  dataFetcher(undefined, getRootDocV2(), diagramStates, nodes, edges, true,look);
=======
  dataFetcher(undefined, getRootDocV2(), diagramStates, nodes, edges, true, look);
>>>>>>> a3515284
};

/**
 * Function called by parser when a node definition has been found.
 *
 * @param {null | string} id
 * @param {null | string} type
 * @param {null | string} doc
 * @param {null | string | string[]} descr - description for the state. Can be a string or a list or strings
 * @param {null | string} note
 * @param {null | string | string[]} classes - class styles to apply to this state. Can be a string (1 style) or an array of styles. If it's just 1 class, convert it to an array of that 1 class.
 * @param {null | string | string[]} styles - styles to apply to this state. Can be a string (1 style) or an array of styles. If it's just 1 style, convert it to an array of that 1 style.
 * @param {null | string | string[]} textStyles - text styles to apply to this state. Can be a string (1 text test) or an array of text styles. If it's just 1 text style, convert it to an array of that 1 text style.
 */
export const addState = function (
  id,
  type = DEFAULT_STATE_TYPE,
  doc = null,
  descr = null,
  note = null,
  classes = null,
  styles = null,
  textStyles = null
) {
  const trimmedId = id?.trim();
  // add the state if needed
  if (!currentDocument.states.has(trimmedId)) {
    log.info('Adding state ', trimmedId, descr);
    currentDocument.states.set(trimmedId, {
      id: trimmedId,
      descriptions: [],
      type,
      doc,
      note,
      classes: [],
      styles: [],
      textStyles: [],
    });
  } else {
    if (!currentDocument.states.get(trimmedId).doc) {
      currentDocument.states.get(trimmedId).doc = doc;
    }
    if (!currentDocument.states.get(trimmedId).type) {
      currentDocument.states.get(trimmedId).type = type;
    }
  }

  if (descr) {
    log.info('Setting state description', trimmedId, descr);
    if (typeof descr === 'string') {
      addDescription(trimmedId, descr.trim());
    }

    if (typeof descr === 'object') {
      descr.forEach((des) => addDescription(trimmedId, des.trim()));
    }
  }

  if (note) {
    const doc2 = currentDocument.states.get(trimmedId);
    doc2.note = note;
    doc2.note.text = common.sanitizeText(doc2.note.text, getConfig());
  }

  if (classes) {
    log.info('Setting state classes', trimmedId, classes);
    const classesList = typeof classes === 'string' ? [classes] : classes;
    classesList.forEach((cssClass) => setCssClass(trimmedId, cssClass.trim()));
  }

  if (styles) {
    log.info('Setting state styles', trimmedId, styles);
    const stylesList = typeof styles === 'string' ? [styles] : styles;
    stylesList.forEach((style) => setStyle(trimmedId, style.trim()));
  }

  if (textStyles) {
    log.info('Setting state styles', trimmedId, styles);
    const textStylesList = typeof textStyles === 'string' ? [textStyles] : textStyles;
    textStylesList.forEach((textStyle) => setTextStyle(trimmedId, textStyle.trim()));
  }
};

export const clear = function (saveCommon) {
  nodes = [];
  edges = [];
  documents = {
    root: newDoc(),
  };
  currentDocument = documents.root;

  // number of start and end nodes; used to construct ids
  startEndCount = 0;
  classes = newClassesList();
  if (!saveCommon) {
    commonClear();
  }
};

export const getState = function (id) {
  return currentDocument.states.get(id);
};

export const getStates = function () {
  return currentDocument.states;
};
export const logDocuments = function () {
  log.info('Documents = ', documents);
};
export const getRelations = function () {
  return currentDocument.relations;
};

/**
 * If the id is a start node ( [*] ), then return a new id constructed from
 * the start node name and the current start node count.
 * else return the given id
 *
 * @param {string} id
 * @returns {string} - the id (original or constructed)
 */
function startIdIfNeeded(id = '') {
  let fixedId = id;
  if (id === START_NODE) {
    startEndCount++;
    fixedId = `${START_TYPE}${startEndCount}`;
  }
  return fixedId;
}

/**
 * If the id is a start node ( [*] ), then return the start type ('start')
 * else return the given type
 *
 * @param {string} id
 * @param {string} type
 * @returns {string} - the type that should be used
 */
function startTypeIfNeeded(id = '', type = DEFAULT_STATE_TYPE) {
  return id === START_NODE ? START_TYPE : type;
}

/**
 * If the id is an end node ( [*] ), then return a new id constructed from
 * the end node name and the current start_end node count.
 * else return the given id
 *
 * @param {string} id
 * @returns {string} - the id (original or constructed)
 */
function endIdIfNeeded(id = '') {
  let fixedId = id;
  if (id === END_NODE) {
    startEndCount++;
    fixedId = `${END_TYPE}${startEndCount}`;
  }
  return fixedId;
}

/**
 * If the id is an end node ( [*] ), then return the end type
 * else return the given type
 *
 * @param {string} id
 * @param {string} type
 * @returns {string} - the type that should be used
 */
function endTypeIfNeeded(id = '', type = DEFAULT_STATE_TYPE) {
  return id === END_NODE ? END_TYPE : type;
}

/**
 *
 * @param item1
 * @param item2
 * @param relationTitle
 */
export function addRelationObjs(item1, item2, relationTitle) {
  let id1 = startIdIfNeeded(item1.id.trim());
  let type1 = startTypeIfNeeded(item1.id.trim(), item1.type);
  let id2 = startIdIfNeeded(item2.id.trim());
  let type2 = startTypeIfNeeded(item2.id.trim(), item2.type);

  addState(
    id1,
    type1,
    item1.doc,
    item1.description,
    item1.note,
    item1.classes,
    item1.styles,
    item1.textStyles
  );
  addState(
    id2,
    type2,
    item2.doc,
    item2.description,
    item2.note,
    item2.classes,
    item2.styles,
    item2.textStyles
  );

  currentDocument.relations.push({
    id1,
    id2,
    relationTitle: common.sanitizeText(relationTitle, getConfig()),
  });
}

/**
 * Add a relation between two items.  The items may be full objects or just the string id of a state.
 *
 * @param {string | object} item1
 * @param {string | object} item2
 * @param {string} title
 */
export const addRelation = function (item1, item2, title) {
  if (typeof item1 === 'object') {
    addRelationObjs(item1, item2, title);
  } else {
    const id1 = startIdIfNeeded(item1.trim());
    const type1 = startTypeIfNeeded(item1);
    const id2 = endIdIfNeeded(item2.trim());
    const type2 = endTypeIfNeeded(item2);

    addState(id1, type1);
    addState(id2, type2);
    currentDocument.relations.push({
      id1,
      id2,
      title: common.sanitizeText(title, getConfig()),
    });
  }
};

export const addDescription = function (id, descr) {
  const theState = currentDocument.states.get(id);
  const _descr = descr.startsWith(':') ? descr.replace(':', '').trim() : descr;
  theState.descriptions.push(common.sanitizeText(_descr, getConfig()));
};

export const cleanupLabel = function (label) {
  if (label.substring(0, 1) === ':') {
    return label.substr(2).trim();
  } else {
    return label.trim();
  }
};

const getDividerId = () => {
  dividerCnt++;
  return 'divider-id-' + dividerCnt;
};

/**
 * Called when the parser comes across a (style) class definition
 * @example classDef my-style fill:#f96;
 *
 * @param {string} id - the id of this (style) class
 * @param  {string | null} styleAttributes - the string with 1 or more style attributes (each separated by a comma)
 */
export const addStyleClass = function (id, styleAttributes = '') {
  // create a new style class object with this id
  if (!classes.has(id)) {
    classes.set(id, { id: id, styles: [], textStyles: [] }); // This is a classDef
  }
  const foundClass = classes.get(id);
  if (styleAttributes !== undefined && styleAttributes !== null) {
    styleAttributes.split(STYLECLASS_SEP).forEach((attrib) => {
      // remove any trailing ;
      const fixedAttrib = attrib.replace(/([^;]*);/, '$1').trim();

      // replace some style keywords
      if (attrib.match(COLOR_KEYWORD)) {
        const newStyle1 = fixedAttrib.replace(FILL_KEYWORD, BG_FILL);
        const newStyle2 = newStyle1.replace(COLOR_KEYWORD, FILL_KEYWORD);
        foundClass.textStyles.push(newStyle2);
      }
      foundClass.styles.push(fixedAttrib);
    });
  }
};

/**
 * Return all of the style classes
 * @returns {{} | any | classes}
 */
export const getClasses = function () {
  return classes;
};

/**
 * Add a (style) class or css class to a state with the given id.
 * If the state isn't already in the list of known states, add it.
 * Might be called by parser when a style class or CSS class should be applied to a state
 *
 * @param {string | string[]} itemIds The id or a list of ids of the item(s) to apply the css class to
 * @param {string} cssClassName CSS class name
 */
export const setCssClass = function (itemIds, cssClassName) {
  itemIds.split(',').forEach(function (id) {
    let foundState = getState(id);
    if (foundState === undefined) {
      const trimmedId = id.trim();
      addState(trimmedId);
      foundState = getState(trimmedId);
    }
    foundState.classes.push(cssClassName);
  });
};

/**
 * Add a style to a state with the given id.
 * @example style stateId fill:#f9f,stroke:#333,stroke-width:4px
 *   where 'style' is the keyword
 *   stateId is the id of a state
 *   the rest of the string is the styleText (all of the attributes to be applied to the state)
 *
 * @param itemId The id of item to apply the style to
 * @param styleText - the text of the attributes for the style
 */
export const setStyle = function (itemId, styleText) {
  const item = getState(itemId);
  if (item !== undefined) {
    item.textStyles.push(styleText);
  }
};

/**
 * Add a text style to a state with the given id
 *
 * @param itemId The id of item to apply the css class to
 * @param cssClassName CSS class name
 */
export const setTextStyle = function (itemId, cssClassName) {
  const item = getState(itemId);
  if (item !== undefined) {
    item.textStyles.push(cssClassName);
  }
};

const getDirection = () => direction;
const setDirection = (dir) => {
  direction = dir;
};

const trimColon = (str) => (str && str[0] === ':' ? str.substr(1).trim() : str.trim());

export const getData = () => {
  const config = getConfig();
  return { nodes, edges, other: {}, config };
};

export default {
  getConfig: () => getConfig().state,
  getData,
  addState,
  clear,
  getState,
  getStates,
  getRelations,
  getClasses,
  getDirection,
  addRelation,
  getDividerId,
  setDirection,
  cleanupLabel,
  lineType,
  relationType,
  logDocuments,
  getRootDoc,
  setRootDoc,
  getRootDocV2,
  extract,
  trimColon,
  getAccTitle,
  setAccTitle,
  getAccDescription,
  setAccDescription,
  addStyleClass,
  setCssClass,
  addDescription,
  setDiagramTitle,
  getDiagramTitle,
};<|MERGE_RESOLUTION|>--- conflicted
+++ resolved
@@ -230,11 +230,7 @@
   const config = getConfig();
   const look = config.look;
   resetDataFetching();
-<<<<<<< HEAD
-  dataFetcher(undefined, getRootDocV2(), diagramStates, nodes, edges, true,look);
-=======
   dataFetcher(undefined, getRootDocV2(), diagramStates, nodes, edges, true, look);
->>>>>>> a3515284
 };
 
 /**
