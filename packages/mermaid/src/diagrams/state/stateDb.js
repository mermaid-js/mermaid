--- conflicted
+++ resolved
@@ -139,91 +139,6 @@
 
       node.doc.forEach((docNode) => docTranslator(node, docNode, true));
     }
-<<<<<<< HEAD
-    // let doc = root.doc;
-    // if (!doc) {
-    //   doc = root;
-    // }
-    log.info(doc);
-    this.clear(true);
-
-    log.info('Extract initial document:', doc);
-
-    doc.forEach((item) => {
-      log.warn('Statement', item.stmt);
-      switch (item.stmt) {
-        case STMT_STATE:
-          this.addState(
-            item.id.trim(),
-            item.type,
-            item.doc,
-            item.description,
-            item.note,
-            item.classes,
-            item.styles,
-            item.textStyles
-          );
-          break;
-        case STMT_RELATION:
-          this.addRelation(item.state1, item.state2, item.description);
-          break;
-        case STMT_CLASSDEF:
-          this.addStyleClass(item.id.trim(), item.classes);
-          break;
-        case STMT_STYLEDEF:
-          {
-            const ids = item.id.trim().split(',');
-            const styles = item.styleClass.split(',');
-            ids.forEach((id) => {
-              let foundState = this.getState(id);
-              if (foundState === undefined) {
-                const trimmedId = id.trim();
-                this.addState(trimmedId);
-                foundState = this.getState(trimmedId);
-              }
-              foundState.styles = styles.map((s) => s.replace(/;/g, '')?.trim());
-            });
-          }
-          break;
-        case STMT_APPLYCLASS:
-          this.setCssClass(item.id.trim(), item.styleClass);
-          break;
-      }
-    });
-
-    const diagramStates = this.getStates();
-    const config = getConfig();
-    const look = config.look;
-
-    resetDataFetching();
-    dataFetcher(
-      undefined,
-      this.getRootDocV2(),
-      diagramStates,
-      this.nodes,
-      this.edges,
-      true,
-      look,
-      this.classes,
-      config
-    );
-    this.nodes.forEach((node) => {
-      if (Array.isArray(node.label)) {
-        // add the rest as description
-        node.description = node.label.slice(1);
-        if (node.isGroup && node.description.length > 0) {
-          throw new Error(
-            'Group nodes can only have label. Remove the additional description for node [' +
-              node.id +
-              ']'
-          );
-        }
-        // add first description as label
-        node.label = node.label[0];
-      }
-    });
-=======
->>>>>>> 74a56fc5
   }
 };
 const getRootDocV2 = () => {
@@ -306,7 +221,7 @@
   const config = getConfig();
   const look = config.look;
   resetDataFetching();
-  dataFetcher(undefined, getRootDocV2(), diagramStates, nodes, edges, true, look, classes);
+  dataFetcher(undefined, getRootDocV2(), diagramStates, nodes, edges, true, look, classes, config);
   nodes.forEach((node) => {
     if (Array.isArray(node.label)) {
       // add the rest as description
