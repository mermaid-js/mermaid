--- conflicted
+++ resolved
@@ -1,10 +1,5 @@
 import type { DrawDefinition, SVG, SVGGroup } from '../../diagram-api/types.js';
 import { log } from '../../logger.js';
-<<<<<<< HEAD
-import { configureSvgSize } from '../../setupGraphViewbox.js';
-import type { DrawDefinition, SVG } from '../../diagram-api/types.js';
-=======
->>>>>>> 8c4fc3c6
 import { selectSvgElement } from '../../rendering-util/selectSvgElement.js';
 import { configureSvgSize } from '../../setupGraphViewbox.js';
 
@@ -20,13 +15,9 @@
 
   const svg: SVG = selectSvgElement(id);
   configureSvgSize(svg, 100, 400, true);
-<<<<<<< HEAD
-  svg
-=======
 
   const group: SVGGroup = svg.append('g');
   group
->>>>>>> 8c4fc3c6
     .append('text')
     .attr('x', '50%')
     .attr('y', '50%')
