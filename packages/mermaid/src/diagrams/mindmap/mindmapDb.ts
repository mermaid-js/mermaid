--- conflicted
+++ resolved
@@ -7,22 +7,6 @@
 import defaultConfig from '../../defaultConfig.js';
 import type { LayoutData, Node, Edge } from '../../rendering-util/types.js';
 import { getUserDefinedConfig } from '../../config.js';
-
-// Extend Node type for mindmap-specific properties
-export type MindmapLayoutNode = Node & {
-  level: number;
-  nodeId: string;
-  type: number;
-  section?: number;
-};
-
-// Extend Edge type for mindmap-specific properties
-export type MindmapLayoutEdge = Edge & {
-  depth: number;
-  section?: number;
-};
-
-import type { LayoutData, Node, Edge } from '../../rendering-util/types.js';
 
 // Extend Node type for mindmap-specific properties
 export type MindmapLayoutNode = Node & {
@@ -240,11 +224,7 @@
     const getShapeFromType = (type: number) => {
       switch (type) {
         case nodeType.CIRCLE:
-<<<<<<< HEAD
-          return 'circle';
-=======
           return 'mindmapCircle';
->>>>>>> f47dec36
         case nodeType.RECT:
           return 'rect';
         case nodeType.ROUNDED_RECT:
@@ -256,10 +236,7 @@
         case nodeType.HEXAGON:
           return 'hexagon';
         case nodeType.DEFAULT:
-<<<<<<< HEAD
-=======
           return 'defaultMindmapNode';
->>>>>>> f47dec36
         case nodeType.NO_BORDER:
         default:
           return 'rect';
@@ -350,8 +327,6 @@
     const mindmapRoot = this.getMindmap();
     const config = getConfig();
 
-<<<<<<< HEAD
-=======
     const userDefinedConfig = getUserDefinedConfig();
     const hasUserDefinedLayout = userDefinedConfig.layout !== undefined;
 
@@ -360,16 +335,11 @@
       finalConfig.layout = 'cose-bilkent';
     }
 
->>>>>>> f47dec36
     if (!mindmapRoot) {
       return {
         nodes: [],
         edges: [],
-<<<<<<< HEAD
-        config,
-=======
         config: finalConfig,
->>>>>>> f47dec36
       };
     }
     log.debug('getData: mindmapRoot', mindmapRoot, config);
@@ -402,19 +372,11 @@
     return {
       nodes: processedNodes,
       edges: processedEdges,
-<<<<<<< HEAD
-      config,
-      // Store the root node for mindmap-specific layout algorithms
-      rootNode: mindmapRoot,
-      // Properties required by dagre layout algorithm
-      markers: [], // Mindmaps don't use markers
-=======
       config: finalConfig,
       // Store the root node for mindmap-specific layout algorithms
       rootNode: mindmapRoot,
       // Properties required by dagre layout algorithm
       markers: ['point'], // Mindmaps don't use markers
->>>>>>> f47dec36
       direction: 'TB', // Top-to-bottom direction for mindmaps
       nodeSpacing: 50, // Default spacing between nodes
       rankSpacing: 50, // Default spacing between ranks
@@ -422,11 +384,7 @@
       shapes: Object.fromEntries(shapes),
       // Additional properties that layout algorithms might expect
       type: 'mindmap',
-<<<<<<< HEAD
-      diagramId: 'mindmap-' + Date.now(),
-=======
       diagramId: 'mindmap-' + v4(),
->>>>>>> f47dec36
     };
   }
 
