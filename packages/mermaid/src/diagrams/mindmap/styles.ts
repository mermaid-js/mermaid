--- conflicted
+++ resolved
@@ -67,12 +67,9 @@
   .section-root span {
     color: ${options.gitBranchLabel0};
   }
-<<<<<<< HEAD
-=======
   .section-2 span {
     color: ${options.gitBranchLabel0};
   }
->>>>>>> f47dec36
   .icon-container {
     height:100%;
     display: flex;
