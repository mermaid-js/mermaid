--- conflicted
+++ resolved
@@ -27,15 +27,6 @@
 import type { DiagramDB } from '../../diagram-api/types.js';
 
 const MERMAID_DOM_ID_PREFIX = 'classId-';
-<<<<<<< HEAD
-
-let relations: ClassRelation[] = [];
-let classes = new Map<string, ClassNode>();
-let styleClasses = new Map<string, StyleClass>();
-let notes: ClassNote[] = [];
-let interfaces: Interface[] = [];
-=======
->>>>>>> e2de5520
 let classCounter = 0;
 
 const sanitizeText = (txt: string) => common.sanitizeText(txt, getConfig());
@@ -84,146 +75,10 @@
     let genericType = '';
     let className = id;
 
-<<<<<<< HEAD
-  interfaces.push(classInterface);
-};
-
-/**
- * Function to lookup domId from id in the graph definition.
- *
- * @param id - class ID to lookup
- * @public
- */
-export const lookUpDomId = function (_id: string): string {
-  const id = common.sanitizeText(_id, getConfig());
-  if (classes.has(id)) {
-    return classes.get(id)!.domId;
-  }
-  throw new Error('Class not found: ' + id);
-};
-
-export const clear = function () {
-  relations = [];
-  classes = new Map();
-  styleClasses = new Map();
-  notes = [];
-  interfaces = [];
-  functions = [];
-  functions.push(setupToolTips);
-  namespaces = new Map();
-  namespaceCounter = 0;
-  direction = 'TB';
-  commonClear();
-};
-
-export const getClass = function (id: string): ClassNode {
-  return classes.get(id)!;
-};
-
-export const getClasses = function (): ClassMap {
-  return classes;
-};
-
-export const getRelations = function (): ClassRelation[] {
-  return relations;
-};
-
-export const getNotes = function () {
-  return notes;
-};
-
-export const addRelation = function (classRelation: ClassRelation) {
-  log.debug('Adding relation: ' + JSON.stringify(classRelation));
-  // Due to relationType cannot just check if it is equal to 'none' or it complains, can fix this later
-  const invalidTypes = [
-    relationType.LOLLIPOP,
-    relationType.AGGREGATION,
-    relationType.COMPOSITION,
-    relationType.DEPENDENCY,
-    relationType.EXTENSION,
-  ];
-
-  if (
-    classRelation.relation.type1 === relationType.LOLLIPOP &&
-    !invalidTypes.includes(classRelation.relation.type2)
-  ) {
-    addClass(classRelation.id2);
-    addInterface(classRelation.id1, classRelation.id2);
-    classRelation.id1 = `interface${interfaces.length - 1}`;
-  } else if (
-    classRelation.relation.type2 === relationType.LOLLIPOP &&
-    !invalidTypes.includes(classRelation.relation.type1)
-  ) {
-    addClass(classRelation.id1);
-    addInterface(classRelation.id2, classRelation.id1);
-    classRelation.id2 = `interface${interfaces.length - 1}`;
-  } else {
-    addClass(classRelation.id1);
-    addClass(classRelation.id2);
-  }
-
-  classRelation.id1 = splitClassNameAndType(classRelation.id1).className;
-  classRelation.id2 = splitClassNameAndType(classRelation.id2).className;
-
-  classRelation.relationTitle1 = common.sanitizeText(
-    classRelation.relationTitle1.trim(),
-    getConfig()
-  );
-
-  classRelation.relationTitle2 = common.sanitizeText(
-    classRelation.relationTitle2.trim(),
-    getConfig()
-  );
-
-  relations.push(classRelation);
-};
-
-/**
- * Adds an annotation to the specified class Annotations mark special properties of the given type
- * (like 'interface' or 'service')
- *
- * @param className - The class name
- * @param annotation - The name of the annotation without any brackets
- * @public
- */
-export const addAnnotation = function (className: string, annotation: string) {
-  const validatedClassName = splitClassNameAndType(className).className;
-  classes.get(validatedClassName)!.annotations.push(annotation);
-};
-
-/**
- * Adds a member to the specified class
- *
- * @param className - The class name
- * @param member - The full name of the member. If the member is enclosed in `<<brackets>>` it is
- *   treated as an annotation If the member is ending with a closing bracket ) it is treated as a
- *   method Otherwise the member will be treated as a normal property
- * @public
- */
-export const addMember = function (className: string, member: string) {
-  addClass(className);
-
-  const validatedClassName = splitClassNameAndType(className).className;
-  const theClass = classes.get(validatedClassName)!;
-
-  if (typeof member === 'string') {
-    // Member can contain white spaces, we trim them out
-    const memberString = member.trim();
-
-    if (memberString.startsWith('<<') && memberString.endsWith('>>')) {
-      // its an annotation
-      theClass.annotations.push(sanitizeText(memberString.substring(2, memberString.length - 2)));
-    } else if (memberString.indexOf(')') > 0) {
-      //its a method
-      theClass.methods.push(new ClassMember(memberString, 'method'));
-    } else if (memberString) {
-      theClass.members.push(new ClassMember(memberString, 'attribute'));
-=======
     if (id.indexOf('~') > 0) {
       const split = id.split('~');
       className = sanitizeText(split[0]);
       genericType = sanitizeText(split[1]);
->>>>>>> e2de5520
     }
 
     return { className: className, type: genericType };
@@ -295,25 +150,6 @@
     if (this.classes.has(id)) {
       return this.classes.get(id)!.domId;
     }
-<<<<<<< HEAD
-  });
-};
-
-export const defineClass = function (ids: string[], style: string[]) {
-  const styles = style.flatMap((s) => s.split(','));
-  for (const id of ids) {
-    let styleClass = styleClasses.get(id);
-    if (styleClass === undefined) {
-      styleClass = { id, styles: [], textStyles: [] };
-      styleClasses.set(id, styleClass);
-    }
-
-    if (styles.length > 0) {
-      styles.forEach(function (s: string) {
-        if (/color/.exec(s)) {
-          const newStyle = s.replace('fill', 'bgFill'); // .replace('color', 'fill');
-          styleClass.textStyles.push(newStyle);
-=======
     throw new Error('Class not found: ' + id);
   }
 
@@ -479,6 +315,7 @@
   }
 
   public defineClass(ids: string[], style: string[]) {
+    const styles = style.flatMap((s) => s.split(','));
     for (const id of ids) {
       let styleClass = this.styleClasses.get(id);
       if (styleClass === undefined) {
@@ -486,7 +323,7 @@
         this.styleClasses.set(id, styleClass);
       }
 
-      if (style) {
+      if (styles.length > 0) {
         style.forEach((s) => {
           if (/color/.exec(s)) {
             const newStyle = s.replace('fill', 'bgFill'); // .replace('color', 'fill');
@@ -499,7 +336,6 @@
       this.classes.forEach((value) => {
         if (value.cssClasses.includes(id)) {
           value.styles.push(...style.flatMap((s) => s.split(',')));
->>>>>>> e2de5520
         }
       });
     }
@@ -682,63 +518,6 @@
   public getDirection() {
     return this.direction;
   }
-<<<<<<< HEAD
-};
-
-/**
- * Gets the arrow marker for a type index
- *
- * @param type - The type to look for
- * @returns The arrow marker
- */
-function getArrowMarker(type: number) {
-  let marker;
-  switch (type) {
-    case 0:
-      marker = 'aggregation';
-      break;
-    case 1:
-      marker = 'extension';
-      break;
-    case 2:
-      marker = 'composition';
-      break;
-    case 3:
-      marker = 'dependency';
-      break;
-    case 4:
-      marker = 'lollipop';
-      break;
-    default:
-      marker = 'none';
-  }
-  return marker;
-}
-
-export const getClassDefs = () => {
-  return styleClasses;
-};
-
-export const getData = () => {
-  const nodes: Node[] = [];
-  const edges: Edge[] = [];
-  const config = getConfig();
-
-  for (const namespaceKey of namespaces.keys()) {
-    const namespace = namespaces.get(namespaceKey);
-    if (namespace) {
-      const node: Node = {
-        id: namespace.id,
-        label: namespace.id,
-        isGroup: true,
-        padding: config.class!.padding ?? 16,
-        // parent node must be one of [rect, roundedWithTitle, noteGroup, divider]
-        shape: 'rect',
-        cssStyles: ['fill: none', 'stroke: black'],
-        look: config.look,
-      };
-      nodes.push(node);
-=======
   public setDirection(dir: string) {
     this.direction = dir;
   }
@@ -772,6 +551,10 @@
     return this.namespaces;
   }
 
+  public getClassDefs() {
+    return this.styleClasses;
+  }
+
   /**
    * Function called by parser when a namespace definition has been found.
    *
@@ -787,7 +570,6 @@
       const { className } = this.splitClassNameAndType(name);
       this.classes.get(className)!.parent = id;
       this.namespaces.get(id)!.classes.set(className, this.classes.get(className)!);
->>>>>>> e2de5520
     }
   }
 
@@ -952,52 +734,6 @@
     return { nodes, edges, other: {}, config, direction: this.getDirection() };
   }
 
-<<<<<<< HEAD
-  return { nodes, edges, other: {}, config, direction: getDirection() };
-};
-
-export default {
-  setAccTitle,
-  getAccTitle,
-  getAccDescription,
-  setAccDescription,
-  getConfig: () => getConfig().class,
-  addClass,
-  bindFunctions,
-  clear,
-  getClass,
-  getClasses,
-  getNotes,
-  addAnnotation,
-  addNote,
-  getRelations,
-  addRelation,
-  getDirection,
-  setDirection,
-  addMember,
-  addMembers,
-  cleanupLabel,
-  lineType,
-  relationType,
-  setClickEvent,
-  setCssClass,
-  defineClass,
-  setLink,
-  getTooltip,
-  setTooltip,
-  lookUpDomId,
-  setDiagramTitle,
-  getDiagramTitle,
-  setClassLabel,
-  addNamespace,
-  addClassesToNamespace,
-  getNamespace,
-  getNamespaces,
-  setCssStyle,
-  getClassDefs,
-  getData,
-};
-=======
   public setAccTitle = setAccTitle;
   public getAccTitle = getAccTitle;
   public setAccDescription = setAccDescription;
@@ -1005,5 +741,4 @@
   public setDiagramTitle = setDiagramTitle;
   public getDiagramTitle = getDiagramTitle;
   public getConfig = () => getConfig().class;
-}
->>>>>>> e2de5520
+}