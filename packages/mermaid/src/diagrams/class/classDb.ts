--- conflicted
+++ resolved
@@ -27,22 +27,7 @@
 import type { DiagramDB } from '../../diagram-api/types.js';
 
 const MERMAID_DOM_ID_PREFIX = 'classId-';
-<<<<<<< HEAD
-
-let relations: ClassRelation[] = [];
-let classes = new Map<string, ClassNode>();
-const styleClasses = new Map<string, StyleClass>();
-let notes = new Map<string, ClassNote>();
-let interfaces: Interface[] = [];
 let classCounter = 0;
-let namespaces = new Map<string, NamespaceNode>();
-let namespaceCounter = 0;
-
-// eslint-disable-next-line @typescript-eslint/no-unsafe-function-type
-let functions: Function[] = [];
-=======
-let classCounter = 0;
->>>>>>> fed8a523
 
 const sanitizeText = (txt: string) => common.sanitizeText(txt, getConfig());
 
@@ -50,13 +35,14 @@
   private relations: ClassRelation[] = [];
   private classes = new Map<string, ClassNode>();
   private readonly styleClasses = new Map<string, StyleClass>();
-  private notes: ClassNote[] = [];
+  private notes = new Map<string, ClassNote>();
   private interfaces: Interface[] = [];
   // private static classCounter = 0;
   private namespaces = new Map<string, NamespaceNode>();
   private namespaceCounter = 0;
 
-  private functions: any[] = [];
+  // eslint-disable-next-line @typescript-eslint/no-unsafe-function-type
+  private functions: Function[] = [];
 
   constructor() {
     this.functions.push(this.setupToolTips.bind(this));
@@ -90,150 +76,10 @@
     let genericType = '';
     let className = id;
 
-<<<<<<< HEAD
-  interfaces.push(classInterface);
-};
-
-/**
- * Function to lookup domId from id in the graph definition.
- *
- * @param id - class ID to lookup
- * @public
- */
-export const lookUpDomId = function (_id: string): string {
-  const id = common.sanitizeText(_id, getConfig());
-  if (classes.has(id)) {
-    return classes.get(id)!.domId;
-  }
-  throw new Error('Class not found: ' + id);
-};
-
-export const clear = function () {
-  relations = [];
-  classes = new Map<string, ClassNode>();
-  notes = new Map<string, ClassNote>();
-  interfaces = [];
-  functions = [];
-  functions.push(setupToolTips);
-  namespaces = new Map<string, NamespaceNode>();
-  namespaceCounter = 0;
-  direction = 'TB';
-  commonClear();
-};
-
-export const getClass = function (id: string): ClassNode {
-  return classes.get(id)!;
-};
-
-export const getClasses = function (): ClassMap {
-  return classes;
-};
-
-export const getRelations = function (): ClassRelation[] {
-  return relations;
-};
-
-export const getNote = function (id: string | number) {
-  const key = typeof id === 'number' ? `note${id}` : id;
-  return notes.get(key)!;
-};
-
-export const getNotes = function () {
-  return notes;
-};
-
-export const addRelation = function (classRelation: ClassRelation) {
-  log.debug('Adding relation: ' + JSON.stringify(classRelation));
-  // Due to relationType cannot just check if it is equal to 'none' or it complains, can fix this later
-  const invalidTypes = [
-    relationType.LOLLIPOP,
-    relationType.AGGREGATION,
-    relationType.COMPOSITION,
-    relationType.DEPENDENCY,
-    relationType.EXTENSION,
-  ];
-
-  if (
-    classRelation.relation.type1 === relationType.LOLLIPOP &&
-    !invalidTypes.includes(classRelation.relation.type2)
-  ) {
-    addClass(classRelation.id2);
-    addInterface(classRelation.id1, classRelation.id2);
-    classRelation.id1 = `interface${interfaces.length - 1}`;
-  } else if (
-    classRelation.relation.type2 === relationType.LOLLIPOP &&
-    !invalidTypes.includes(classRelation.relation.type1)
-  ) {
-    addClass(classRelation.id1);
-    addInterface(classRelation.id2, classRelation.id1);
-    classRelation.id2 = `interface${interfaces.length - 1}`;
-  } else {
-    addClass(classRelation.id1);
-    addClass(classRelation.id2);
-  }
-
-  classRelation.id1 = splitClassNameAndType(classRelation.id1).className;
-  classRelation.id2 = splitClassNameAndType(classRelation.id2).className;
-
-  classRelation.relationTitle1 = common.sanitizeText(
-    classRelation.relationTitle1.trim(),
-    getConfig()
-  );
-
-  classRelation.relationTitle2 = common.sanitizeText(
-    classRelation.relationTitle2.trim(),
-    getConfig()
-  );
-
-  relations.push(classRelation);
-};
-
-/**
- * Adds an annotation to the specified class Annotations mark special properties of the given type
- * (like 'interface' or 'service')
- *
- * @param className - The class name
- * @param annotation - The name of the annotation without any brackets
- * @public
- */
-export const addAnnotation = function (className: string, annotation: string) {
-  const validatedClassName = splitClassNameAndType(className).className;
-  classes.get(validatedClassName)!.annotations.push(annotation);
-};
-
-/**
- * Adds a member to the specified class
- *
- * @param className - The class name
- * @param member - The full name of the member. If the member is enclosed in `<<brackets>>` it is
- *   treated as an annotation If the member is ending with a closing bracket ) it is treated as a
- *   method Otherwise the member will be treated as a normal property
- * @public
- */
-export const addMember = function (className: string, member: string) {
-  addClass(className);
-
-  const validatedClassName = splitClassNameAndType(className).className;
-  const theClass = classes.get(validatedClassName)!;
-
-  if (typeof member === 'string') {
-    // Member can contain white spaces, we trim them out
-    const memberString = member.trim();
-
-    if (memberString.startsWith('<<') && memberString.endsWith('>>')) {
-      // its an annotation
-      theClass.annotations.push(sanitizeText(memberString.substring(2, memberString.length - 2)));
-    } else if (memberString.indexOf(')') > 0) {
-      //its a method
-      theClass.methods.push(new ClassMember(memberString, 'method'));
-    } else if (memberString) {
-      theClass.members.push(new ClassMember(memberString, 'attribute'));
-=======
     if (id.indexOf('~') > 0) {
       const split = id.split('~');
       className = sanitizeText(split[0]);
       genericType = sanitizeText(split[1]);
->>>>>>> fed8a523
     }
 
     return { className: className, type: genericType };
@@ -251,38 +97,6 @@
       `${label}${this.classes.get(className)!.type ? `<${this.classes.get(className)!.type}>` : ''}`;
   }
 
-<<<<<<< HEAD
-export const addNote = function (text: string, className: string) {
-  const index = notes.size;
-  const note = {
-    id: `note${index}`,
-    class: className,
-    text: text,
-    index: index,
-  };
-  notes.set(note.id, note);
-  return note.id;
-};
-
-export const cleanupLabel = function (label: string) {
-  if (label.startsWith(':')) {
-    label = label.substring(1);
-  }
-  return sanitizeText(label.trim());
-};
-
-/**
- * Called by parser when assigning cssClass to a class
- *
- * @param ids - Comma separated list of ids
- * @param className - Class to add
- */
-export const setCssClass = function (ids: string, className: string) {
-  ids.split(',').forEach(function (_id) {
-    let id = _id;
-    if (/\d/.exec(_id[0])) {
-      id = MERMAID_DOM_ID_PREFIX + id;
-=======
   /**
    * Function called by parser when a node definition has been found.
    *
@@ -295,7 +109,6 @@
     // Only add class if not exists
     if (this.classes.has(className)) {
       return;
->>>>>>> fed8a523
     }
     // alert('Adding class: ' + className);
     const name = common.sanitizeText(className, getConfig());
@@ -343,12 +156,12 @@
 
   public clear() {
     this.relations = [];
-    this.classes = new Map();
-    this.notes = [];
+    this.classes = new Map<string, ClassNode>();
+    this.notes = new Map<string, ClassNote>();
     this.interfaces = [];
     this.functions = [];
     this.functions.push(this.setupToolTips.bind(this));
-    this.namespaces = new Map();
+    this.namespaces = new Map<string, NamespaceNode>();
     this.namespaceCounter = 0;
     this.direction = 'TB';
     commonClear();
@@ -364,6 +177,11 @@
 
   public getRelations(): ClassRelation[] {
     return this.relations;
+  }
+
+  public getNote(id: string | number): ClassNote {
+    const key = typeof id === 'number' ? `note${id}` : id;
+    return this.notes.get(key)!;
   }
 
   public getNotes() {
@@ -467,13 +285,16 @@
     }
   }
 
-  public addNote(text: string, className: string) {
+  public addNote(text: string, className: string): string {
+    const index = this.notes.size;
     const note = {
-      id: `note${this.notes.length}`,
+      id: `note${index}`,
       class: className,
       text: text,
+      index: index,
     };
-    this.notes.push(note);
+    this.notes.set(note.id, note);
+    return note.id;
   }
 
   public cleanupLabel(label: string) {
@@ -646,85 +467,6 @@
     this.functions.forEach((fun) => {
       fun(element);
     });
-<<<<<<< HEAD
-};
-functions.push(setupToolTips);
-
-let direction = 'TB';
-const getDirection = () => direction;
-const setDirection = (dir: string) => {
-  direction = dir;
-};
-
-/**
- * Function called by parser when a namespace definition has been found.
- *
- * @param id - Id of the namespace to add
- * @public
- */
-export const addNamespace = function (id: string) {
-  if (namespaces.has(id)) {
-    return;
-  }
-
-  namespaces.set(id, {
-    id: id,
-    classes: new Map(),
-    notes: new Map(),
-    children: {},
-    domId: MERMAID_DOM_ID_PREFIX + id + '-' + namespaceCounter,
-  } as NamespaceNode);
-
-  namespaceCounter++;
-};
-
-const getNamespace = function (name: string): NamespaceNode {
-  return namespaces.get(name)!;
-};
-
-const getNamespaces = function (): NamespaceMap {
-  return namespaces;
-};
-
-/**
- * Function called by parser when a namespace definition has been found.
- *
- * @param id - Id of the namespace to add
- * @param classNames - Ids of the class to add
- * @public
- */
-export const addClassesToNamespace = function (
-  id: string,
-  classNames: string[],
-  noteNames: string[]
-) {
-  if (!namespaces.has(id)) {
-    return;
-  }
-  for (const name of classNames) {
-    const { className } = splitClassNameAndType(name);
-    const classNode = getClass(className);
-    classNode.parent = id;
-    namespaces.get(id)!.classes.set(className, classNode);
-  }
-  for (const noteName of noteNames) {
-    const noteNode = getNote(noteName);
-    noteNode.parent = id;
-    namespaces.get(id)!.notes.set(noteName, noteNode);
-  }
-};
-
-export const setCssStyle = function (id: string, styles: string[]) {
-  const thisClass = classes.get(id);
-  if (!styles || !thisClass) {
-    return;
-  }
-  for (const s of styles) {
-    if (s.includes(',')) {
-      thisClass.styles.push(...s.split(','));
-    } else {
-      thisClass.styles.push(s);
-=======
   }
 
   public readonly lineType = {
@@ -749,7 +491,6 @@
         .append('div')
         .attr('class', 'mermaidTooltip')
         .style('opacity', 0);
->>>>>>> fed8a523
     }
 
     const svg = select(element).select('svg');
@@ -785,85 +526,6 @@
   public getDirection() {
     return this.direction;
   }
-<<<<<<< HEAD
-};
-
-/**
- * Gets the arrow marker for a type index
- *
- * @param type - The type to look for
- * @returns The arrow marker
- */
-function getArrowMarker(type: number) {
-  let marker;
-  switch (type) {
-    case 0:
-      marker = 'aggregation';
-      break;
-    case 1:
-      marker = 'extension';
-      break;
-    case 2:
-      marker = 'composition';
-      break;
-    case 3:
-      marker = 'dependency';
-      break;
-    case 4:
-      marker = 'lollipop';
-      break;
-    default:
-      marker = 'none';
-  }
-  return marker;
-}
-
-export const getData = () => {
-  const nodes: Node[] = [];
-  const edges: Edge[] = [];
-  const config = getConfig();
-
-  for (const namespace of namespaces.values()) {
-    const node: Node = {
-      id: namespace.id,
-      label: namespace.id,
-      isGroup: true,
-      padding: config.class!.padding ?? 16,
-      // parent node must be one of [rect, roundedWithTitle, noteGroup, divider]
-      shape: 'rect',
-      cssStyles: ['fill: none', 'stroke: black'],
-      look: config.look,
-    };
-    nodes.push(node);
-  }
-
-  for (const classNode of classes.values()) {
-    const node = classNode as unknown as Node;
-    node.parentId = classNode.parent;
-    node.look = config.look;
-    nodes.push(node);
-  }
-
-  for (const note of notes.values()) {
-    const noteNode: Node = {
-      id: note.id,
-      label: note.text,
-      isGroup: false,
-      shape: 'note',
-      padding: config.class!.padding ?? 6,
-      cssStyles: [
-        'text-align: left',
-        'white-space: nowrap',
-        `fill: ${config.themeVariables.noteBkgColor}`,
-        `stroke: ${config.themeVariables.noteBorderColor}`,
-      ],
-      look: config.look,
-      parentId: note.parent,
-    };
-    nodes.push(noteNode);
-
-    const noteClassId = classes.get(note.class)?.id;
-=======
   public setDirection(dir: string) {
     this.direction = dir;
   }
@@ -902,16 +564,23 @@
    *
    * @param id - ID of the namespace to add
    * @param classNames - IDs of the class to add
+   * @param noteNames - IDs of the notes to add
    * @public
    */
-  public addClassesToNamespace(id: string, classNames: string[]) {
+  public addClassesToNamespace(id: string, classNames: string[], noteNames: string[]) {
     if (!this.namespaces.has(id)) {
       return;
     }
     for (const name of classNames) {
       const { className } = this.splitClassNameAndType(name);
-      this.classes.get(className)!.parent = id;
-      this.namespaces.get(id)!.classes.set(className, this.classes.get(className)!);
+      const classNode = this.getClass(className);
+      classNode.parent = id;
+      this.namespaces.get(id)!.classes.set(className, classNode);
+    }
+    for (const noteName of noteNames) {
+      const noteNode = this.getNote(noteName);
+      noteNode.parent = id;
+      this.namespaces.get(id)!.notes.set(noteName, noteNode);
     }
   }
 
@@ -964,37 +633,28 @@
     const edges: Edge[] = [];
     const config = getConfig();
 
-    for (const namespaceKey of this.namespaces.keys()) {
-      const namespace = this.namespaces.get(namespaceKey);
-      if (namespace) {
-        const node: Node = {
-          id: namespace.id,
-          label: namespace.id,
-          isGroup: true,
-          padding: config.class!.padding ?? 16,
-          // parent node must be one of [rect, roundedWithTitle, noteGroup, divider]
-          shape: 'rect',
-          cssStyles: [],
-          look: config.look,
-        };
-        nodes.push(node);
-      }
-    }
->>>>>>> fed8a523
-
-    for (const classKey of this.classes.keys()) {
-      const classNode = this.classes.get(classKey);
-      if (classNode) {
-        const node = classNode as unknown as Node;
-        node.parentId = classNode.parent;
-        node.look = config.look;
-        nodes.push(node);
-      }
-    }
-
-    let cnt = 0;
-    for (const note of this.notes) {
-      cnt++;
+    for (const namespace of this.namespaces.values()) {
+      const node: Node = {
+        id: namespace.id,
+        label: namespace.id,
+        isGroup: true,
+        padding: config.class!.padding ?? 16,
+        // parent node must be one of [rect, roundedWithTitle, noteGroup, divider]
+        shape: 'rect',
+        cssStyles: ['fill: none', 'stroke: black'],
+        look: config.look,
+      };
+      nodes.push(node);
+    }
+
+    for (const classNode of this.classes.values()) {
+      const node = classNode as unknown as Node;
+      node.parentId = classNode.parent;
+      node.look = config.look;
+      nodes.push(node);
+    }
+
+    for (const note of this.notes.values()) {
       const noteNode: Node = {
         id: note.id,
         label: note.text,
@@ -1008,14 +668,15 @@
           `stroke: ${config.themeVariables.noteBorderColor}`,
         ],
         look: config.look,
+        parentId: note.parent,
       };
       nodes.push(noteNode);
 
-      const noteClassId = this.classes.get(note.class)?.id ?? '';
+      const noteClassId = this.classes.get(note.class)?.id;
 
       if (noteClassId) {
         const edge: Edge = {
-          id: `edgeNote${cnt}`,
+          id: `edgeNote${note.index}`,
           start: note.id,
           end: noteClassId,
           type: 'normal',
@@ -1045,22 +706,16 @@
       nodes.push(interfaceNode);
     }
 
-    cnt = 0;
+    let cnt = 0;
     for (const classRelation of this.relations) {
       cnt++;
       const edge: Edge = {
-<<<<<<< HEAD
-        id: `edgeNote${note.index}`,
-        start: note.id,
-        end: noteClassId,
-=======
         id: getEdgeId(classRelation.id1, classRelation.id2, {
           prefix: 'id',
           counter: cnt,
         }),
         start: classRelation.id1,
         end: classRelation.id2,
->>>>>>> fed8a523
         type: 'normal',
         label: classRelation.title,
         labelpos: 'c',
@@ -1080,92 +735,6 @@
       edges.push(edge);
     }
 
-<<<<<<< HEAD
-  for (const _interface of interfaces) {
-    const interfaceNode: Node = {
-      id: _interface.id,
-      label: _interface.label,
-      isGroup: false,
-      shape: 'rect',
-      cssStyles: ['opacity: 0;'],
-      look: config.look,
-    };
-    nodes.push(interfaceNode);
-  }
-
-  let cnt = 0;
-  for (const classRelation of relations) {
-    cnt++;
-    const edge: Edge = {
-      id: getEdgeId(classRelation.id1, classRelation.id2, {
-        prefix: 'id',
-        counter: cnt,
-      }),
-      start: classRelation.id1,
-      end: classRelation.id2,
-      type: 'normal',
-      label: classRelation.title,
-      labelpos: 'c',
-      thickness: 'normal',
-      classes: 'relation',
-      arrowTypeStart: getArrowMarker(classRelation.relation.type1),
-      arrowTypeEnd: getArrowMarker(classRelation.relation.type2),
-      startLabelRight: classRelation.relationTitle1 === 'none' ? '' : classRelation.relationTitle1,
-      endLabelLeft: classRelation.relationTitle2 === 'none' ? '' : classRelation.relationTitle2,
-      arrowheadStyle: '',
-      labelStyle: ['display: inline-block'],
-      style: classRelation.style || '',
-      pattern: classRelation.relation.lineType == 1 ? 'dashed' : 'solid',
-      look: config.look,
-    };
-    edges.push(edge);
-  }
-
-  return { nodes, edges, other: {}, config, direction: getDirection() };
-};
-
-export default {
-  setAccTitle,
-  getAccTitle,
-  getAccDescription,
-  setAccDescription,
-  getConfig: () => getConfig().class,
-  addClass,
-  bindFunctions,
-  clear,
-  getClass,
-  getClasses,
-  getNote,
-  getNotes,
-  addAnnotation,
-  addNote,
-  getRelations,
-  addRelation,
-  getDirection,
-  setDirection,
-  addMember,
-  addMembers,
-  cleanupLabel,
-  lineType,
-  relationType,
-  setClickEvent,
-  setCssClass,
-  defineClass,
-  setLink,
-  getTooltip,
-  setTooltip,
-  lookUpDomId,
-  setDiagramTitle,
-  getDiagramTitle,
-  setClassLabel,
-  addNamespace,
-  addClassesToNamespace,
-  getNamespace,
-  getNamespaces,
-  setCssStyle,
-  getData,
-};
-=======
     return { nodes, edges, other: {}, config, direction: this.getDirection() };
   }
 
@@ -1176,5 +745,4 @@
   public setDiagramTitle = setDiagramTitle;
   public getDiagramTitle = getDiagramTitle;
   public getConfig = () => getConfig().class;
-}
->>>>>>> fed8a523
+}