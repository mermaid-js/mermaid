--- conflicted
+++ resolved
@@ -29,13 +29,9 @@
 
 let relations: ClassRelation[] = [];
 let classes = new Map<string, ClassNode>();
-<<<<<<< HEAD
+const styleClasses = new Map<string, StyleClass>();
 let notes = new Map<string, ClassNote>();
-=======
-const styleClasses = new Map<string, StyleClass>();
-let notes: ClassNote[] = [];
 let interfaces: Interface[] = [];
->>>>>>> f507dbbe
 let classCounter = 0;
 let namespaces = new Map<string, NamespaceNode>();
 let namespaceCounter = 0;
@@ -130,12 +126,8 @@
 export const clear = function () {
   relations = [];
   classes = new Map();
-<<<<<<< HEAD
-  notes = new Map();
-=======
   notes = [];
   interfaces = [];
->>>>>>> f507dbbe
   functions = [];
   functions.push(setupToolTips);
   namespaces = new Map();
