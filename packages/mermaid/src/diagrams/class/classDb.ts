// @ts-expect-error - d3 types issue
import { select, Selection } from 'd3';
import { log } from '../../logger.js';
import * as configApi from '../../config.js';
import common from '../common/common.js';
import utils from '../../utils.js';
import mermaidAPI from '../../mermaidAPI.js';
import {
  setAccTitle,
  getAccTitle,
  getAccDescription,
  setAccDescription,
  clear as commonClear,
  setDiagramTitle,
  getDiagramTitle,
<<<<<<< HEAD
} from '../../commonDb';
import {
  ClassRelation,
  ClassNode,
  ClassNote,
  ClassMap,
  NamespaceMap,
  NamespaceNode,
} from './classTypes';
=======
} from '../../commonDb.js';
import { ClassRelation, ClassNode, ClassNote, ClassMap } from './classTypes.js';
>>>>>>> 32d553a2

const MERMAID_DOM_ID_PREFIX = 'classId-';

let relations: ClassRelation[] = [];
let classes: ClassMap = {};
let notes: ClassNote[] = [];
let classCounter = 0;
let namespaces: NamespaceMap = {};
let namespaceCounter = 0;

let functions: any[] = [];

const sanitizeText = (txt: string) => common.sanitizeText(txt, configApi.getConfig());

export const parseDirective = function (statement: string, context: string, type: string) {
  // @ts-ignore Don't wanna mess it up
  mermaidAPI.parseDirective(this, statement, context, type);
};

const splitClassNameAndType = function (id: string) {
  let genericType = '';
  let className = id;

  if (id.indexOf('~') > 0) {
    const split = id.split('~');
    className = sanitizeText(split[0]);
    genericType = sanitizeText(split[1]);
  }

  return { className: className, type: genericType };
};

export const setClassLabel = function (id: string, label: string) {
  if (label) {
    label = sanitizeText(label);
  }

  const { className } = splitClassNameAndType(id);
  classes[className].label = label;
};

/**
 * Function called by parser when a node definition has been found.
 *
 * @param id - Id of the class to add
 * @public
 */
export const addClass = function (id: string) {
  const classId = splitClassNameAndType(id);
  // Only add class if not exists
  if (classes[classId.className] !== undefined) {
    return;
  }

  classes[classId.className] = {
    id: classId.className,
    type: classId.type,
    label: classId.className,
    cssClasses: [],
    methods: [],
    members: [],
    annotations: [],
    domId: MERMAID_DOM_ID_PREFIX + classId.className + '-' + classCounter,
  } as ClassNode;

  classCounter++;
};

/**
 * Function to lookup domId from id in the graph definition.
 *
 * @param id - class ID to lookup
 * @public
 */
export const lookUpDomId = function (id: string): string {
  if (id in classes) {
    return classes[id].domId;
  }
  throw new Error('Class not found: ' + id);
};

export const clear = function () {
  relations = [];
  classes = {};
  notes = [];
  functions = [];
  functions.push(setupToolTips);
  namespaces = {};
  namespaceCounter = 0;
  commonClear();
};

export const getClass = function (id: string) {
  return classes[id];
};
export const getClasses = function () {
  return classes;
};

export const getRelations = function (): ClassRelation[] {
  return relations;
};

export const getNotes = function () {
  return notes;
};

export const addRelation = function (relation: ClassRelation) {
  log.debug('Adding relation: ' + JSON.stringify(relation));
  addClass(relation.id1);
  addClass(relation.id2);

  relation.id1 = splitClassNameAndType(relation.id1).className;
  relation.id2 = splitClassNameAndType(relation.id2).className;

  relation.relationTitle1 = common.sanitizeText(
    relation.relationTitle1.trim(),
    configApi.getConfig()
  );

  relation.relationTitle2 = common.sanitizeText(
    relation.relationTitle2.trim(),
    configApi.getConfig()
  );

  relations.push(relation);
};

/**
 * Adds an annotation to the specified class Annotations mark special properties of the given type
 * (like 'interface' or 'service')
 *
 * @param className - The class name
 * @param annotation - The name of the annotation without any brackets
 * @public
 */
export const addAnnotation = function (className: string, annotation: string) {
  const validatedClassName = splitClassNameAndType(className).className;
  classes[validatedClassName].annotations.push(annotation);
};

/**
 * Adds a member to the specified class
 *
 * @param className - The class name
 * @param member - The full name of the member. If the member is enclosed in `<<brackets>>` it is
 *   treated as an annotation If the member is ending with a closing bracket ) it is treated as a
 *   method Otherwise the member will be treated as a normal property
 * @public
 */
export const addMember = function (className: string, member: string) {
  const validatedClassName = splitClassNameAndType(className).className;
  const theClass = classes[validatedClassName];

  if (typeof member === 'string') {
    // Member can contain white spaces, we trim them out
    const memberString = member.trim();

    if (memberString.startsWith('<<') && memberString.endsWith('>>')) {
      // Remove leading and trailing brackets
      theClass.annotations.push(sanitizeText(memberString.substring(2, memberString.length - 2)));
    } else if (memberString.indexOf(')') > 0) {
      theClass.methods.push(sanitizeText(memberString));
    } else if (memberString) {
      theClass.members.push(sanitizeText(memberString));
    }
  }
};

export const addMembers = function (className: string, members: string[]) {
  if (Array.isArray(members)) {
    members.reverse();
    members.forEach((member) => addMember(className, member));
  }
};

export const addNote = function (text: string, className: string) {
  const note = {
    id: `note${notes.length}`,
    class: className,
    text: text,
  };
  notes.push(note);
};

export const cleanupLabel = function (label: string) {
  if (label.startsWith(':')) {
    label = label.substring(1);
  }
  return sanitizeText(label.trim());
};

/**
 * Called by parser when a special node is found, e.g. a clickable element.
 *
 * @param ids - Comma separated list of ids
 * @param className - Class to add
 */
export const setCssClass = function (ids: string, className: string) {
  ids.split(',').forEach(function (_id) {
    let id = _id;
    if (_id[0].match(/\d/)) {
      id = MERMAID_DOM_ID_PREFIX + id;
    }
    if (classes[id] !== undefined) {
      classes[id].cssClasses.push(className);
    }
  });
};

/**
 * Called by parser when a tooltip is found, e.g. a clickable element.
 *
 * @param ids - Comma separated list of ids
 * @param tooltip - Tooltip to add
 */
const setTooltip = function (ids: string, tooltip?: string) {
  ids.split(',').forEach(function (id) {
    if (tooltip !== undefined) {
      classes[id].tooltip = sanitizeText(tooltip);
    }
  });
};
export const getTooltip = function (id: string, namespace?: string) {
  if (namespace) {
    return namespaces[namespace].classes[id].tooltip;
  }

  return classes[id].tooltip;
};
/**
 * Called by parser when a link is found. Adds the URL to the vertex data.
 *
 * @param ids - Comma separated list of ids
 * @param linkStr - URL to create a link for
 * @param target - Target of the link, _blank by default as originally defined in the svgDraw.js file
 */
export const setLink = function (ids: string, linkStr: string, target: string) {
  const config = configApi.getConfig();
  ids.split(',').forEach(function (_id) {
    let id = _id;
    if (_id[0].match(/\d/)) {
      id = MERMAID_DOM_ID_PREFIX + id;
    }
    if (classes[id] !== undefined) {
      classes[id].link = utils.formatUrl(linkStr, config);
      if (config.securityLevel === 'sandbox') {
        classes[id].linkTarget = '_top';
      } else if (typeof target === 'string') {
        classes[id].linkTarget = sanitizeText(target);
      } else {
        classes[id].linkTarget = '_blank';
      }
    }
  });
  setCssClass(ids, 'clickable');
};

/**
 * Called by parser when a click definition is found. Registers an event handler.
 *
 * @param ids - Comma separated list of ids
 * @param functionName - Function to be called on click
 * @param functionArgs - Function args the function should be called with
 */
export const setClickEvent = function (ids: string, functionName: string, functionArgs: string) {
  ids.split(',').forEach(function (id) {
    setClickFunc(id, functionName, functionArgs);
    classes[id].haveCallback = true;
  });
  setCssClass(ids, 'clickable');
};

const setClickFunc = function (domId: string, functionName: string, functionArgs: string) {
  const config = configApi.getConfig();
  if (config.securityLevel !== 'loose') {
    return;
  }
  if (functionName === undefined) {
    return;
  }

  const id = domId;
  if (classes[id] !== undefined) {
    const elemId = lookUpDomId(id);
    let argList: string[] = [];
    if (typeof functionArgs === 'string') {
      /* Splits functionArgs by ',', ignoring all ',' in double quoted strings */
      argList = functionArgs.split(/,(?=(?:(?:[^"]*"){2})*[^"]*$)/);
      for (let i = 0; i < argList.length; i++) {
        let item = argList[i].trim();
        /* Removes all double quotes at the start and end of an argument */
        /* This preserves all starting and ending whitespace inside */
        if (item.charAt(0) === '"' && item.charAt(item.length - 1) === '"') {
          item = item.substr(1, item.length - 2);
        }
        argList[i] = item;
      }
    }

    /* if no arguments passed into callback, default to passing in id */
    if (argList.length === 0) {
      argList.push(elemId);
    }

    functions.push(function () {
      const elem = document.querySelector(`[id="${elemId}"]`);
      if (elem !== null) {
        elem.addEventListener(
          'click',
          function () {
            utils.runFunc(functionName, ...argList);
          },
          false
        );
      }
    });
  }
};

export const bindFunctions = function (element: Element) {
  functions.forEach(function (fun) {
    fun(element);
  });
};

export const lineType = {
  LINE: 0,
  DOTTED_LINE: 1,
};

export const relationType = {
  AGGREGATION: 0,
  EXTENSION: 1,
  COMPOSITION: 2,
  DEPENDENCY: 3,
  LOLLIPOP: 4,
};

const setupToolTips = function (element: Element) {
  let tooltipElem: Selection<HTMLDivElement, unknown, HTMLElement, unknown> =
    select('.mermaidTooltip');
  // @ts-ignore - _groups is a dynamic property
  if ((tooltipElem._groups || tooltipElem)[0][0] === null) {
    tooltipElem = select('body').append('div').attr('class', 'mermaidTooltip').style('opacity', 0);
  }

  const svg = select(element).select('svg');

  const nodes = svg.selectAll('g.node');
  nodes
    .on('mouseover', function () {
      // @ts-expect-error - select is not part of the d3 type definition
      const el = select(this);
      const title = el.attr('title');
      // Don't try to draw a tooltip if no data is provided
      if (title === null) {
        return;
      }
      // @ts-ignore - getBoundingClientRect is not part of the d3 type definition
      const rect = this.getBoundingClientRect();

      tooltipElem.transition().duration(200).style('opacity', '.9');
      tooltipElem
        .text(el.attr('title'))
        .style('left', window.scrollX + rect.left + (rect.right - rect.left) / 2 + 'px')
        .style('top', window.scrollY + rect.top - 14 + document.body.scrollTop + 'px');
      tooltipElem.html(tooltipElem.html().replace(/&lt;br\/&gt;/g, '<br/>'));
      el.classed('hover', true);
    })
    .on('mouseout', function () {
      tooltipElem.transition().duration(500).style('opacity', 0);
      // @ts-expect-error - select is not part of the d3 type definition
      const el = select(this);
      el.classed('hover', false);
    });
};
functions.push(setupToolTips);

let direction = 'TB';
const getDirection = () => direction;
const setDirection = (dir: string) => {
  direction = dir;
};

/**
 * Function called by parser when a namespace definition has been found.
 *
 * @param id - Id of the namespace to add
 * @public
 */
export const addNamespace = function (id: string) {
  if (namespaces[id] !== undefined) {
    return;
  }

  namespaces[id] = {
    id: id,
    classes: {},
    children: {},
    domId: MERMAID_DOM_ID_PREFIX + id + '-' + namespaceCounter,
  } as NamespaceNode;

  namespaceCounter++;
};

const getNamespace = function (name: string): NamespaceNode {
  return namespaces[name];
};

const getNamespaces = function (): NamespaceMap {
  return namespaces;
};

/**
 * Function called by parser when a namespace definition has been found.
 *
 * @param id - Id of the namespace to add
 * @param classNames - Ids of the class to add
 * @public
 */
export const addClassesToNamespace = function (id: string, classNames: string[]) {
  if (namespaces[id] !== undefined) {
    classNames.map((className) => {
      namespaces[id].classes[className] = classes[className];
      delete classes[className];
      classCounter--;
    });
  }
};

export default {
  parseDirective,
  setAccTitle,
  getAccTitle,
  getAccDescription,
  setAccDescription,
  getConfig: () => configApi.getConfig().class,
  addClass,
  bindFunctions,
  clear,
  getClass,
  getClasses,
  getNotes,
  addAnnotation,
  addNote,
  getRelations,
  addRelation,
  getDirection,
  setDirection,
  addMember,
  addMembers,
  cleanupLabel,
  lineType,
  relationType,
  setClickEvent,
  setCssClass,
  setLink,
  getTooltip,
  setTooltip,
  lookUpDomId,
  setDiagramTitle,
  getDiagramTitle,
  setClassLabel,
  addNamespace,
  addClassesToNamespace,
  getNamespace,
  getNamespaces,
};<|MERGE_RESOLUTION|>--- conflicted
+++ resolved
@@ -13,8 +13,7 @@
   clear as commonClear,
   setDiagramTitle,
   getDiagramTitle,
-<<<<<<< HEAD
-} from '../../commonDb';
+} from '../../commonDb.js';
 import {
   ClassRelation,
   ClassNode,
@@ -22,11 +21,7 @@
   ClassMap,
   NamespaceMap,
   NamespaceNode,
-} from './classTypes';
-=======
-} from '../../commonDb.js';
-import { ClassRelation, ClassNode, ClassNote, ClassMap } from './classTypes.js';
->>>>>>> 32d553a2
+} from './classTypes.js';
 
 const MERMAID_DOM_ID_PREFIX = 'classId-';
 
