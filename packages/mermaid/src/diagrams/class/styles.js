const getStyles = (options) =>
  `g.classGroup text {
  fill: ${options.nodeBorder || options.classText};
  stroke: none;
  font-family: ${options.fontFamily};
  font-size: 10px;

  .title {
    font-weight: bolder;
  }

}

.nodeLabel, .edgeLabel {
  color: ${options.classText};
}
.edgeLabel .label rect {
  fill: ${options.mainBkg};
}
.label text {
  fill: ${options.classText};
}

.labelBkg {
  background: ${options.mainBkg};
}
.edgeLabel .label span {
  background: ${options.mainBkg};
}

.classTitle {
  font-weight: bolder;
}
.node rect,
  .node circle,
  .node ellipse,
  .node polygon,
  .node path {
    fill: ${options.mainBkg};
    stroke: ${options.nodeBorder};
    stroke-width: 1px;
  }


.divider {
  stroke: ${options.nodeBorder};
  stroke-width: 1;
}

g.clickable {
  cursor: pointer;
}

g.classGroup rect {
  fill: ${options.mainBkg};
  stroke: ${options.nodeBorder};
}

g.classGroup line {
  stroke: ${options.nodeBorder};
  stroke-width: 1;
}

.classLabel .box {
  stroke: none;
  stroke-width: 0;
  fill: ${options.mainBkg};
  opacity: 0.5;
}

.classLabel .label {
  fill: ${options.nodeBorder};
  font-size: 10px;
}

.relation {
  stroke: ${options.lineColor};
  stroke-width: 1;
  fill: none;
}

.dashed-line{
  stroke-dasharray: 3;
}

.dotted-line{
  stroke-dasharray: 1 2;
}

#compositionStart, .composition {
  fill: ${options.lineColor} !important;
  stroke: ${options.lineColor} !important;
  stroke-width: 1;
}

#compositionEnd, .composition {
  fill: ${options.lineColor} !important;
  stroke: ${options.lineColor} !important;
  stroke-width: 1;
}

#dependencyStart, .dependency {
  fill: ${options.lineColor} !important;
  stroke: ${options.lineColor} !important;
  stroke-width: 1;
}

#dependencyStart, .dependency {
  fill: ${options.lineColor} !important;
  stroke: ${options.lineColor} !important;
  stroke-width: 1;
}

#extensionStart, .extension {
  fill: transparent !important;
  stroke: ${options.lineColor} !important;
  stroke-width: 1;
}

#extensionEnd, .extension {
  fill: transparent !important;
  stroke: ${options.lineColor} !important;
  stroke-width: 1;
}

#aggregationStart, .aggregation {
  fill: transparent !important;
  stroke: ${options.lineColor} !important;
  stroke-width: 1;
}

#aggregationEnd, .aggregation {
  fill: transparent !important;
  stroke: ${options.lineColor} !important;
  stroke-width: 1;
}

#lollipopStart, .lollipop {
  fill: ${options.mainBkg} !important;
  stroke: ${options.lineColor} !important;
  stroke-width: 1;
}

#lollipopEnd, .lollipop {
  fill: ${options.mainBkg} !important;
  stroke: ${options.lineColor} !important;
  stroke-width: 1;
}

.edgeTerminals {
  font-size: 11px;
  line-height: initial;
}

.classTitleText {
  text-anchor: middle;
  font-size: 18px;
  fill: ${options.textColor};
}
<<<<<<< HEAD
.node .svg-inline--fa path {
=======
.node label-icon path {
>>>>>>> 16573d97
  fill: currentColor;
  stroke: revert;
  stroke-width: revert;
}
<<<<<<< HEAD
=======
  /**
   *  These are copied from font-awesome.css 
   */
.label-icon {
  display: inline-block;
  height: 1em;
  overflow: visible;
  vertical-align: -0.125em;
}
>>>>>>> 16573d97
`;

export default getStyles;<|MERGE_RESOLUTION|>--- conflicted
+++ resolved
@@ -157,17 +157,11 @@
   font-size: 18px;
   fill: ${options.textColor};
 }
-<<<<<<< HEAD
-.node .svg-inline--fa path {
-=======
 .node label-icon path {
->>>>>>> 16573d97
   fill: currentColor;
   stroke: revert;
   stroke-width: revert;
 }
-<<<<<<< HEAD
-=======
   /**
    *  These are copied from font-awesome.css 
    */
@@ -177,7 +171,6 @@
   overflow: visible;
   vertical-align: -0.125em;
 }
->>>>>>> 16573d97
 `;
 
 export default getStyles;