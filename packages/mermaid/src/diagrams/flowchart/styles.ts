// import khroma from 'khroma';
import * as khroma from 'khroma';

/** Returns the styles given options */
export interface FlowChartStyleOptions {
  arrowheadColor: string;
  border2: string;
  clusterBkg: string;
  clusterBorder: string;
  edgeLabelBackground: string;
  fontFamily: string;
  lineColor: string;
  mainBkg: string;
  nodeBorder: string;
  nodeTextColor: string;
  tertiaryColor: string;
  textColor: string;
  titleColor: string;
}

const fade = (color: string, opacity: number) => {
  // @ts-ignore TODO: incorrect types from khroma
  const channel = khroma.channel;

  const r = channel(color, 'r');
  const g = channel(color, 'g');
  const b = channel(color, 'b');

  // @ts-ignore incorrect types from khroma
  return khroma.rgba(r, g, b, opacity);
};

const getStyles = (options: FlowChartStyleOptions) =>
  `.label {
    font-family: ${options.fontFamily};
    color: ${options.nodeTextColor || options.textColor};
  }
  .cluster-label text {
    fill: ${options.titleColor};
  }
  .cluster-label span {
    color: ${options.titleColor};
  }
  .cluster-label span p {
    background-color: transparent;
  }

  .label text,span {
    fill: ${options.nodeTextColor || options.textColor};
    color: ${options.nodeTextColor || options.textColor};
  }

  .node rect,
  .node circle,
  .node ellipse,
  .node polygon,
  .node path {
    fill: ${options.mainBkg};
    stroke: ${options.nodeBorder};
    stroke-width: 1px;
  }
  .rough-node .label text , .node .label text, .image-shape .label, .icon-shape .label {
    text-anchor: middle;
  }
  // .flowchart-label .text-outer-tspan {
  //   text-anchor: middle;
  // }
  // .flowchart-label .text-inner-tspan {
  //   text-anchor: start;
  // }

  .node .katex path {
    fill: #000;
    stroke: #000;
    stroke-width: 1px;
  }

<<<<<<< HEAD
  .rough-node .label,.node .label {
=======
  .rough-node .label,.node .label, .image-shape .label, .icon-shape .label {
>>>>>>> 4cb0f87b
    text-align: center;
  }
  .node.clickable {
    cursor: pointer;
  }


  .root .anchor path {
    fill: ${options.lineColor} !important;
    stroke-width: 0;
    stroke: ${options.lineColor};
  }

  .arrowheadPath {
    fill: ${options.arrowheadColor};
  }

  .edgePath .path {
    stroke: ${options.lineColor};
    stroke-width: 2.0px;
  }

  .flowchart-link {
    stroke: ${options.lineColor};
    fill: none;
  }

  .edgeLabel {
    background-color: ${options.edgeLabelBackground};
    p {
      background-color: ${options.edgeLabelBackground};
    }
    rect {
      opacity: 0.5;
      background-color: ${options.edgeLabelBackground};
      fill: ${options.edgeLabelBackground};
    }
    text-align: center;
  }

  /* For html labels only */
  .labelBkg {
    background-color: ${fade(options.edgeLabelBackground, 0.5)};
    // background-color:
  }

  .cluster rect {
    fill: ${options.clusterBkg};
    stroke: ${options.clusterBorder};
    stroke-width: 1px;
  }

  .cluster text {
    fill: ${options.titleColor};
  }

  .cluster span {
    color: ${options.titleColor};
  }
  /* .cluster div {
    color: ${options.titleColor};
  } */

  div.mermaidTooltip {
    position: absolute;
    text-align: center;
    max-width: 200px;
    padding: 2px;
    font-family: ${options.fontFamily};
    font-size: 12px;
    background: ${options.tertiaryColor};
    border: 1px solid ${options.border2};
    border-radius: 2px;
    pointer-events: none;
    z-index: 100;
  }

  .flowchartTitleText {
    text-anchor: middle;
    font-size: 18px;
    fill: ${options.textColor};
  }

  rect.text {
    fill: none;
    stroke-width: 0;
  }

<<<<<<< HEAD
  .icon-shape {
    background-color: ${options.edgeLabelBackground};
    p {
      background-color: ${options.edgeLabelBackground};
      padding: 2px;
    }
    rect {
      opacity: 0.5;
      background-color: ${options.edgeLabelBackground};
      fill: ${options.edgeLabelBackground};
    }
    text-align: center;
  }
  .image-shape {
=======
  .icon-shape, .image-shape {
>>>>>>> 4cb0f87b
    background-color: ${options.edgeLabelBackground};
    p {
      background-color: ${options.edgeLabelBackground};
      padding: 2px;
    }
    rect {
      opacity: 0.5;
      background-color: ${options.edgeLabelBackground};
      fill: ${options.edgeLabelBackground};
    }
    text-align: center;
  }
`;

export default getStyles;<|MERGE_RESOLUTION|>--- conflicted
+++ resolved
@@ -75,11 +75,7 @@
     stroke-width: 1px;
   }
 
-<<<<<<< HEAD
-  .rough-node .label,.node .label {
-=======
   .rough-node .label,.node .label, .image-shape .label, .icon-shape .label {
->>>>>>> 4cb0f87b
     text-align: center;
   }
   .node.clickable {
@@ -168,24 +164,7 @@
     stroke-width: 0;
   }
 
-<<<<<<< HEAD
-  .icon-shape {
-    background-color: ${options.edgeLabelBackground};
-    p {
-      background-color: ${options.edgeLabelBackground};
-      padding: 2px;
-    }
-    rect {
-      opacity: 0.5;
-      background-color: ${options.edgeLabelBackground};
-      fill: ${options.edgeLabelBackground};
-    }
-    text-align: center;
-  }
-  .image-shape {
-=======
   .icon-shape, .image-shape {
->>>>>>> 4cb0f87b
     background-color: ${options.edgeLabelBackground};
     p {
       background-color: ${options.edgeLabelBackground};
