--- conflicted
+++ resolved
@@ -1,14 +1,9 @@
 import type { DiagramDetector, ExternalDiagramDefinition } from '../../diagram-api/types';
 
-<<<<<<< HEAD
 const id = 'flowchart';
 
 const detector: DiagramDetector = (txt, config) => {
-  // If we have confirmed to only use new flow charts this function should always return false
-=======
-export const flowDetector: DiagramDetector = (txt, config) => {
   // If we have conferred to only use new flow charts this function should always return false
->>>>>>> 09ed41b7
   // as in not signalling true for a legacy flowchart
   if (config?.flowchart?.defaultRenderer === 'dagre-wrapper') {
     return false;
