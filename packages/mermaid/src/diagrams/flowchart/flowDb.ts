--- conflicted
+++ resolved
@@ -822,11 +822,6 @@
   const nodes: Node[] = [];
   const edges: Edge[] = [];
 
-<<<<<<< HEAD
-  // extract(getRootDocV2());
-  // const diagramStates = getStates();
-=======
->>>>>>> a3515284
   const subGraphs = getSubGraphs();
   log.info('Subgraphs - APA12', subGraphs);
   const parentDB = new Map<string, string>();
