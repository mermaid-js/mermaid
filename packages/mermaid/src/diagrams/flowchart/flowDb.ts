--- conflicted
+++ resolved
@@ -1067,13 +1067,10 @@
       style: styles,
       pattern: rawEdge.stroke,
       look: config.look,
-<<<<<<< HEAD
       curve: config.flowchart?.curve,
       showPoints: config.flowchart?.edgeDebug,
-=======
       animate: rawEdge.animate,
       animation: rawEdge.animation,
->>>>>>> 04800ff6
     };
 
     edges.push(edge);
