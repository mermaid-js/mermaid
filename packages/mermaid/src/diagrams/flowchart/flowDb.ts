import { select } from 'd3';
import * as yaml from 'js-yaml';
import { getConfig, defaultConfig } from '../../diagram-api/diagramAPI.js';
import type { DiagramDB } from '../../diagram-api/types.js';
import { log } from '../../logger.js';
import { isValidShape, type ShapeID } from '../../rendering-util/rendering-elements/shapes.js';
import type { Edge, Node } from '../../rendering-util/types.js';
import type { EdgeMetaData, NodeMetaData } from '../../types.js';
import utils, { getEdgeId } from '../../utils.js';
import common from '../common/common.js';
import {
  setAccTitle,
  getAccTitle,
  getAccDescription,
  setAccDescription,
  clear as commonClear,
  setDiagramTitle,
  getDiagramTitle,
} from '../common/commonDb.js';
import type {
  FlowClass,
  FlowEdge,
  FlowLink,
  FlowSubGraph,
  FlowText,
  FlowVertex,
  FlowVertexTypeParam,
} from './types.js';

interface LinkData {
  id: string;
}

const MERMAID_DOM_ID_PREFIX = 'flowchart-';

// We are using arrow functions assigned to class instance fields instead of methods as they are required by flow JISON
export class FlowDB implements DiagramDB {
  private vertexCounter = 0;
  private config = getConfig();
  private vertices = new Map<string, FlowVertex>();
  private edges: FlowEdge[] & { defaultInterpolate?: string; defaultStyle?: string[] } = [];
  private classes = new Map<string, FlowClass>();
  private subGraphs: FlowSubGraph[] = [];
  private subGraphLookup = new Map<string, FlowSubGraph>();
  private tooltips = new Map<string, string>();
  private subCount = 0;
  private firstGraphFlag = true;
  private direction: string | undefined;
  private version: string | undefined; // As in graph
  private secCount = -1;
  private posCrossRef: number[] = [];

  // Functions to be run after graph rendering
  private funs: ((element: Element) => void)[] = []; // cspell:ignore funs

  constructor() {
    this.funs.push(this.setupToolTips.bind(this));

    // Needed for JISON since it only supports direct properties
    this.addVertex = this.addVertex.bind(this);
    this.firstGraph = this.firstGraph.bind(this);
    this.setDirection = this.setDirection.bind(this);
    this.addSubGraph = this.addSubGraph.bind(this);
    this.addLink = this.addLink.bind(this);
    this.setLink = this.setLink.bind(this);
    this.updateLink = this.updateLink.bind(this);
    this.addClass = this.addClass.bind(this);
    this.setClass = this.setClass.bind(this);
    this.destructLink = this.destructLink.bind(this);
    this.setClickEvent = this.setClickEvent.bind(this);
    this.setTooltip = this.setTooltip.bind(this);
    this.updateLinkInterpolate = this.updateLinkInterpolate.bind(this);
    this.setClickFun = this.setClickFun.bind(this);
    this.bindFunctions = this.bindFunctions.bind(this);

    this.lex = {
      firstGraph: this.firstGraph.bind(this),
    };

    this.clear();
    this.setGen('gen-2');
  }

  private sanitizeText(txt: string) {
    return common.sanitizeText(txt, this.config);
  }

<<<<<<< HEAD
  /**
   * Function to lookup domId from id in the graph definition.
   *
   * @param id - id of the node
   */
  public lookUpDomId(id: string) {
    for (const vertex of this.vertices.values()) {
      if (vertex.id === id) {
        return vertex.domId;
      }
=======
  // Check if this is an edge
  const edge = edges.find((e) => e.id === id);
  if (edge) {
    const edgeDoc = doc as EdgeMetaData;
    if (edgeDoc?.animate !== undefined) {
      edge.animate = edgeDoc.animate;
    }
    if (edgeDoc?.animation !== undefined) {
      edge.animation = edgeDoc.animation;
>>>>>>> e9e663ff
    }
    return id;
  }

  /**
   * Function called by parser when a node definition has been found
   */
  public addVertex(
    id: string,
    textObj: FlowText,
    type: FlowVertexTypeParam,
    style: string[],
    classes: string[],
    dir: string,
    props = {},
    metadata: any
  ) {
    if (!id || id.trim().length === 0) {
      return;
    }
    // Extract the metadata from the shapeData, the syntax for adding metadata for nodes and edges is the same
    // so at this point we don't know if it's a node or an edge, but we can still extract the metadata
    let doc;
    if (metadata !== undefined) {
      let yamlData;
      // detect if shapeData contains a newline character
      if (!metadata.includes('\n')) {
        yamlData = '{\n' + metadata + '\n}';
      } else {
        yamlData = metadata + '\n';
      }
      doc = yaml.load(yamlData, { schema: yaml.JSON_SCHEMA }) as NodeMetaData;
    }

    // Check if this is an edge
    const edge = this.edges.find((e) => e.id === id);
    if (edge) {
      const edgeDoc = doc as EdgeMetaData;
      if (edgeDoc?.animate) {
        edge.animate = edgeDoc.animate;
      }
      if (edgeDoc?.animation) {
        edge.animation = edgeDoc.animation;
      }
      return;
    }

    let txt;

    let vertex = this.vertices.get(id);
    if (vertex === undefined) {
      vertex = {
        id,
        labelType: 'text',
        domId: MERMAID_DOM_ID_PREFIX + id + '-' + this.vertexCounter,
        styles: [],
        classes: [],
      };
      this.vertices.set(id, vertex);
    }
    this.vertexCounter++;

    if (textObj !== undefined) {
      this.config = getConfig();
      txt = this.sanitizeText(textObj.text.trim());
      vertex.labelType = textObj.type;
      // strip quotes if string starts and ends with a quote
      if (txt.startsWith('"') && txt.endsWith('"')) {
        txt = txt.substring(1, txt.length - 1);
      }
      vertex.text = txt;
    } else {
      if (vertex.text === undefined) {
        vertex.text = id;
      }
    }
    if (type !== undefined) {
      vertex.type = type;
    }
    if (style !== undefined && style !== null) {
      style.forEach((s) => {
        vertex.styles.push(s);
      });
    }
    if (classes !== undefined && classes !== null) {
      classes.forEach((s) => {
        vertex.classes.push(s);
      });
    }
    if (dir !== undefined) {
      vertex.dir = dir;
    }
    if (vertex.props === undefined) {
      vertex.props = props;
    } else if (props !== undefined) {
      Object.assign(vertex.props, props);
    }

    if (doc !== undefined) {
      if (doc.shape) {
        if (doc.shape !== doc.shape.toLowerCase() || doc.shape.includes('_')) {
          throw new Error(`No such shape: ${doc.shape}. Shape names should be lowercase.`);
        } else if (!isValidShape(doc.shape)) {
          throw new Error(`No such shape: ${doc.shape}.`);
        }
        vertex.type = doc?.shape;
      }

      if (doc?.label) {
        vertex.text = doc?.label;
      }
      if (doc?.icon) {
        vertex.icon = doc?.icon;
        if (!doc.label?.trim() && vertex.text === id) {
          vertex.text = '';
        }
      }
      if (doc?.form) {
        vertex.form = doc?.form;
      }
      if (doc?.pos) {
        vertex.pos = doc?.pos;
      }
      if (doc?.img) {
        vertex.img = doc?.img;
        if (!doc.label?.trim() && vertex.text === id) {
          vertex.text = '';
        }
      }
      if (doc?.constraint) {
        vertex.constraint = doc.constraint;
      }
      if (doc.w) {
        vertex.assetWidth = Number(doc.w);
      }
      if (doc.h) {
        vertex.assetHeight = Number(doc.h);
      }
    }
  }
<<<<<<< HEAD

  /**
   * Function called by parser when a link/edge definition has been found
   *
   */
  public addSingleLink(_start: string, _end: string, type: any, id?: string) {
    const start = _start;
    const end = _end;

    const edge: FlowEdge = {
      start: start,
      end: end,
      type: undefined,
      text: '',
      labelType: 'text',
      classes: [],
    };
    log.info('abc78 Got edge...', edge);
    const linkTextObj = type.text;

    if (linkTextObj !== undefined) {
      edge.text = this.sanitizeText(linkTextObj.text.trim());

      // strip quotes if string starts and ends with a quote
      if (edge.text.startsWith('"') && edge.text.endsWith('"')) {
        edge.text = edge.text.substring(1, edge.text.length - 1);
      }
      edge.labelType = linkTextObj.type;
=======
};

/**
 * Function called by parser when a link/edge definition has been found
 *
 */
export const addSingleLink = function (_start: string, _end: string, type: any, id?: string) {
  const start = _start;
  const end = _end;

  const edge: FlowEdge = {
    start: start,
    end: end,
    type: undefined,
    text: '',
    labelType: 'text',
    classes: [],
    isUserDefinedId: false,
  };
  log.info('abc78 Got edge...', edge);
  const linkTextObj = type.text;

  if (linkTextObj !== undefined) {
    edge.text = sanitizeText(linkTextObj.text.trim());

    // strip quotes if string starts and ends with a quote
    if (edge.text.startsWith('"') && edge.text.endsWith('"')) {
      edge.text = edge.text.substring(1, edge.text.length - 1);
>>>>>>> e9e663ff
    }

<<<<<<< HEAD
    if (type !== undefined) {
      edge.type = type.type;
      edge.stroke = type.stroke;
      edge.length = type.length > 10 ? 10 : type.length;
    }
    if (id) {
      edge.id = id;
    }
=======
  if (type !== undefined) {
    edge.type = type.type;
    edge.stroke = type.stroke;
    edge.length = type.length > 10 ? 10 : type.length;
  }

  if (id && !edges.some((e) => e.id === id)) {
    edge.id = id;
    edge.isUserDefinedId = true;
  } else {
    const existingLinks = edges.filter((e) => e.start === edge.start && e.end === edge.end);
    if (existingLinks.length === 0) {
      edge.id = getEdgeId(edge.start, edge.end, { counter: 0, prefix: 'L' });
    } else {
      edge.id = getEdgeId(edge.start, edge.end, { counter: existingLinks.length + 1, prefix: 'L' });
    }
  }
>>>>>>> e9e663ff

    if (this.edges.length < (this.config.maxEdges ?? 500)) {
      log.info('Pushing edge...');
      this.edges.push(edge);
    } else {
      throw new Error(
        `Edge limit exceeded. ${this.edges.length} edges found, but the limit is ${this.config.maxEdges}.

Initialize mermaid with maxEdges set to a higher number to allow more edges.
You cannot set this config via configuration inside the diagram as it is a secure config.
You have to call mermaid.initialize.`
      );
    }
  }

  private isLinkData(value: unknown): value is LinkData {
    return (
      value !== null &&
      typeof value === 'object' &&
      'id' in value &&
      typeof (value as LinkData).id === 'string'
    );
  }

  public addLink(_start: string[], _end: string[], linkData: unknown) {
    const id = this.isLinkData(linkData) ? linkData.id.replace('@', '') : undefined;

    log.info('addLink', _start, _end, id);

    for (const start of _start) {
      for (const end of _end) {
        this.addSingleLink(start, end, linkData, id);
      }
    }
  }

  /**
   * Updates a link's line interpolation algorithm
   */
  public updateLinkInterpolate(positions: ('default' | number)[], interpolate: string) {
    positions.forEach((pos) => {
      if (pos === 'default') {
        this.edges.defaultInterpolate = interpolate;
      } else {
        this.edges[pos].interpolate = interpolate;
      }
    });
  }

<<<<<<< HEAD
  /**
   * Updates a link with a style
   *
   */
  public updateLink(positions: ('default' | number)[], style: string[]) {
    positions.forEach((pos) => {
      if (typeof pos === 'number' && pos >= this.edges.length) {
        throw new Error(
          `The index ${pos} for linkStyle is out of bounds. Valid indices for linkStyle are between 0 and ${
            this.edges.length - 1
          }. (Help: Ensure that the index is within the range of existing edges.)`
        );
      }
      if (pos === 'default') {
        this.edges.defaultStyle = style;
      } else {
        this.edges[pos].style = style;
        // if edges[pos].style does have fill not set, set it to none
        if (
          (this.edges[pos]?.style?.length ?? 0) > 0 &&
          !this.edges[pos]?.style?.some((s) => s?.startsWith('fill'))
        ) {
          this.edges[pos]?.style?.push('fill:none');
        }
      }
    });
  }

  public addClass(ids: string, _style: string[]) {
    const style = _style
      .join()
      .replace(/\\,/g, '§§§')
      .replace(/,/g, ';')
      .replace(/§§§/g, ',')
      .split(';');
    ids.split(',').forEach((id) => {
      let classNode = this.classes.get(id);
      if (classNode === undefined) {
        classNode = { id, styles: [], textStyles: [] };
        this.classes.set(id, classNode);
      }

      if (style !== undefined && style !== null) {
        style.forEach((s) => {
          if (/color/.exec(s)) {
            const newStyle = s.replace('fill', 'bgFill'); // .replace('color', 'fill');
            classNode.textStyles.push(newStyle);
          }
          classNode.styles.push(s);
        });
      }
    });
  }

  /**
   * Called by parser when a graph definition is found, stores the direction of the chart.
   *
   */
  public setDirection(dir: string) {
    this.direction = dir;
    if (/.*</.exec(this.direction)) {
      this.direction = 'RL';
    }
    if (/.*\^/.exec(this.direction)) {
      this.direction = 'BT';
    }
    if (/.*>/.exec(this.direction)) {
      this.direction = 'LR';
    }
    if (/.*v/.exec(this.direction)) {
      this.direction = 'TB';
    }
    if (this.direction === 'TD') {
      this.direction = 'TB';
=======
  // for a group syntax like A e1@--> B & C, only the first edge should have an the userDefined id
  // the rest of the edges should have auto generated ids
  for (const start of _start) {
    for (const end of _end) {
      //use the id only for last node in _start and and first node in _end
      const isLastStart = start === _start[_start.length - 1];
      const isFirstEnd = end === _end[0];
      if (isLastStart && isFirstEnd) {
        addSingleLink(start, end, linkData, id);
      } else {
        addSingleLink(start, end, linkData, undefined);
      }
>>>>>>> e9e663ff
    }
  }

  /**
   * Called by parser when a special node is found, e.g. a clickable element.
   *
   * @param ids - Comma separated list of ids
   * @param className - Class to add
   */
  public setClass(ids: string, className: string) {
    for (const id of ids.split(',')) {
      const vertex = this.vertices.get(id);
      if (vertex) {
        vertex.classes.push(className);
      }
      const edge = this.edges.find((e) => e.id === id);
      if (edge) {
        edge.classes.push(className);
      }
      const subGraph = this.subGraphLookup.get(id);
      if (subGraph) {
        subGraph.classes.push(className);
      }
    }
  }

  public setTooltip(ids: string, tooltip: string) {
    if (tooltip === undefined) {
      return;
    }
    tooltip = this.sanitizeText(tooltip);
    for (const id of ids.split(',')) {
      this.tooltips.set(this.version === 'gen-1' ? this.lookUpDomId(id) : id, tooltip);
    }
  }

  private setClickFun(id: string, functionName: string, functionArgs: string) {
    const domId = this.lookUpDomId(id);
    // if (_id[0].match(/\d/)) id = MERMAID_DOM_ID_PREFIX + id;
    if (getConfig().securityLevel !== 'loose') {
      return;
    }
    if (functionName === undefined) {
      return;
    }
    let argList: string[] = [];
    if (typeof functionArgs === 'string') {
      /* Splits functionArgs by ',', ignoring all ',' in double quoted strings */
      argList = functionArgs.split(/,(?=(?:(?:[^"]*"){2})*[^"]*$)/);
      for (let i = 0; i < argList.length; i++) {
        let item = argList[i].trim();
        /* Removes all double quotes at the start and end of an argument */
        /* This preserves all starting and ending whitespace inside */
        if (item.startsWith('"') && item.endsWith('"')) {
          item = item.substr(1, item.length - 2);
        }
        argList[i] = item;
      }
    }

    /* if no arguments passed into callback, default to passing in id */
    if (argList.length === 0) {
      argList.push(id);
    }

    const vertex = this.vertices.get(id);
    if (vertex) {
      vertex.haveCallback = true;
      this.funs.push(() => {
        const elem = document.querySelector(`[id="${domId}"]`);
        if (elem !== null) {
          elem.addEventListener(
            'click',
            () => {
              utils.runFunc(functionName, ...argList);
            },
            false
          );
        }
      });
    }
  }

  /**
   * Called by parser when a link is found. Adds the URL to the vertex data.
   *
   * @param ids - Comma separated list of ids
   * @param linkStr - URL to create a link for
   * @param target - Target attribute for the link
   */
  public setLink(ids: string, linkStr: string, target: string) {
    ids.split(',').forEach((id) => {
      const vertex = this.vertices.get(id);
      if (vertex !== undefined) {
        vertex.link = utils.formatUrl(linkStr, this.config);
        vertex.linkTarget = target;
      }
    });
    this.setClass(ids, 'clickable');
  }

  public getTooltip(id: string) {
    return this.tooltips.get(id);
  }

  /**
   * Called by parser when a click definition is found. Registers an event handler.
   *
   * @param ids - Comma separated list of ids
   * @param functionName - Function to be called on click
   * @param functionArgs - Arguments to be passed to the function
   */
  public setClickEvent(ids: string, functionName: string, functionArgs: string) {
    ids.split(',').forEach((id) => {
      this.setClickFun(id, functionName, functionArgs);
    });
    this.setClass(ids, 'clickable');
  }

  public bindFunctions(element: Element) {
    this.funs.forEach((fun) => {
      fun(element);
    });
  }
  public getDirection() {
    return this.direction?.trim();
  }
  /**
   * Retrieval function for fetching the found nodes after parsing has completed.
   *
   */
  public getVertices() {
    return this.vertices;
  }

  /**
   * Retrieval function for fetching the found links after parsing has completed.
   *
   */
  public getEdges() {
    return this.edges;
  }

  /**
   * Retrieval function for fetching the found class definitions after parsing has completed.
   *
   */
  public getClasses() {
    return this.classes;
  }

  private setupToolTips(element: Element) {
    let tooltipElem = select('.mermaidTooltip');
    // @ts-ignore TODO: fix this
    if ((tooltipElem._groups || tooltipElem)[0][0] === null) {
      // @ts-ignore TODO: fix this
      tooltipElem = select('body')
        .append('div')
        .attr('class', 'mermaidTooltip')
        .style('opacity', 0);
    }

    const svg = select(element).select('svg');

    const nodes = svg.selectAll('g.node');
    nodes
      .on('mouseover', (e: MouseEvent) => {
        const el = select(e.currentTarget as Element);
        const title = el.attr('title');

        // Don't try to draw a tooltip if no data is provided
        if (title === null) {
          return;
        }
        const rect = (e.currentTarget as Element)?.getBoundingClientRect();

        tooltipElem.transition().duration(200).style('opacity', '.9');
        tooltipElem
          .text(el.attr('title'))
          .style('left', window.scrollX + rect.left + (rect.right - rect.left) / 2 + 'px')
          .style('top', window.scrollY + rect.bottom + 'px');
        tooltipElem.html(tooltipElem.html().replace(/&lt;br\/&gt;/g, '<br/>'));
        el.classed('hover', true);
      })
      .on('mouseout', (e: MouseEvent) => {
        tooltipElem.transition().duration(500).style('opacity', 0);
        const el = select(e.currentTarget as Element);
        el.classed('hover', false);
      });
  }

  /**
   * Clears the internal graph db so that a new graph can be parsed.
   *
   */
  public clear(ver = 'gen-2') {
    this.vertices = new Map();
    this.classes = new Map();
    this.edges = [];
    this.funs = [this.setupToolTips.bind(this)];
    this.subGraphs = [];
    this.subGraphLookup = new Map();
    this.subCount = 0;
    this.tooltips = new Map();
    this.firstGraphFlag = true;
    this.version = ver;
    this.config = getConfig();
    commonClear();
  }

  public setGen(ver: string) {
    this.version = ver || 'gen-2';
  }

  public defaultStyle() {
    return 'fill:#ffa;stroke: #f66; stroke-width: 3px; stroke-dasharray: 5, 5;fill:#ffa;stroke: #666;';
  }

  public addSubGraph(
    _id: { text: string },
    list: string[],
    _title: { text: string; type: string }
  ) {
    let id: string | undefined = _id.text.trim();
    let title = _title.text;
    if (_id === _title && /\s/.exec(_title.text)) {
      id = undefined;
    }

    const uniq = (a: any[]) => {
      const prims: any = { boolean: {}, number: {}, string: {} };
      const objs: any[] = [];

      let dir; //  = undefined; direction.trim();
      const nodeList = a.filter(function (item) {
        const type = typeof item;
        if (item.stmt && item.stmt === 'dir') {
          dir = item.value;
          return false;
        }
        if (item.trim() === '') {
          return false;
        }
        if (type in prims) {
          return prims[type].hasOwnProperty(item) ? false : (prims[type][item] = true);
        } else {
          return objs.includes(item) ? false : objs.push(item);
        }
      });
      return { nodeList, dir };
    };

    const { nodeList, dir } = uniq(list.flat());
    if (this.version === 'gen-1') {
      for (let i = 0; i < nodeList.length; i++) {
        nodeList[i] = this.lookUpDomId(nodeList[i]);
      }
    }

    id = id ?? 'subGraph' + this.subCount;
    title = title || '';
    title = this.sanitizeText(title);
    this.subCount = this.subCount + 1;
    const subGraph = {
      id: id,
      nodes: nodeList,
      title: title.trim(),
      classes: [],
      dir,
      labelType: _title.type,
    };

    log.info('Adding', subGraph.id, subGraph.nodes, subGraph.dir);

    // Remove the members in the new subgraph if they already belong to another subgraph
    subGraph.nodes = this.makeUniq(subGraph, this.subGraphs).nodes;
    this.subGraphs.push(subGraph);
    this.subGraphLookup.set(id, subGraph);
    return id;
  }

  private getPosForId(id: string) {
    for (const [i, subGraph] of this.subGraphs.entries()) {
      if (subGraph.id === id) {
        return i;
      }
    }
    return -1;
  }

  private indexNodes2(id: string, pos: number): { result: boolean; count: number } {
    const nodes = this.subGraphs[pos].nodes;
    this.secCount = this.secCount + 1;
    if (this.secCount > 2000) {
      return {
        result: false,
        count: 0,
      };
    }
    this.posCrossRef[this.secCount] = pos;
    // Check if match
    if (this.subGraphs[pos].id === id) {
      return {
        result: true,
        count: 0,
      };
    }

    let count = 0;
    let posCount = 1;
    while (count < nodes.length) {
      const childPos = this.getPosForId(nodes[count]);
      // Ignore regular nodes (pos will be -1)
      if (childPos >= 0) {
        const res = this.indexNodes2(id, childPos);
        if (res.result) {
          return {
            result: true,
            count: posCount + res.count,
          };
        } else {
          posCount = posCount + res.count;
        }
      }
      count = count + 1;
    }

    return {
      result: false,
      count: posCount,
    };
  }

  public getDepthFirstPos(pos: number) {
    return this.posCrossRef[pos];
  }
  public indexNodes() {
    this.secCount = -1;
    if (this.subGraphs.length > 0) {
      this.indexNodes2('none', this.subGraphs.length - 1);
    }
  }

  public getSubGraphs() {
    return this.subGraphs;
  }

  public firstGraph() {
    if (this.firstGraphFlag) {
      this.firstGraphFlag = false;
      return true;
    }
    return false;
  }

  private destructStartLink(_str: string): FlowLink {
    let str = _str.trim();
    let type = 'arrow_open';

    switch (str[0]) {
      case '<':
        type = 'arrow_point';
        str = str.slice(1);
        break;
      case 'x':
        type = 'arrow_cross';
        str = str.slice(1);
        break;
      case 'o':
        type = 'arrow_circle';
        str = str.slice(1);
        break;
    }

    let stroke = 'normal';

    if (str.includes('=')) {
      stroke = 'thick';
    }

    if (str.includes('.')) {
      stroke = 'dotted';
    }

    return { type, stroke };
  }

  private countChar(char: string, str: string) {
    const length = str.length;
    let count = 0;
    for (let i = 0; i < length; ++i) {
      if (str[i] === char) {
        ++count;
      }
    }
    return count;
  }

  private destructEndLink(_str: string) {
    const str = _str.trim();
    let line = str.slice(0, -1);
    let type = 'arrow_open';

    switch (str.slice(-1)) {
      case 'x':
        type = 'arrow_cross';
        if (str.startsWith('x')) {
          type = 'double_' + type;
          line = line.slice(1);
        }
        break;
      case '>':
        type = 'arrow_point';
        if (str.startsWith('<')) {
          type = 'double_' + type;
          line = line.slice(1);
        }
        break;
      case 'o':
        type = 'arrow_circle';
        if (str.startsWith('o')) {
          type = 'double_' + type;
          line = line.slice(1);
        }
        break;
    }

    let stroke = 'normal';
    let length = line.length - 1;

    if (line.startsWith('=')) {
      stroke = 'thick';
    }

    if (line.startsWith('~')) {
      stroke = 'invisible';
    }

    const dots = this.countChar('.', line);

    if (dots) {
      stroke = 'dotted';
      length = dots;
    }

    return { type, stroke, length };
  }

  public destructLink(_str: string, _startStr: string) {
    const info = this.destructEndLink(_str);
    let startInfo;
    if (_startStr) {
      startInfo = this.destructStartLink(_startStr);

      if (startInfo.stroke !== info.stroke) {
        return { type: 'INVALID', stroke: 'INVALID' };
      }

      if (startInfo.type === 'arrow_open') {
        // -- xyz -->  - take arrow type from ending
        startInfo.type = info.type;
      } else {
        // x-- xyz -->  - not supported
        if (startInfo.type !== info.type) {
          return { type: 'INVALID', stroke: 'INVALID' };
        }

        startInfo.type = 'double_' + startInfo.type;
      }

      if (startInfo.type === 'double_arrow') {
        startInfo.type = 'double_arrow_point';
      }

      startInfo.length = info.length;
      return startInfo;
    }

    return info;
  }

  // Todo optimizer this by caching existing nodes
  public exists(allSgs: FlowSubGraph[], _id: string) {
    for (const sg of allSgs) {
      if (sg.nodes.includes(_id)) {
        return true;
      }
    }
    return false;
  }
  /**
   * Deletes an id from all subgraphs
   *
   */
  public makeUniq(sg: FlowSubGraph, allSubgraphs: FlowSubGraph[]) {
    const res: string[] = [];
    sg.nodes.forEach((_id, pos) => {
      if (!this.exists(allSubgraphs, _id)) {
        res.push(sg.nodes[pos]);
      }
    });
    return { nodes: res };
  }

  public lex: { firstGraph: typeof FlowDB.prototype.firstGraph };

  private getTypeFromVertex(vertex: FlowVertex): ShapeID {
    if (vertex.img) {
      return 'imageSquare';
    }
    if (vertex.icon) {
      if (vertex.form === 'circle') {
        return 'iconCircle';
      }
      if (vertex.form === 'square') {
        return 'iconSquare';
      }
      if (vertex.form === 'rounded') {
        return 'iconRounded';
      }
      return 'icon';
    }
    switch (vertex.type) {
      case 'square':
      case undefined:
        return 'squareRect';
      case 'round':
        return 'roundedRect';
      case 'ellipse':
        // @ts-expect-error -- Ellipses are broken, see https://github.com/mermaid-js/mermaid/issues/5976
        return 'ellipse';
      default:
        return vertex.type;
    }
  }

  private findNode(nodes: Node[], id: string) {
    return nodes.find((node) => node.id === id);
  }
  private destructEdgeType(type: string | undefined) {
    let arrowTypeStart = 'none';
    let arrowTypeEnd = 'arrow_point';
    switch (type) {
      case 'arrow_point':
      case 'arrow_circle':
      case 'arrow_cross':
        arrowTypeEnd = type;
        break;

      case 'double_arrow_point':
      case 'double_arrow_circle':
      case 'double_arrow_cross':
        arrowTypeStart = type.replace('double_', '');
        arrowTypeEnd = arrowTypeStart;
        break;
    }
    return { arrowTypeStart, arrowTypeEnd };
  }

  private addNodeFromVertex(
    vertex: FlowVertex,
    nodes: Node[],
    parentDB: Map<string, string>,
    subGraphDB: Map<string, boolean>,
    config: any,
    look: string
  ) {
    const parentId = parentDB.get(vertex.id);
    const isGroup = subGraphDB.get(vertex.id) ?? false;

    const node = this.findNode(nodes, vertex.id);
    if (node) {
      node.cssStyles = vertex.styles;
      node.cssCompiledStyles = this.getCompiledStyles(vertex.classes);
      node.cssClasses = vertex.classes.join(' ');
    } else {
      const baseNode = {
        id: vertex.id,
        label: vertex.text,
        labelStyle: '',
        parentId,
        padding: config.flowchart?.padding || 8,
        cssStyles: vertex.styles,
        cssCompiledStyles: this.getCompiledStyles(['default', 'node', ...vertex.classes]),
        cssClasses: 'default ' + vertex.classes.join(' '),
        dir: vertex.dir,
        domId: vertex.domId,
        look,
        link: vertex.link,
        linkTarget: vertex.linkTarget,
        tooltip: this.getTooltip(vertex.id),
        icon: vertex.icon,
        pos: vertex.pos,
        img: vertex.img,
        assetWidth: vertex.assetWidth,
        assetHeight: vertex.assetHeight,
        constraint: vertex.constraint,
      };
      if (isGroup) {
        nodes.push({
          ...baseNode,
          isGroup: true,
          shape: 'rect',
        });
      } else {
        nodes.push({
          ...baseNode,
          isGroup: false,
          shape: this.getTypeFromVertex(vertex),
        });
      }
    }
  }

  private getCompiledStyles(classDefs: string[]) {
    let compiledStyles: string[] = [];
    for (const customClass of classDefs) {
      const cssClass = this.classes.get(customClass);
      if (cssClass?.styles) {
        compiledStyles = [...compiledStyles, ...(cssClass.styles ?? [])].map((s) => s.trim());
      }
      if (cssClass?.textStyles) {
        compiledStyles = [...compiledStyles, ...(cssClass.textStyles ?? [])].map((s) => s.trim());
      }
    }
    return compiledStyles;
  }

  public getData() {
    const config = getConfig();
    const nodes: Node[] = [];
    const edges: Edge[] = [];

    const subGraphs = this.getSubGraphs();
    const parentDB = new Map<string, string>();
    const subGraphDB = new Map<string, boolean>();

    // Setup the subgraph data for adding nodes
    for (let i = subGraphs.length - 1; i >= 0; i--) {
      const subGraph = subGraphs[i];
      if (subGraph.nodes.length > 0) {
        subGraphDB.set(subGraph.id, true);
      }
      for (const id of subGraph.nodes) {
        parentDB.set(id, subGraph.id);
      }
    }

    // Data is setup, add the nodes
    for (let i = subGraphs.length - 1; i >= 0; i--) {
      const subGraph = subGraphs[i];
      nodes.push({
        id: subGraph.id,
        label: subGraph.title,
        labelStyle: '',
        parentId: parentDB.get(subGraph.id),
        padding: 8,
        cssCompiledStyles: this.getCompiledStyles(subGraph.classes),
        cssClasses: subGraph.classes.join(' '),
        shape: 'rect',
        dir: subGraph.dir,
        isGroup: true,
        look: config.look,
      });
    }

    const n = this.getVertices();
    n.forEach((vertex) => {
      this.addNodeFromVertex(vertex, nodes, parentDB, subGraphDB, config, config.look || 'classic');
    });

    const e = this.getEdges();
    e.forEach((rawEdge, index) => {
      const { arrowTypeStart, arrowTypeEnd } = this.destructEdgeType(rawEdge.type);
      const styles = [...(e.defaultStyle ?? [])];

<<<<<<< HEAD
      if (rawEdge.style) {
        styles.push(...rawEdge.style);
      }
      const edge: Edge = {
        id: getEdgeId(rawEdge.start, rawEdge.end, { counter: index, prefix: 'L' }, rawEdge.id),
        start: rawEdge.start,
        end: rawEdge.end,
        type: rawEdge.type ?? 'normal',
        label: rawEdge.text,
        labelpos: 'c',
        thickness: rawEdge.stroke,
        minlen: rawEdge.length,
        classes:
          rawEdge?.stroke === 'invisible'
            ? ''
            : 'edge-thickness-normal edge-pattern-solid flowchart-link',
        arrowTypeStart:
          rawEdge?.stroke === 'invisible' || rawEdge?.type === 'arrow_open'
            ? 'none'
            : arrowTypeStart,
        arrowTypeEnd:
          rawEdge?.stroke === 'invisible' || rawEdge?.type === 'arrow_open' ? 'none' : arrowTypeEnd,
        arrowheadStyle: 'fill: #333',
        cssCompiledStyles: this.getCompiledStyles(rawEdge.classes),
        labelStyle: styles,
        style: styles,
        pattern: rawEdge.stroke,
        look: config.look,
        animate: rawEdge.animate,
        animation: rawEdge.animation,
      };

      edges.push(edge);
    });
=======
  const e = getEdges();
  e.forEach((rawEdge, index) => {
    const { arrowTypeStart, arrowTypeEnd } = destructEdgeType(rawEdge.type);
    const styles = [...(e.defaultStyle ?? [])];

    if (rawEdge.style) {
      styles.push(...rawEdge.style);
    }
    const edge: Edge = {
      id: getEdgeId(rawEdge.start, rawEdge.end, { counter: index, prefix: 'L' }, rawEdge.id),
      isUserDefinedId: rawEdge.isUserDefinedId,
      start: rawEdge.start,
      end: rawEdge.end,
      type: rawEdge.type ?? 'normal',
      label: rawEdge.text,
      labelpos: 'c',
      thickness: rawEdge.stroke,
      minlen: rawEdge.length,
      classes:
        rawEdge?.stroke === 'invisible'
          ? ''
          : 'edge-thickness-normal edge-pattern-solid flowchart-link',
      arrowTypeStart:
        rawEdge?.stroke === 'invisible' || rawEdge?.type === 'arrow_open' ? 'none' : arrowTypeStart,
      arrowTypeEnd:
        rawEdge?.stroke === 'invisible' || rawEdge?.type === 'arrow_open' ? 'none' : arrowTypeEnd,
      arrowheadStyle: 'fill: #333',
      cssCompiledStyles: getCompiledStyles(rawEdge.classes),
      labelStyle: styles,
      style: styles,
      pattern: rawEdge.stroke,
      look: config.look,
      animate: rawEdge.animate,
      animation: rawEdge.animation,
    };

    edges.push(edge);
  });
>>>>>>> e9e663ff

    return { nodes, edges, other: {}, config };
  }

  public defaultConfig() {
    return defaultConfig.flowchart;
  }
  public setAccTitle = setAccTitle;
  public setAccDescription = setAccDescription;
  public setDiagramTitle = setDiagramTitle;
  public getAccTitle = getAccTitle;
  public getAccDescription = getAccDescription;
  public getDiagramTitle = getDiagramTitle;
}<|MERGE_RESOLUTION|>--- conflicted
+++ resolved
@@ -85,7 +85,6 @@
     return common.sanitizeText(txt, this.config);
   }
 
-<<<<<<< HEAD
   /**
    * Function to lookup domId from id in the graph definition.
    *
@@ -96,17 +95,6 @@
       if (vertex.id === id) {
         return vertex.domId;
       }
-=======
-  // Check if this is an edge
-  const edge = edges.find((e) => e.id === id);
-  if (edge) {
-    const edgeDoc = doc as EdgeMetaData;
-    if (edgeDoc?.animate !== undefined) {
-      edge.animate = edgeDoc.animate;
-    }
-    if (edgeDoc?.animation !== undefined) {
-      edge.animation = edgeDoc.animation;
->>>>>>> e9e663ff
     }
     return id;
   }
@@ -145,10 +133,10 @@
     const edge = this.edges.find((e) => e.id === id);
     if (edge) {
       const edgeDoc = doc as EdgeMetaData;
-      if (edgeDoc?.animate) {
+      if (edgeDoc?.animate !== undefined) {
         edge.animate = edgeDoc.animate;
       }
-      if (edgeDoc?.animation) {
+      if (edgeDoc?.animation !== undefined) {
         edge.animation = edgeDoc.animation;
       }
       return;
@@ -247,7 +235,6 @@
       }
     }
   }
-<<<<<<< HEAD
 
   /**
    * Function called by parser when a link/edge definition has been found
@@ -264,6 +251,7 @@
       text: '',
       labelType: 'text',
       classes: [],
+      isUserDefinedId: false,
     };
     log.info('abc78 Got edge...', edge);
     const linkTextObj = type.text;
@@ -276,66 +264,27 @@
         edge.text = edge.text.substring(1, edge.text.length - 1);
       }
       edge.labelType = linkTextObj.type;
-=======
-};
-
-/**
- * Function called by parser when a link/edge definition has been found
- *
- */
-export const addSingleLink = function (_start: string, _end: string, type: any, id?: string) {
-  const start = _start;
-  const end = _end;
-
-  const edge: FlowEdge = {
-    start: start,
-    end: end,
-    type: undefined,
-    text: '',
-    labelType: 'text',
-    classes: [],
-    isUserDefinedId: false,
-  };
-  log.info('abc78 Got edge...', edge);
-  const linkTextObj = type.text;
-
-  if (linkTextObj !== undefined) {
-    edge.text = sanitizeText(linkTextObj.text.trim());
-
-    // strip quotes if string starts and ends with a quote
-    if (edge.text.startsWith('"') && edge.text.endsWith('"')) {
-      edge.text = edge.text.substring(1, edge.text.length - 1);
->>>>>>> e9e663ff
-    }
-
-<<<<<<< HEAD
+    }
+
     if (type !== undefined) {
       edge.type = type.type;
       edge.stroke = type.stroke;
       edge.length = type.length > 10 ? 10 : type.length;
     }
-    if (id) {
+    if (id && !this.edges.some((e) => e.id === id)) {
       edge.id = id;
-    }
-=======
-  if (type !== undefined) {
-    edge.type = type.type;
-    edge.stroke = type.stroke;
-    edge.length = type.length > 10 ? 10 : type.length;
-  }
-
-  if (id && !edges.some((e) => e.id === id)) {
-    edge.id = id;
-    edge.isUserDefinedId = true;
-  } else {
-    const existingLinks = edges.filter((e) => e.start === edge.start && e.end === edge.end);
-    if (existingLinks.length === 0) {
-      edge.id = getEdgeId(edge.start, edge.end, { counter: 0, prefix: 'L' });
+      edge.isUserDefinedId = true;
     } else {
-      edge.id = getEdgeId(edge.start, edge.end, { counter: existingLinks.length + 1, prefix: 'L' });
-    }
-  }
->>>>>>> e9e663ff
+      const existingLinks = this.edges.filter((e) => e.start === edge.start && e.end === edge.end);
+      if (existingLinks.length === 0) {
+        edge.id = getEdgeId(edge.start, edge.end, { counter: 0, prefix: 'L' });
+      } else {
+        edge.id = getEdgeId(edge.start, edge.end, {
+          counter: existingLinks.length + 1,
+          prefix: 'L',
+        });
+      }
+    }
 
     if (this.edges.length < (this.config.maxEdges ?? 500)) {
       log.info('Pushing edge...');
@@ -365,9 +314,18 @@
 
     log.info('addLink', _start, _end, id);
 
+    // for a group syntax like A e1@--> B & C, only the first edge should have an the userDefined id
+    // the rest of the edges should have auto generated ids
     for (const start of _start) {
       for (const end of _end) {
-        this.addSingleLink(start, end, linkData, id);
+        //use the id only for last node in _start and and first node in _end
+        const isLastStart = start === _start[_start.length - 1];
+        const isFirstEnd = end === _end[0];
+        if (isLastStart && isFirstEnd) {
+          this.addSingleLink(start, end, linkData, id);
+        } else {
+          this.addSingleLink(start, end, linkData, undefined);
+        }
       }
     }
   }
@@ -385,7 +343,6 @@
     });
   }
 
-<<<<<<< HEAD
   /**
    * Updates a link with a style
    *
@@ -460,20 +417,6 @@
     }
     if (this.direction === 'TD') {
       this.direction = 'TB';
-=======
-  // for a group syntax like A e1@--> B & C, only the first edge should have an the userDefined id
-  // the rest of the edges should have auto generated ids
-  for (const start of _start) {
-    for (const end of _end) {
-      //use the id only for last node in _start and and first node in _end
-      const isLastStart = start === _start[_start.length - 1];
-      const isFirstEnd = end === _end[0];
-      if (isLastStart && isFirstEnd) {
-        addSingleLink(start, end, linkData, id);
-      } else {
-        addSingleLink(start, end, linkData, undefined);
-      }
->>>>>>> e9e663ff
     }
   }
 
@@ -1150,12 +1093,12 @@
       const { arrowTypeStart, arrowTypeEnd } = this.destructEdgeType(rawEdge.type);
       const styles = [...(e.defaultStyle ?? [])];
 
-<<<<<<< HEAD
       if (rawEdge.style) {
         styles.push(...rawEdge.style);
       }
       const edge: Edge = {
         id: getEdgeId(rawEdge.start, rawEdge.end, { counter: index, prefix: 'L' }, rawEdge.id),
+        isUserDefinedId: rawEdge.isUserDefinedId,
         start: rawEdge.start,
         end: rawEdge.end,
         type: rawEdge.type ?? 'normal',
@@ -1185,46 +1128,6 @@
 
       edges.push(edge);
     });
-=======
-  const e = getEdges();
-  e.forEach((rawEdge, index) => {
-    const { arrowTypeStart, arrowTypeEnd } = destructEdgeType(rawEdge.type);
-    const styles = [...(e.defaultStyle ?? [])];
-
-    if (rawEdge.style) {
-      styles.push(...rawEdge.style);
-    }
-    const edge: Edge = {
-      id: getEdgeId(rawEdge.start, rawEdge.end, { counter: index, prefix: 'L' }, rawEdge.id),
-      isUserDefinedId: rawEdge.isUserDefinedId,
-      start: rawEdge.start,
-      end: rawEdge.end,
-      type: rawEdge.type ?? 'normal',
-      label: rawEdge.text,
-      labelpos: 'c',
-      thickness: rawEdge.stroke,
-      minlen: rawEdge.length,
-      classes:
-        rawEdge?.stroke === 'invisible'
-          ? ''
-          : 'edge-thickness-normal edge-pattern-solid flowchart-link',
-      arrowTypeStart:
-        rawEdge?.stroke === 'invisible' || rawEdge?.type === 'arrow_open' ? 'none' : arrowTypeStart,
-      arrowTypeEnd:
-        rawEdge?.stroke === 'invisible' || rawEdge?.type === 'arrow_open' ? 'none' : arrowTypeEnd,
-      arrowheadStyle: 'fill: #333',
-      cssCompiledStyles: getCompiledStyles(rawEdge.classes),
-      labelStyle: styles,
-      style: styles,
-      pattern: rawEdge.stroke,
-      look: config.look,
-      animate: rawEdge.animate,
-      animation: rawEdge.animation,
-    };
-
-    edges.push(edge);
-  });
->>>>>>> e9e663ff
 
     return { nodes, edges, other: {}, config };
   }
