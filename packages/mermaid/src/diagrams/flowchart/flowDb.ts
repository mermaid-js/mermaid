import { select } from 'd3';
import * as yaml from 'js-yaml';
import { getConfig, defaultConfig } from '../../diagram-api/diagramAPI.js';
import type { DiagramDB } from '../../diagram-api/types.js';
import { log } from '../../logger.js';
import { isValidShape, type ShapeID } from '../../rendering-util/rendering-elements/shapes.js';
import type { Edge, Node } from '../../rendering-util/types.js';
import type { EdgeMetaData, NodeMetaData } from '../../types.js';
import utils, { getEdgeId } from '../../utils.js';
import common from '../common/common.js';
import {
  setAccTitle,
  getAccTitle,
  getAccDescription,
  setAccDescription,
  clear as commonClear,
  setDiagramTitle,
  getDiagramTitle,
} from '../common/commonDb.js';
import type {
  FlowClass,
  FlowEdge,
  FlowLink,
  FlowSubGraph,
  FlowText,
  FlowVertex,
  FlowVertexTypeParam,
} from './types.js';

interface LinkData {
  id: string;
}

const MERMAID_DOM_ID_PREFIX = 'flowchart-';

// We are using arrow functions assigned to class instance fields instead of methods as they are required by flow JISON
export class FlowDB implements DiagramDB {
  private vertexCounter = 0;
  private config = getConfig();
  private vertices = new Map<string, FlowVertex>();
  private edges: FlowEdge[] & { defaultInterpolate?: string; defaultStyle?: string[] } = [];
  private classes = new Map<string, FlowClass>();
  private subGraphs: FlowSubGraph[] = [];
  private subGraphLookup = new Map<string, FlowSubGraph>();
  private tooltips = new Map<string, string>();
  private subCount = 0;
  private firstGraphFlag = true;
  private direction: string | undefined;
  private version: string | undefined; // As in graph
  private secCount = -1;
  private posCrossRef: number[] = [];

  // Functions to be run after graph rendering
  private funs: ((element: Element) => void)[] = []; // cspell:ignore funs

  constructor() {
    this.funs.push(this.setupToolTips.bind(this));

    // Needed for JISON since it only supports direct properties
    this.addVertex = this.addVertex.bind(this);
    this.firstGraph = this.firstGraph.bind(this);
    this.setDirection = this.setDirection.bind(this);
    this.addSubGraph = this.addSubGraph.bind(this);
    this.addLink = this.addLink.bind(this);
    this.setLink = this.setLink.bind(this);
    this.updateLink = this.updateLink.bind(this);
    this.addClass = this.addClass.bind(this);
    this.setClass = this.setClass.bind(this);
    this.destructLink = this.destructLink.bind(this);
    this.setClickEvent = this.setClickEvent.bind(this);
    this.setTooltip = this.setTooltip.bind(this);
    this.updateLinkInterpolate = this.updateLinkInterpolate.bind(this);
    this.setClickFun = this.setClickFun.bind(this);
    this.bindFunctions = this.bindFunctions.bind(this);

    this.lex = {
      firstGraph: this.firstGraph.bind(this),
    };

    this.clear();
    this.setGen('gen-2');
  }

  private sanitizeText(txt: string) {
    return common.sanitizeText(txt, this.config);
  }

  /**
   * Function to lookup domId from id in the graph definition.
   *
   * @param id - id of the node
   */
  public lookUpDomId(id: string) {
    for (const vertex of this.vertices.values()) {
      if (vertex.id === id) {
        return vertex.domId;
      }
    }
    return id;
  }

  /**
   * Function called by parser when a node definition has been found
   */
  public addVertex(
    id: string,
    textObj: FlowText,
    type: FlowVertexTypeParam,
    style: string[],
    classes: string[],
    dir: string,
    props = {},
    metadata: any
  ) {
    if (!id || id.trim().length === 0) {
      return;
    }
    // Extract the metadata from the shapeData, the syntax for adding metadata for nodes and edges is the same
    // so at this point we don't know if it's a node or an edge, but we can still extract the metadata
    let doc;
    if (metadata !== undefined) {
      let yamlData;
      // detect if shapeData contains a newline character
      if (!metadata.includes('\n')) {
        yamlData = '{\n' + metadata + '\n}';
      } else {
        yamlData = metadata + '\n';
      }
      doc = yaml.load(yamlData, { schema: yaml.JSON_SCHEMA }) as NodeMetaData;
    }

    // Check if this is an edge
    const edge = this.edges.find((e) => e.id === id);
    if (edge) {
      const edgeDoc = doc as EdgeMetaData;
      if (edgeDoc?.animate !== undefined) {
        edge.animate = edgeDoc.animate;
      }
      if (edgeDoc?.animation !== undefined) {
        edge.animation = edgeDoc.animation;
      }
      return;
    }

    let txt;

    let vertex = this.vertices.get(id);
    if (vertex === undefined) {
      vertex = {
        id,
        labelType: 'text',
        domId: MERMAID_DOM_ID_PREFIX + id + '-' + this.vertexCounter,
        styles: [],
        classes: [],
      };
      this.vertices.set(id, vertex);
    }
    this.vertexCounter++;

    if (textObj !== undefined) {
      this.config = getConfig();
      txt = this.sanitizeText(textObj.text.trim());
      vertex.labelType = textObj.type;
      // strip quotes if string starts and ends with a quote
      if (txt.startsWith('"') && txt.endsWith('"')) {
        txt = txt.substring(1, txt.length - 1);
      }
      vertex.text = txt;
    } else {
      if (vertex.text === undefined) {
        vertex.text = id;
      }
    }
    if (type !== undefined) {
      vertex.type = type;
    }
    if (style !== undefined && style !== null) {
      style.forEach((s) => {
        vertex.styles.push(s);
      });
    }
    if (classes !== undefined && classes !== null) {
      classes.forEach((s) => {
        vertex.classes.push(s);
      });
    }
    if (dir !== undefined) {
      vertex.dir = dir;
    }
    if (vertex.props === undefined) {
      vertex.props = props;
    } else if (props !== undefined) {
      Object.assign(vertex.props, props);
    }

    if (doc !== undefined) {
      if (doc.shape) {
        if (doc.shape !== doc.shape.toLowerCase() || doc.shape.includes('_')) {
          throw new Error(`No such shape: ${doc.shape}. Shape names should be lowercase.`);
        } else if (!isValidShape(doc.shape)) {
          throw new Error(`No such shape: ${doc.shape}.`);
        }
        vertex.type = doc?.shape;
      }

      if (doc?.label) {
        vertex.text = doc?.label;
      }
      if (doc?.icon) {
        vertex.icon = doc?.icon;
        if (!doc.label?.trim() && vertex.text === id) {
          vertex.text = '';
        }
      }
      if (doc?.form) {
        vertex.form = doc?.form;
      }
      if (doc?.pos) {
        vertex.pos = doc?.pos;
      }
      if (doc?.img) {
        vertex.img = doc?.img;
        if (!doc.label?.trim() && vertex.text === id) {
          vertex.text = '';
        }
      }
      if (doc?.constraint) {
        vertex.constraint = doc.constraint;
      }
      if (doc.w) {
        vertex.assetWidth = Number(doc.w);
      }
      if (doc.h) {
        vertex.assetHeight = Number(doc.h);
      }
    }
  }

  /**
   * Function called by parser when a link/edge definition has been found
   *
   */
  public addSingleLink(_start: string, _end: string, type: any, id?: string) {
    const start = _start;
    const end = _end;

    const edge: FlowEdge = {
      start: start,
      end: end,
      type: undefined,
      text: '',
      labelType: 'text',
      classes: [],
      isUserDefinedId: false,
    };
    log.info('abc78 Got edge...', edge);
    const linkTextObj = type.text;

    if (linkTextObj !== undefined) {
      edge.text = this.sanitizeText(linkTextObj.text.trim());

      // strip quotes if string starts and ends with a quote
      if (edge.text.startsWith('"') && edge.text.endsWith('"')) {
        edge.text = edge.text.substring(1, edge.text.length - 1);
      }
      edge.labelType = linkTextObj.type;
    }

    if (type !== undefined) {
      edge.type = type.type;
      edge.stroke = type.stroke;
      edge.length = type.length > 10 ? 10 : type.length;
    }
    if (id && !this.edges.some((e) => e.id === id)) {
      edge.id = id;
      edge.isUserDefinedId = true;
    } else {
      const existingLinks = this.edges.filter((e) => e.start === edge.start && e.end === edge.end);
      if (existingLinks.length === 0) {
        edge.id = getEdgeId(edge.start, edge.end, { counter: 0, prefix: 'L' });
      } else {
        edge.id = getEdgeId(edge.start, edge.end, {
          counter: existingLinks.length + 1,
          prefix: 'L',
        });
      }
    }

    if (this.edges.length < (this.config.maxEdges ?? 500)) {
      log.info('Pushing edge...');
      this.edges.push(edge);
    } else {
      throw new Error(
        `Edge limit exceeded. ${this.edges.length} edges found, but the limit is ${this.config.maxEdges}.

Initialize mermaid with maxEdges set to a higher number to allow more edges.
You cannot set this config via configuration inside the diagram as it is a secure config.
You have to call mermaid.initialize.`
      );
    }
  }

  private isLinkData(value: unknown): value is LinkData {
    return (
      value !== null &&
      typeof value === 'object' &&
      'id' in value &&
      typeof (value as LinkData).id === 'string'
    );
  }

  public addLink(_start: string[], _end: string[], linkData: unknown) {
    const id = this.isLinkData(linkData) ? linkData.id.replace('@', '') : undefined;

    log.info('addLink', _start, _end, id);

    // for a group syntax like A e1@--> B & C, only the first edge should have an the userDefined id
    // the rest of the edges should have auto generated ids
    for (const start of _start) {
      for (const end of _end) {
        //use the id only for last node in _start and and first node in _end
        const isLastStart = start === _start[_start.length - 1];
        const isFirstEnd = end === _end[0];
        if (isLastStart && isFirstEnd) {
          this.addSingleLink(start, end, linkData, id);
        } else {
          this.addSingleLink(start, end, linkData, undefined);
        }
      }
    }
  }

  /**
   * Updates a link's line interpolation algorithm
   */
  public updateLinkInterpolate(positions: ('default' | number)[], interpolate: string) {
    positions.forEach((pos) => {
      if (pos === 'default') {
        this.edges.defaultInterpolate = interpolate;
      } else {
        this.edges[pos].interpolate = interpolate;
      }
    });
  }

  /**
   * Updates a link with a style
   *
   */
  public updateLink(positions: ('default' | number)[], style: string[]) {
    positions.forEach((pos) => {
      if (typeof pos === 'number' && pos >= this.edges.length) {
        throw new Error(
          `The index ${pos} for linkStyle is out of bounds. Valid indices for linkStyle are between 0 and ${
            this.edges.length - 1
          }. (Help: Ensure that the index is within the range of existing edges.)`
        );
      }
      if (pos === 'default') {
        this.edges.defaultStyle = style;
      } else {
        this.edges[pos].style = style;
        // if edges[pos].style does have fill not set, set it to none
        if (
          (this.edges[pos]?.style?.length ?? 0) > 0 &&
          !this.edges[pos]?.style?.some((s) => s?.startsWith('fill'))
        ) {
          this.edges[pos]?.style?.push('fill:none');
        }
      }
    });
  }

  public addClass(ids: string, _style: string[]) {
    const style = _style
      .join()
      .replace(/\\,/g, '§§§')
      .replace(/,/g, ';')
      .replace(/§§§/g, ',')
      .split(';');
    ids.split(',').forEach((id) => {
      let classNode = this.classes.get(id);
      if (classNode === undefined) {
        classNode = { id, styles: [], textStyles: [] };
        this.classes.set(id, classNode);
      }

      if (style !== undefined && style !== null) {
        style.forEach((s) => {
          if (/color/.exec(s)) {
            const newStyle = s.replace('fill', 'bgFill'); // .replace('color', 'fill');
            classNode.textStyles.push(newStyle);
          }
          classNode.styles.push(s);
        });
      }
    });
  }

  /**
   * Called by parser when a graph definition is found, stores the direction of the chart.
   *
   */
  public setDirection(dir: string) {
    this.direction = dir;
    if (/.*</.exec(this.direction)) {
      this.direction = 'RL';
    }
    if (/.*\^/.exec(this.direction)) {
      this.direction = 'BT';
    }
    if (/.*>/.exec(this.direction)) {
      this.direction = 'LR';
    }
    if (/.*v/.exec(this.direction)) {
      this.direction = 'TB';
    }
    if (this.direction === 'TD') {
      this.direction = 'TB';
    }
  }

  /**
   * Called by parser when a special node is found, e.g. a clickable element.
   *
   * @param ids - Comma separated list of ids
   * @param className - Class to add
   */
  public setClass(ids: string, className: string) {
    for (const id of ids.split(',')) {
      const vertex = this.vertices.get(id);
      if (vertex) {
        vertex.classes.push(className);
      }
      const edge = this.edges.find((e) => e.id === id);
      if (edge) {
        edge.classes.push(className);
      }
      const subGraph = this.subGraphLookup.get(id);
      if (subGraph) {
        subGraph.classes.push(className);
      }
    }
  }

  public setTooltip(ids: string, tooltip: string) {
    if (tooltip === undefined) {
      return;
    }
    tooltip = this.sanitizeText(tooltip);
    for (const id of ids.split(',')) {
      this.tooltips.set(this.version === 'gen-1' ? this.lookUpDomId(id) : id, tooltip);
    }
  }

  private setClickFun(id: string, functionName: string, functionArgs: string) {
    const domId = this.lookUpDomId(id);
    // if (_id[0].match(/\d/)) id = MERMAID_DOM_ID_PREFIX + id;
    if (getConfig().securityLevel !== 'loose') {
      return;
    }
    if (functionName === undefined) {
      return;
    }
    let argList: string[] = [];
    if (typeof functionArgs === 'string') {
      /* Splits functionArgs by ',', ignoring all ',' in double quoted strings */
      argList = functionArgs.split(/,(?=(?:(?:[^"]*"){2})*[^"]*$)/);
      for (let i = 0; i < argList.length; i++) {
        let item = argList[i].trim();
        /* Removes all double quotes at the start and end of an argument */
        /* This preserves all starting and ending whitespace inside */
        if (item.startsWith('"') && item.endsWith('"')) {
          item = item.substr(1, item.length - 2);
        }
        argList[i] = item;
      }
    }

    /* if no arguments passed into callback, default to passing in id */
    if (argList.length === 0) {
      argList.push(id);
    }

    const vertex = this.vertices.get(id);
    if (vertex) {
      vertex.haveCallback = true;
      this.funs.push(() => {
        const elem = document.querySelector(`[id="${domId}"]`);
        if (elem !== null) {
          elem.addEventListener(
            'click',
            () => {
              utils.runFunc(functionName, ...argList);
            },
            false
          );
        }
      });
    }
  }

  /**
   * Called by parser when a link is found. Adds the URL to the vertex data.
   *
   * @param ids - Comma separated list of ids
   * @param linkStr - URL to create a link for
   * @param target - Target attribute for the link
   */
  public setLink(ids: string, linkStr: string, target: string) {
    ids.split(',').forEach((id) => {
      const vertex = this.vertices.get(id);
      if (vertex !== undefined) {
        vertex.link = utils.formatUrl(linkStr, this.config);
        vertex.linkTarget = target;
      }
    });
    this.setClass(ids, 'clickable');
  }

  public getTooltip(id: string) {
    return this.tooltips.get(id);
  }

  /**
   * Called by parser when a click definition is found. Registers an event handler.
   *
   * @param ids - Comma separated list of ids
   * @param functionName - Function to be called on click
   * @param functionArgs - Arguments to be passed to the function
   */
  public setClickEvent(ids: string, functionName: string, functionArgs: string) {
    ids.split(',').forEach((id) => {
      this.setClickFun(id, functionName, functionArgs);
    });
    this.setClass(ids, 'clickable');
  }

  public bindFunctions(element: Element) {
    this.funs.forEach((fun) => {
      fun(element);
    });
  }
  public getDirection() {
    return this.direction?.trim();
  }
  /**
   * Retrieval function for fetching the found nodes after parsing has completed.
   *
   */
  public getVertices() {
    return this.vertices;
  }

  /**
   * Retrieval function for fetching the found links after parsing has completed.
   *
   */
  public getEdges() {
    return this.edges;
  }

  /**
   * Retrieval function for fetching the found class definitions after parsing has completed.
   *
   */
  public getClasses() {
    return this.classes;
  }

  private setupToolTips(element: Element) {
    let tooltipElem = select('.mermaidTooltip');
    // @ts-ignore TODO: fix this
    if ((tooltipElem._groups || tooltipElem)[0][0] === null) {
      // @ts-ignore TODO: fix this
      tooltipElem = select('body')
        .append('div')
        .attr('class', 'mermaidTooltip')
        .style('opacity', 0);
    }

    const svg = select(element).select('svg');

    const nodes = svg.selectAll('g.node');
    nodes
      .on('mouseover', (e: MouseEvent) => {
        const el = select(e.currentTarget as Element);
        const title = el.attr('title');

        // Don't try to draw a tooltip if no data is provided
        if (title === null) {
          return;
        }
        const rect = (e.currentTarget as Element)?.getBoundingClientRect();

        tooltipElem.transition().duration(200).style('opacity', '.9');
        tooltipElem
          .text(el.attr('title'))
          .style('left', window.scrollX + rect.left + (rect.right - rect.left) / 2 + 'px')
          .style('top', window.scrollY + rect.bottom + 'px');
        tooltipElem.html(tooltipElem.html().replace(/&lt;br\/&gt;/g, '<br/>'));
        el.classed('hover', true);
      })
      .on('mouseout', (e: MouseEvent) => {
        tooltipElem.transition().duration(500).style('opacity', 0);
        const el = select(e.currentTarget as Element);
        el.classed('hover', false);
      });
  }

  /**
   * Clears the internal graph db so that a new graph can be parsed.
   *
   */
  public clear(ver = 'gen-2') {
    this.vertices = new Map();
    this.classes = new Map();
    this.edges = [];
    this.funs = [this.setupToolTips.bind(this)];
    this.subGraphs = [];
    this.subGraphLookup = new Map();
    this.subCount = 0;
    this.tooltips = new Map();
    this.firstGraphFlag = true;
    this.version = ver;
    this.config = getConfig();
    commonClear();
  }

  public setGen(ver: string) {
    this.version = ver || 'gen-2';
  }

  public defaultStyle() {
    return 'fill:#ffa;stroke: #f66; stroke-width: 3px; stroke-dasharray: 5, 5;fill:#ffa;stroke: #666;';
  }

  public addSubGraph(
    _id: { text: string },
    list: string[],
    _title: { text: string; type: string }
  ) {
    let id: string | undefined = _id.text.trim();
    let title = _title.text;
    if (_id === _title && /\s/.exec(_title.text)) {
      id = undefined;
    }

    const uniq = (a: any[]) => {
      const prims: any = { boolean: {}, number: {}, string: {} };
      const objs: any[] = [];

      let dir; //  = undefined; direction.trim();
      const nodeList = a.filter(function (item) {
        const type = typeof item;
        if (item.stmt && item.stmt === 'dir') {
          dir = item.value;
          return false;
        }
        if (item.trim() === '') {
          return false;
        }
        if (type in prims) {
          return prims[type].hasOwnProperty(item) ? false : (prims[type][item] = true);
        } else {
          return objs.includes(item) ? false : objs.push(item);
        }
      });
      return { nodeList, dir };
    };

    const { nodeList, dir } = uniq(list.flat());
    if (this.version === 'gen-1') {
      for (let i = 0; i < nodeList.length; i++) {
        nodeList[i] = this.lookUpDomId(nodeList[i]);
      }
    }

    id = id ?? 'subGraph' + this.subCount;
    title = title || '';
    title = this.sanitizeText(title);
    this.subCount = this.subCount + 1;
    const subGraph = {
      id: id,
      nodes: nodeList,
      title: title.trim(),
      classes: [],
      dir,
      labelType: _title.type,
    };

    log.info('Adding', subGraph.id, subGraph.nodes, subGraph.dir);

    // Remove the members in the new subgraph if they already belong to another subgraph
    subGraph.nodes = this.makeUniq(subGraph, this.subGraphs).nodes;
    this.subGraphs.push(subGraph);
    this.subGraphLookup.set(id, subGraph);
    return id;
  }

  private getPosForId(id: string) {
    for (const [i, subGraph] of this.subGraphs.entries()) {
      if (subGraph.id === id) {
        return i;
      }
    }
    return -1;
  }

  private indexNodes2(id: string, pos: number): { result: boolean; count: number } {
    const nodes = this.subGraphs[pos].nodes;
    this.secCount = this.secCount + 1;
    if (this.secCount > 2000) {
      return {
        result: false,
        count: 0,
      };
    }
    this.posCrossRef[this.secCount] = pos;
    // Check if match
    if (this.subGraphs[pos].id === id) {
      return {
        result: true,
        count: 0,
      };
    }

    let count = 0;
    let posCount = 1;
    while (count < nodes.length) {
      const childPos = this.getPosForId(nodes[count]);
      // Ignore regular nodes (pos will be -1)
      if (childPos >= 0) {
        const res = this.indexNodes2(id, childPos);
        if (res.result) {
          return {
            result: true,
            count: posCount + res.count,
          };
        } else {
          posCount = posCount + res.count;
        }
      }
      count = count + 1;
    }

    return {
      result: false,
      count: posCount,
    };
  }

  public getDepthFirstPos(pos: number) {
    return this.posCrossRef[pos];
  }
  public indexNodes() {
    this.secCount = -1;
    if (this.subGraphs.length > 0) {
      this.indexNodes2('none', this.subGraphs.length - 1);
    }
  }

  public getSubGraphs() {
    return this.subGraphs;
  }

  public firstGraph() {
    if (this.firstGraphFlag) {
      this.firstGraphFlag = false;
      return true;
    }
    return false;
  }

  private destructStartLink(_str: string): FlowLink {
    let str = _str.trim();
    let type = 'arrow_open';

    switch (str[0]) {
      case '<':
        type = 'arrow_point';
        str = str.slice(1);
        break;
      case 'x':
        type = 'arrow_cross';
        str = str.slice(1);
        break;
      case 'o':
        type = 'arrow_circle';
        str = str.slice(1);
        break;
    }

    let stroke = 'normal';

    if (str.includes('=')) {
      stroke = 'thick';
    }

    if (str.includes('.')) {
      stroke = 'dotted';
    }

    return { type, stroke };
  }

  private countChar(char: string, str: string) {
    const length = str.length;
    let count = 0;
    for (let i = 0; i < length; ++i) {
      if (str[i] === char) {
        ++count;
      }
    }
    return count;
  }

  private destructEndLink(_str: string) {
    const str = _str.trim();
    let line = str.slice(0, -1);
    let type = 'arrow_open';

    switch (str.slice(-1)) {
      case 'x':
        type = 'arrow_cross';
        if (str.startsWith('x')) {
          type = 'double_' + type;
          line = line.slice(1);
        }
        break;
      case '>':
        type = 'arrow_point';
        if (str.startsWith('<')) {
          type = 'double_' + type;
          line = line.slice(1);
        }
        break;
      case 'o':
        type = 'arrow_circle';
        if (str.startsWith('o')) {
          type = 'double_' + type;
          line = line.slice(1);
        }
        break;
    }

    let stroke = 'normal';
    let length = line.length - 1;

    if (line.startsWith('=')) {
      stroke = 'thick';
    }

    if (line.startsWith('~')) {
      stroke = 'invisible';
    }

    const dots = this.countChar('.', line);

    if (dots) {
      stroke = 'dotted';
      length = dots;
    }

    return { type, stroke, length };
  }

  public destructLink(_str: string, _startStr: string) {
    const info = this.destructEndLink(_str);
    let startInfo;
    if (_startStr) {
      startInfo = this.destructStartLink(_startStr);

      if (startInfo.stroke !== info.stroke) {
        return { type: 'INVALID', stroke: 'INVALID' };
      }

      if (startInfo.type === 'arrow_open') {
        // -- xyz -->  - take arrow type from ending
        startInfo.type = info.type;
      } else {
        // x-- xyz -->  - not supported
        if (startInfo.type !== info.type) {
          return { type: 'INVALID', stroke: 'INVALID' };
        }

        startInfo.type = 'double_' + startInfo.type;
      }

      if (startInfo.type === 'double_arrow') {
        startInfo.type = 'double_arrow_point';
      }

      startInfo.length = info.length;
      return startInfo;
    }

    return info;
  }

  // Todo optimizer this by caching existing nodes
  public exists(allSgs: FlowSubGraph[], _id: string) {
    for (const sg of allSgs) {
      if (sg.nodes.includes(_id)) {
        return true;
      }
    }
    return false;
  }
  /**
   * Deletes an id from all subgraphs
   *
   */
  public makeUniq(sg: FlowSubGraph, allSubgraphs: FlowSubGraph[]) {
    const res: string[] = [];
    sg.nodes.forEach((_id, pos) => {
      if (!this.exists(allSubgraphs, _id)) {
        res.push(sg.nodes[pos]);
      }
    });
    return { nodes: res };
  }

  public lex: { firstGraph: typeof FlowDB.prototype.firstGraph };

  private getTypeFromVertex(vertex: FlowVertex): ShapeID {
    if (vertex.img) {
      return 'imageSquare';
    }
    if (vertex.icon) {
      if (vertex.form === 'circle') {
        return 'iconCircle';
      }
      if (vertex.form === 'square') {
        return 'iconSquare';
      }
      if (vertex.form === 'rounded') {
        return 'iconRounded';
      }
      return 'icon';
    }
    switch (vertex.type) {
      case 'square':
      case undefined:
        return 'squareRect';
      case 'round':
        return 'roundedRect';
      case 'ellipse':
        // @ts-expect-error -- Ellipses are broken, see https://github.com/mermaid-js/mermaid/issues/5976
        return 'ellipse';
      default:
        return vertex.type;
    }
  }

  private findNode(nodes: Node[], id: string) {
    return nodes.find((node) => node.id === id);
  }
<<<<<<< HEAD
};

const findNode = (nodes: Node[], id: string) => nodes.find((node) => node.id === id);
const destructEdgeType = (type: string | undefined) => {
  let arrowTypeStart = 'none';
  let arrowTypeEnd = 'arrow_point';
  switch (type) {
    case 'arrow_open':
    case 'arrow_point':
    case 'arrow_circle':
    case 'arrow_cross':
      arrowTypeEnd = type;
      break;

    case 'double_arrow_point':
    case 'double_arrow_circle':
    case 'double_arrow_cross':
      arrowTypeStart = type.replace('double_', '');
      arrowTypeEnd = arrowTypeStart;
      break;
=======
  private destructEdgeType(type: string | undefined) {
    let arrowTypeStart = 'none';
    let arrowTypeEnd = 'arrow_point';
    switch (type) {
      case 'arrow_point':
      case 'arrow_circle':
      case 'arrow_cross':
        arrowTypeEnd = type;
        break;

      case 'double_arrow_point':
      case 'double_arrow_circle':
      case 'double_arrow_cross':
        arrowTypeStart = type.replace('double_', '');
        arrowTypeEnd = arrowTypeStart;
        break;
    }
    return { arrowTypeStart, arrowTypeEnd };
>>>>>>> 5120ed09
  }

  private addNodeFromVertex(
    vertex: FlowVertex,
    nodes: Node[],
    parentDB: Map<string, string>,
    subGraphDB: Map<string, boolean>,
    config: any,
    look: string
  ) {
    const parentId = parentDB.get(vertex.id);
    const isGroup = subGraphDB.get(vertex.id) ?? false;

    const node = this.findNode(nodes, vertex.id);
    if (node) {
      node.cssStyles = vertex.styles;
      node.cssCompiledStyles = this.getCompiledStyles(vertex.classes);
      node.cssClasses = vertex.classes.join(' ');
    } else {
      const baseNode = {
        id: vertex.id,
        label: vertex.text,
        labelStyle: '',
        parentId,
        padding: config.flowchart?.padding || 8,
        cssStyles: vertex.styles,
        cssCompiledStyles: this.getCompiledStyles(['default', 'node', ...vertex.classes]),
        cssClasses: 'default ' + vertex.classes.join(' '),
        dir: vertex.dir,
        domId: vertex.domId,
        look,
        link: vertex.link,
        linkTarget: vertex.linkTarget,
        tooltip: this.getTooltip(vertex.id),
        icon: vertex.icon,
        pos: vertex.pos,
        img: vertex.img,
        assetWidth: vertex.assetWidth,
        assetHeight: vertex.assetHeight,
        constraint: vertex.constraint,
      };
      if (isGroup) {
        nodes.push({
          ...baseNode,
          isGroup: true,
          shape: 'rect',
        });
      } else {
        nodes.push({
          ...baseNode,
          isGroup: false,
          shape: this.getTypeFromVertex(vertex),
        });
      }
    }
  }

  private getCompiledStyles(classDefs: string[]) {
    let compiledStyles: string[] = [];
    for (const customClass of classDefs) {
      const cssClass = this.classes.get(customClass);
      if (cssClass?.styles) {
        compiledStyles = [...compiledStyles, ...(cssClass.styles ?? [])].map((s) => s.trim());
      }
      if (cssClass?.textStyles) {
        compiledStyles = [...compiledStyles, ...(cssClass.textStyles ?? [])].map((s) => s.trim());
      }
    }
    return compiledStyles;
  }

  public getData() {
    const config = getConfig();
    const nodes: Node[] = [];
    const edges: Edge[] = [];

    const subGraphs = this.getSubGraphs();
    const parentDB = new Map<string, string>();
    const subGraphDB = new Map<string, boolean>();

    // Setup the subgraph data for adding nodes
    for (let i = subGraphs.length - 1; i >= 0; i--) {
      const subGraph = subGraphs[i];
      if (subGraph.nodes.length > 0) {
        subGraphDB.set(subGraph.id, true);
      }
      for (const id of subGraph.nodes) {
        parentDB.set(id, subGraph.id);
      }
    }

    // Data is setup, add the nodes
    for (let i = subGraphs.length - 1; i >= 0; i--) {
      const subGraph = subGraphs[i];
      nodes.push({
        id: subGraph.id,
        label: subGraph.title,
        labelStyle: '',
        parentId: parentDB.get(subGraph.id),
        padding: 8,
        cssCompiledStyles: this.getCompiledStyles(subGraph.classes),
        cssClasses: subGraph.classes.join(' '),
        shape: 'rect',
        dir: subGraph.dir,
        isGroup: true,
        look: config.look,
      });
    }

    const n = this.getVertices();
    n.forEach((vertex) => {
      this.addNodeFromVertex(vertex, nodes, parentDB, subGraphDB, config, config.look || 'classic');
    });

    const e = this.getEdges();
    e.forEach((rawEdge, index) => {
      const { arrowTypeStart, arrowTypeEnd } = this.destructEdgeType(rawEdge.type);
      const styles = [...(e.defaultStyle ?? [])];

<<<<<<< HEAD
  const e = getEdges();
  e.forEach((rawEdge, index) => {
    const { arrowTypeStart, arrowTypeEnd } = destructEdgeType(rawEdge.type);
    const styles = [...(e.defaultStyle ?? [])];

    if (rawEdge.style) {
      styles.push(...rawEdge.style);
    }
    const edge: Edge = {
      id: getEdgeId(rawEdge.start, rawEdge.end, { counter: index, prefix: 'L' }, rawEdge.id),
      start: rawEdge.start,
      end: rawEdge.end,
      type: rawEdge.type ?? 'normal',
      label: rawEdge.text,
      labelpos: 'c',
      thickness: rawEdge.stroke,
      minlen: rawEdge.length,
      classes:
        rawEdge?.stroke === 'invisible'
          ? ''
          : 'edge-thickness-normal edge-pattern-solid flowchart-link',
      arrowTypeStart:
        rawEdge?.stroke === 'invisible' || rawEdge?.type === 'arrow_open' ? 'none' : arrowTypeStart,
      arrowTypeEnd:
        rawEdge?.stroke === 'invisible' || rawEdge?.type === 'arrow_open' ? 'none' : arrowTypeEnd,
      arrowheadStyle: 'fill: #333',
      cssCompiledStyles: getCompiledStyles(rawEdge.classes),
      labelStyle: styles,
      style: styles,
      pattern: rawEdge.stroke,
      look: config.look,
      curve: config.flowchart?.curve,
      showPoints: config.flowchart?.edgeDebug,
      animate: rawEdge.animate,
      animation: rawEdge.animation,
    };

    edges.push(edge);
  });
=======
      if (rawEdge.style) {
        styles.push(...rawEdge.style);
      }
      const edge: Edge = {
        id: getEdgeId(rawEdge.start, rawEdge.end, { counter: index, prefix: 'L' }, rawEdge.id),
        isUserDefinedId: rawEdge.isUserDefinedId,
        start: rawEdge.start,
        end: rawEdge.end,
        type: rawEdge.type ?? 'normal',
        label: rawEdge.text,
        labelpos: 'c',
        thickness: rawEdge.stroke,
        minlen: rawEdge.length,
        classes:
          rawEdge?.stroke === 'invisible'
            ? ''
            : 'edge-thickness-normal edge-pattern-solid flowchart-link',
        arrowTypeStart:
          rawEdge?.stroke === 'invisible' || rawEdge?.type === 'arrow_open'
            ? 'none'
            : arrowTypeStart,
        arrowTypeEnd:
          rawEdge?.stroke === 'invisible' || rawEdge?.type === 'arrow_open' ? 'none' : arrowTypeEnd,
        arrowheadStyle: 'fill: #333',
        cssCompiledStyles: this.getCompiledStyles(rawEdge.classes),
        labelStyle: styles,
        style: styles,
        pattern: rawEdge.stroke,
        look: config.look,
        animate: rawEdge.animate,
        animation: rawEdge.animation,
      };

      edges.push(edge);
    });
>>>>>>> 5120ed09

    return { nodes, edges, other: {}, config };
  }

  public defaultConfig() {
    return defaultConfig.flowchart;
  }
  public setAccTitle = setAccTitle;
  public setAccDescription = setAccDescription;
  public setDiagramTitle = setDiagramTitle;
  public getAccTitle = getAccTitle;
  public getAccDescription = getAccDescription;
  public getDiagramTitle = getDiagramTitle;
}<|MERGE_RESOLUTION|>--- conflicted
+++ resolved
@@ -956,32 +956,11 @@
   private findNode(nodes: Node[], id: string) {
     return nodes.find((node) => node.id === id);
   }
-<<<<<<< HEAD
-};
-
-const findNode = (nodes: Node[], id: string) => nodes.find((node) => node.id === id);
-const destructEdgeType = (type: string | undefined) => {
-  let arrowTypeStart = 'none';
-  let arrowTypeEnd = 'arrow_point';
-  switch (type) {
-    case 'arrow_open':
-    case 'arrow_point':
-    case 'arrow_circle':
-    case 'arrow_cross':
-      arrowTypeEnd = type;
-      break;
-
-    case 'double_arrow_point':
-    case 'double_arrow_circle':
-    case 'double_arrow_cross':
-      arrowTypeStart = type.replace('double_', '');
-      arrowTypeEnd = arrowTypeStart;
-      break;
-=======
   private destructEdgeType(type: string | undefined) {
     let arrowTypeStart = 'none';
     let arrowTypeEnd = 'arrow_point';
     switch (type) {
+      case 'arrow_open':
       case 'arrow_point':
       case 'arrow_circle':
       case 'arrow_cross':
@@ -996,7 +975,6 @@
         break;
     }
     return { arrowTypeStart, arrowTypeEnd };
->>>>>>> 5120ed09
   }
 
   private addNodeFromVertex(
@@ -1116,47 +1094,6 @@
       const { arrowTypeStart, arrowTypeEnd } = this.destructEdgeType(rawEdge.type);
       const styles = [...(e.defaultStyle ?? [])];
 
-<<<<<<< HEAD
-  const e = getEdges();
-  e.forEach((rawEdge, index) => {
-    const { arrowTypeStart, arrowTypeEnd } = destructEdgeType(rawEdge.type);
-    const styles = [...(e.defaultStyle ?? [])];
-
-    if (rawEdge.style) {
-      styles.push(...rawEdge.style);
-    }
-    const edge: Edge = {
-      id: getEdgeId(rawEdge.start, rawEdge.end, { counter: index, prefix: 'L' }, rawEdge.id),
-      start: rawEdge.start,
-      end: rawEdge.end,
-      type: rawEdge.type ?? 'normal',
-      label: rawEdge.text,
-      labelpos: 'c',
-      thickness: rawEdge.stroke,
-      minlen: rawEdge.length,
-      classes:
-        rawEdge?.stroke === 'invisible'
-          ? ''
-          : 'edge-thickness-normal edge-pattern-solid flowchart-link',
-      arrowTypeStart:
-        rawEdge?.stroke === 'invisible' || rawEdge?.type === 'arrow_open' ? 'none' : arrowTypeStart,
-      arrowTypeEnd:
-        rawEdge?.stroke === 'invisible' || rawEdge?.type === 'arrow_open' ? 'none' : arrowTypeEnd,
-      arrowheadStyle: 'fill: #333',
-      cssCompiledStyles: getCompiledStyles(rawEdge.classes),
-      labelStyle: styles,
-      style: styles,
-      pattern: rawEdge.stroke,
-      look: config.look,
-      curve: config.flowchart?.curve,
-      showPoints: config.flowchart?.edgeDebug,
-      animate: rawEdge.animate,
-      animation: rawEdge.animation,
-    };
-
-    edges.push(edge);
-  });
-=======
       if (rawEdge.style) {
         styles.push(...rawEdge.style);
       }
@@ -1192,7 +1129,6 @@
 
       edges.push(edge);
     });
->>>>>>> 5120ed09
 
     return { nodes, edges, other: {}, config };
   }
