import { select } from 'd3';
import utils, { getEdgeId } from '../../utils.js';
import { getConfig, defaultConfig } from '../../diagram-api/diagramAPI.js';
import common from '../common/common.js';
import type { LayoutData, LayoutMethod, Node, Edge } from '../../rendering-util/types.js';
import { log } from '../../logger.js';
import {
  setAccTitle,
  getAccTitle,
  getAccDescription,
  setAccDescription,
  clear as commonClear,
  setDiagramTitle,
  getDiagramTitle,
} from '../common/commonDb.js';
import type { FlowVertex, FlowClass, FlowSubGraph, FlowText, FlowEdge, FlowLink } from './types.js';

const MERMAID_DOM_ID_PREFIX = 'flowchart-';
let vertexCounter = 0;
let config = getConfig();
let vertices: Map<string, FlowVertex> = new Map();
let edges: FlowEdge[] & { defaultInterpolate?: string; defaultStyle?: string[] } = [];
let classes: Map<string, FlowClass> = new Map();
let subGraphs: FlowSubGraph[] = [];
let subGraphLookup: Map<string, FlowSubGraph> = new Map();
let tooltips: Map<string, string> = new Map();
let subCount = 0;
let firstGraphFlag = true;
let direction: string;

let version: string; // As in graph

// Functions to be run after graph rendering
let funs: ((element: Element) => void)[] = []; // cspell:ignore funs

const sanitizeText = (txt: string) => common.sanitizeText(txt, config);

/**
 * Function to lookup domId from id in the graph definition.
 *
 * @param id - id of the node
 */
export const lookUpDomId = function (id: string) {
  for (const vertex of vertices.values()) {
    if (vertex.id === id) {
      return vertex.domId;
    }
  }
  return id;
};

/**
 * Function called by parser when a node definition has been found
 *
 */
export const addVertex = function (
  id: string,
  textObj: FlowText,
  type: 'group',
  style: string[],
  classes: string[],
  dir: string,
  props = {}
) {
  if (!id || id.trim().length === 0) {
    return;
  }
  let txt;

  let vertex = vertices.get(id);
  if (vertex === undefined) {
    vertex = {
      id,
      labelType: 'text',
      domId: MERMAID_DOM_ID_PREFIX + id + '-' + vertexCounter,
      styles: [],
      classes: [],
    };
    vertices.set(id, vertex);
  }
  vertexCounter++;

  if (textObj !== undefined) {
    config = getConfig();
    txt = sanitizeText(textObj.text.trim());
    vertex.labelType = textObj.type;
    // strip quotes if string starts and ends with a quote
    if (txt[0] === '"' && txt[txt.length - 1] === '"') {
      txt = txt.substring(1, txt.length - 1);
    }
    vertex.text = txt;
  } else {
    if (vertex.text === undefined) {
      vertex.text = id;
    }
  }
  if (type !== undefined) {
    vertex.type = type;
  }
  if (style !== undefined && style !== null) {
    style.forEach(function (s) {
      vertex.styles.push(s);
    });
  }
  if (classes !== undefined && classes !== null) {
    classes.forEach(function (s) {
      vertex.classes.push(s);
    });
  }
  if (dir !== undefined) {
    vertex.dir = dir;
  }
  if (vertex.props === undefined) {
    vertex.props = props;
  } else if (props !== undefined) {
    Object.assign(vertex.props, props);
  }
};

/**
 * Function called by parser when a link/edge definition has been found
 *
 */
export const addSingleLink = function (_start: string, _end: string, type: any) {
  const start = _start;
  const end = _end;

  const edge: FlowEdge = { start: start, end: end, type: undefined, text: '', labelType: 'text' };
  log.info('abc78 Got edge...', edge);
  const linkTextObj = type.text;

  if (linkTextObj !== undefined) {
    edge.text = sanitizeText(linkTextObj.text.trim());

    // strip quotes if string starts and ends with a quote
    if (edge.text[0] === '"' && edge.text[edge.text.length - 1] === '"') {
      edge.text = edge.text.substring(1, edge.text.length - 1);
    }
    edge.labelType = linkTextObj.type;
  }

  if (type !== undefined) {
    edge.type = type.type;
    edge.stroke = type.stroke;
    edge.length = type.length > 10 ? 10 : type.length;
  }

  if (edges.length < (config.maxEdges ?? 500)) {
    log.info('Pushing edge...');
    edges.push(edge);
  } else {
    throw new Error(
      `Edge limit exceeded. ${edges.length} edges found, but the limit is ${config.maxEdges}.

Initialize mermaid with maxEdges set to a higher number to allow more edges.
You cannot set this config via configuration inside the diagram as it is a secure config.
You have to call mermaid.initialize.`
    );
  }
};

export const addLink = function (_start: string[], _end: string[], type: unknown) {
  log.info('addLink', _start, _end, type);
  for (const start of _start) {
    for (const end of _end) {
      addSingleLink(start, end, type);
    }
  }
};

/**
 * Updates a link's line interpolation algorithm
 *
 */
export const updateLinkInterpolate = function (
  positions: ('default' | number)[],
  interpolate: string
) {
  positions.forEach(function (pos) {
    if (pos === 'default') {
      edges.defaultInterpolate = interpolate;
    } else {
      edges[pos].interpolate = interpolate;
    }
  });
};

/**
 * Updates a link with a style
 *
 */
export const updateLink = function (positions: ('default' | number)[], style: string[]) {
  positions.forEach(function (pos) {
    if (typeof pos === 'number' && pos >= edges.length) {
      throw new Error(
        `The index ${pos} for linkStyle is out of bounds. Valid indices for linkStyle are between 0 and ${
          edges.length - 1
        }. (Help: Ensure that the index is within the range of existing edges.)`
      );
    }
    if (pos === 'default') {
      edges.defaultStyle = style;
    } else {
      if (utils.isSubstringInArray('fill', style) === -1) {
        style.push('fill:none');
      }
      edges[pos].style = style;
    }
  });
};

export const addClass = function (ids: string, style: string[]) {
  ids.split(',').forEach(function (id) {
    let classNode = classes.get(id);
    if (classNode === undefined) {
      classNode = { id, styles: [], textStyles: [] };
      classes.set(id, classNode);
    }

    if (style !== undefined && style !== null) {
      style.forEach(function (s) {
        if (s.match('color')) {
          const newStyle = s.replace('fill', 'bgFill').replace('color', 'fill');
          classNode.textStyles.push(newStyle);
        }
        classNode.styles.push(s);
      });
    }
  });
};

/**
 * Called by parser when a graph definition is found, stores the direction of the chart.
 *
 */
export const setDirection = function (dir: string) {
  direction = dir;
  if (direction.match(/.*</)) {
    direction = 'RL';
  }
  if (direction.match(/.*\^/)) {
    direction = 'BT';
  }
  if (direction.match(/.*>/)) {
    direction = 'LR';
  }
  if (direction.match(/.*v/)) {
    direction = 'TB';
  }
  if (direction === 'TD') {
    direction = 'TB';
  }
};

/**
 * Called by parser when a special node is found, e.g. a clickable element.
 *
 * @param ids - Comma separated list of ids
 * @param className - Class to add
 */
export const setClass = function (ids: string, className: string) {
  for (const id of ids.split(',')) {
    const vertex = vertices.get(id);
    if (vertex) {
      vertex.classes.push(className);
    }
    const subGraph = subGraphLookup.get(id);
    if (subGraph) {
      subGraph.classes.push(className);
    }
  }
};

const setTooltip = function (ids: string, tooltip: string) {
  if (tooltip === undefined) {
    return;
  }
  tooltip = sanitizeText(tooltip);
  for (const id of ids.split(',')) {
    tooltips.set(version === 'gen-1' ? lookUpDomId(id) : id, tooltip);
  }
};

const setClickFun = function (id: string, functionName: string, functionArgs: string) {
  const domId = lookUpDomId(id);
  // if (_id[0].match(/\d/)) id = MERMAID_DOM_ID_PREFIX + id;
  if (getConfig().securityLevel !== 'loose') {
    return;
  }
  if (functionName === undefined) {
    return;
  }
  let argList: string[] = [];
  if (typeof functionArgs === 'string') {
    /* Splits functionArgs by ',', ignoring all ',' in double quoted strings */
    argList = functionArgs.split(/,(?=(?:(?:[^"]*"){2})*[^"]*$)/);
    for (let i = 0; i < argList.length; i++) {
      let item = argList[i].trim();
      /* Removes all double quotes at the start and end of an argument */
      /* This preserves all starting and ending whitespace inside */
      if (item.charAt(0) === '"' && item.charAt(item.length - 1) === '"') {
        item = item.substr(1, item.length - 2);
      }
      argList[i] = item;
    }
  }

  /* if no arguments passed into callback, default to passing in id */
  if (argList.length === 0) {
    argList.push(id);
  }

  const vertex = vertices.get(id);
  if (vertex) {
    vertex.haveCallback = true;
    funs.push(function () {
      const elem = document.querySelector(`[id="${domId}"]`);
      if (elem !== null) {
        elem.addEventListener(
          'click',
          function () {
            utils.runFunc(functionName, ...argList);
          },
          false
        );
      }
    });
  }
};

/**
 * Called by parser when a link is found. Adds the URL to the vertex data.
 *
 * @param ids - Comma separated list of ids
 * @param linkStr - URL to create a link for
 * @param target - Target attribute for the link
 */
export const setLink = function (ids: string, linkStr: string, target: string) {
  ids.split(',').forEach(function (id) {
    const vertex = vertices.get(id);
    if (vertex !== undefined) {
      vertex.link = utils.formatUrl(linkStr, config);
      vertex.linkTarget = target;
    }
  });
  setClass(ids, 'clickable');
};

export const getTooltip = function (id: string) {
  return tooltips.get(id);
};

/**
 * Called by parser when a click definition is found. Registers an event handler.
 *
 * @param ids - Comma separated list of ids
 * @param functionName - Function to be called on click
 * @param functionArgs - Arguments to be passed to the function
 */
export const setClickEvent = function (ids: string, functionName: string, functionArgs: string) {
  ids.split(',').forEach(function (id) {
    setClickFun(id, functionName, functionArgs);
  });
  setClass(ids, 'clickable');
};

export const bindFunctions = function (element: Element) {
  funs.forEach(function (fun) {
    fun(element);
  });
};
export const getDirection = function () {
  return direction.trim();
};
/**
 * Retrieval function for fetching the found nodes after parsing has completed.
 *
 */
export const getVertices = function () {
  return vertices;
};

/**
 * Retrieval function for fetching the found links after parsing has completed.
 *
 */
export const getEdges = function () {
  return edges;
};

/**
 * Retrieval function for fetching the found class definitions after parsing has completed.
 *
 */
export const getClasses = function () {
  return classes;
};

const setupToolTips = function (element: Element) {
  let tooltipElem = select('.mermaidTooltip');
  // @ts-ignore TODO: fix this
  if ((tooltipElem._groups || tooltipElem)[0][0] === null) {
    // @ts-ignore TODO: fix this
    tooltipElem = select('body').append('div').attr('class', 'mermaidTooltip').style('opacity', 0);
  }

  const svg = select(element).select('svg');

  const nodes = svg.selectAll('g.node');
  nodes
    .on('mouseover', function () {
      const el = select(this);
      const title = el.attr('title');

      // Don't try to draw a tooltip if no data is provided
      if (title === null) {
        return;
      }
      const rect = (this as Element)?.getBoundingClientRect();

      // @ts-ignore TODO: fix this
      tooltipElem.transition().duration(200).style('opacity', '.9');
      tooltipElem
        .text(el.attr('title'))
        .style('left', window.scrollX + rect.left + (rect.right - rect.left) / 2 + 'px')
        .style('top', window.scrollY + rect.bottom + 'px');
      tooltipElem.html(tooltipElem.html().replace(/&lt;br\/&gt;/g, '<br/>'));
      el.classed('hover', true);
    })
    .on('mouseout', function () {
      // @ts-ignore TODO: fix this
      tooltipElem.transition().duration(500).style('opacity', 0);
      const el = select(this);
      el.classed('hover', false);
    });
};
funs.push(setupToolTips);

/**
 * Clears the internal graph db so that a new graph can be parsed.
 *
 */
export const clear = function (ver = 'gen-1') {
  vertices = new Map();
  classes = new Map();
  edges = [];
  funs = [setupToolTips];
  subGraphs = [];
  subGraphLookup = new Map();
  subCount = 0;
  tooltips = new Map();
  firstGraphFlag = true;
  version = ver;
  config = getConfig();
  commonClear();
};

export const setGen = (ver: string) => {
  version = ver || 'gen-2';
};

export const defaultStyle = function () {
  return 'fill:#ffa;stroke: #f66; stroke-width: 3px; stroke-dasharray: 5, 5;fill:#ffa;stroke: #666;';
};

export const addSubGraph = function (
  _id: { text: string },
  list: string[],
  _title: { text: string; type: string }
) {
  let id: string | undefined = _id.text.trim();
  let title = _title.text;
  if (_id === _title && _title.text.match(/\s/)) {
    id = undefined;
  }

  function uniq(a: any[]) {
    const prims: any = { boolean: {}, number: {}, string: {} };
    const objs: any[] = [];

    let dir; //  = undefined; direction.trim();
    const nodeList = a.filter(function (item) {
      const type = typeof item;
      if (item.stmt && item.stmt === 'dir') {
        dir = item.value;
        return false;
      }
      if (item.trim() === '') {
        return false;
      }
      if (type in prims) {
        return prims[type].hasOwnProperty(item) ? false : (prims[type][item] = true);
      } else {
        return objs.includes(item) ? false : objs.push(item);
      }
    });
    return { nodeList, dir };
  }

  const { nodeList, dir } = uniq(list.flat());
  if (version === 'gen-1') {
    for (let i = 0; i < nodeList.length; i++) {
      nodeList[i] = lookUpDomId(nodeList[i]);
    }
  }

  id = id || 'subGraph' + subCount;
  title = title || '';
  title = sanitizeText(title);
  subCount = subCount + 1;
  const subGraph = {
    id: id,
    nodes: nodeList,
    title: title.trim(),
    classes: [],
    dir,
    labelType: _title.type,
  };

  log.info('Adding', subGraph.id, subGraph.nodes, subGraph.dir);

  // Remove the members in the new subgraph if they already belong to another subgraph
  subGraph.nodes = makeUniq(subGraph, subGraphs).nodes;
  subGraphs.push(subGraph);
  subGraphLookup.set(id, subGraph);
  return id;
};

const getPosForId = function (id: string) {
  for (const [i, subGraph] of subGraphs.entries()) {
    if (subGraph.id === id) {
      return i;
    }
  }
  return -1;
};
let secCount = -1;
const posCrossRef: number[] = [];
const indexNodes2 = function (id: string, pos: number): { result: boolean; count: number } {
  const nodes = subGraphs[pos].nodes;
  secCount = secCount + 1;
  if (secCount > 2000) {
    return {
      result: false,
      count: 0,
    };
  }
  posCrossRef[secCount] = pos;
  // Check if match
  if (subGraphs[pos].id === id) {
    return {
      result: true,
      count: 0,
    };
  }

  let count = 0;
  let posCount = 1;
  while (count < nodes.length) {
    const childPos = getPosForId(nodes[count]);
    // Ignore regular nodes (pos will be -1)
    if (childPos >= 0) {
      const res = indexNodes2(id, childPos);
      if (res.result) {
        return {
          result: true,
          count: posCount + res.count,
        };
      } else {
        posCount = posCount + res.count;
      }
    }
    count = count + 1;
  }

  return {
    result: false,
    count: posCount,
  };
};

export const getDepthFirstPos = function (pos: number) {
  return posCrossRef[pos];
};
export const indexNodes = function () {
  secCount = -1;
  if (subGraphs.length > 0) {
    indexNodes2('none', subGraphs.length - 1);
  }
};

export const getSubGraphs = function () {
  return subGraphs;
};

export const firstGraph = () => {
  if (firstGraphFlag) {
    firstGraphFlag = false;
    return true;
  }
  return false;
};

const destructStartLink = (_str: string): FlowLink => {
  let str = _str.trim();
  let type = 'arrow_open';

  switch (str[0]) {
    case '<':
      type = 'arrow_point';
      str = str.slice(1);
      break;
    case 'x':
      type = 'arrow_cross';
      str = str.slice(1);
      break;
    case 'o':
      type = 'arrow_circle';
      str = str.slice(1);
      break;
  }

  let stroke = 'normal';

  if (str.includes('=')) {
    stroke = 'thick';
  }

  if (str.includes('.')) {
    stroke = 'dotted';
  }

  return { type, stroke };
};

const countChar = (char: string, str: string) => {
  const length = str.length;
  let count = 0;
  for (let i = 0; i < length; ++i) {
    if (str[i] === char) {
      ++count;
    }
  }
  return count;
};

const destructEndLink = (_str: string) => {
  const str = _str.trim();
  let line = str.slice(0, -1);
  let type = 'arrow_open';

  switch (str.slice(-1)) {
    case 'x':
      type = 'arrow_cross';
      if (str[0] === 'x') {
        type = 'double_' + type;
        line = line.slice(1);
      }
      break;
    case '>':
      type = 'arrow_point';
      if (str[0] === '<') {
        type = 'double_' + type;
        line = line.slice(1);
      }
      break;
    case 'o':
      type = 'arrow_circle';
      if (str[0] === 'o') {
        type = 'double_' + type;
        line = line.slice(1);
      }
      break;
  }

  let stroke = 'normal';
  let length = line.length - 1;

  if (line[0] === '=') {
    stroke = 'thick';
  }

  if (line[0] === '~') {
    stroke = 'invisible';
  }

  const dots = countChar('.', line);

  if (dots) {
    stroke = 'dotted';
    length = dots;
  }

  return { type, stroke, length };
};

export const destructLink = (_str: string, _startStr: string) => {
  const info = destructEndLink(_str);
  let startInfo;
  if (_startStr) {
    startInfo = destructStartLink(_startStr);

    if (startInfo.stroke !== info.stroke) {
      return { type: 'INVALID', stroke: 'INVALID' };
    }

    if (startInfo.type === 'arrow_open') {
      // -- xyz -->  - take arrow type from ending
      startInfo.type = info.type;
    } else {
      // x-- xyz -->  - not supported
      if (startInfo.type !== info.type) {
        return { type: 'INVALID', stroke: 'INVALID' };
      }

      startInfo.type = 'double_' + startInfo.type;
    }

    if (startInfo.type === 'double_arrow') {
      startInfo.type = 'double_arrow_point';
    }

    startInfo.length = info.length;
    return startInfo;
  }

  return info;
};

// Todo optimizer this by caching existing nodes
const exists = (allSgs: FlowSubGraph[], _id: string) => {
  let res = false;
  allSgs.forEach((sg) => {
    const pos = sg.nodes.indexOf(_id);
    if (pos >= 0) {
      res = true;
    }
  });
  return res;
};
/**
 * Deletes an id from all subgraphs
 *
 */
const makeUniq = (sg: FlowSubGraph, allSubgraphs: FlowSubGraph[]) => {
  const res: string[] = [];
  sg.nodes.forEach((_id, pos) => {
    if (!exists(allSubgraphs, _id)) {
      res.push(sg.nodes[pos]);
    }
  });
  return { nodes: res };
};

export const lex = {
  firstGraph,
};

const getTypeFromVertex = (vertex: FlowVertex) => {
  if (vertex.type === 'square') {
    return 'squareRect';
  }
  if (vertex.type === 'round') {
    return 'roundedRect';
  }

  return vertex.type || 'squareRect';
};

const findNode = (nodes: Node[], id: string) => nodes.find((node) => node.id === id);
const destructEdgeType = (type: string | undefined) => {
  let arrowTypeStart = 'none';
  let arrowTypeEnd = 'arrow_point';
  switch (type) {
    case 'arrow_point':
    case 'arrow_circle':
    case 'arrow_cross':
      arrowTypeEnd = type;
      break;

    case 'double_arrow_point':
    case 'double_arrow_circle':
    case 'double_arrow_cross':
      arrowTypeStart = type.replace('double_', '');
      arrowTypeEnd = arrowTypeStart;
      break;
  }
  return { arrowTypeStart, arrowTypeEnd };
};
const addNodeFromVertex = (
  vertex: FlowVertex,
  nodes: Node[],
  parentDB: Map<string, string>,
  subGraphDB: Map<string, boolean>,
  config: any,
<<<<<<< HEAD
  look: string
): Node => {
  const parentId = parentDB.get(vertex.id);
  const isGroup = subGraphDB.get(vertex.id) || false;
=======
  useRough: boolean
) => {
  let parentId = parentDB.get(vertex.id);
  let isGroup = subGraphDB.get(vertex.id) || false;
>>>>>>> d895a625

  const node = findNode(nodes, vertex.id);
  if (!node) {
    nodes.push({
      id: vertex.id,
      label: vertex.text,
      labelStyle: '',
      parentId,
      padding: config.flowchart?.padding || 8,
      cssStyles: vertex.styles.join(' '),
      cssClasses: vertex.classes.join(' '),
      shape: getTypeFromVertex(vertex),
      dir: vertex.dir,
      domId: vertex.domId,
      isGroup,
      look,
    });
  }
};

export const getData = () => {
  const config = getConfig();
  const nodes: Node[] = [];
  const edges: Edge[] = [];

<<<<<<< HEAD
  // extract(getRootDocV2());
  // const diagramStates = getStates();
=======
  const useRough = config.look === 'handdrawn';
>>>>>>> d895a625
  const subGraphs = getSubGraphs();
  log.info('Subgraphs - APA12', subGraphs);
  const parentDB = new Map<string, string>();
  const subGraphDB = new Map<string, boolean>();

  for (let i = subGraphs.length - 1; i >= 0; i--) {
    const subGraph = subGraphs[i];
    if (subGraph.nodes.length > 0) {
      subGraphDB.set(subGraph.id, true);
    }
    subGraph.nodes.forEach((id) => {
      parentDB.set(id, subGraph.id);
    });
    nodes.push({
      id: subGraph.id,
      label: subGraph.title,
      labelStyle: '',
      parentId: parentDB.get(subGraph.id),
      padding: config.flowchart?.padding || 8,
      cssStyles: '',
      cssClasses: '',
      shape: 'rect',
      dir: subGraph.dir,
      isGroup: true,
      look: config.look,
    });
  }

  const n = getVertices();
  n.forEach((vertex) => {
<<<<<<< HEAD
    const node = addNodeFromVertex(vertex, nodes, parentDB, subGraphDB, config, config.look);
    if (node) {
      nodes.push(node);
    }
=======
    const node = addNodeFromVertex(vertex, nodes, parentDB, subGraphDB, config, useRough);
>>>>>>> d895a625
  });

  const e = getEdges();
  e.forEach((rawEdge, index) => {
    const { arrowTypeStart, arrowTypeEnd } = destructEdgeType(rawEdge.type);
    const edge: Edge = {
      id: getEdgeId(rawEdge.start, rawEdge.end, { counter: index, prefix: 'edge' }),
      start: rawEdge.start,
      end: rawEdge.end,
      type: rawEdge.type || 'normal',
      label: rawEdge.text,
      labelpos: 'c',
      thickness: rawEdge.stroke,
      minlen: rawEdge.length,
      classes: 'edge-thickness-normal edge-pattern-solid flowchart-link',
      arrowTypeStart,
      arrowTypeEnd,
      arrowheadStyle: 'fill: #333',
      pattern: rawEdge.stroke,
<<<<<<< HEAD
      //   shape: getTypeFromVertex(rawEdge),
      //   dir: rawEdge.dir,
      //   domId: verawEdgertex.domId,
      //   rawEdge: undefined,
      //   isGroup: false,
      look: config.look,
=======
      useRough,
>>>>>>> d895a625
    };
    console.log('rawEdge SPLIT', rawEdge, index);
    edges.push(edge);
  });

  return { nodes, edges, other: {}, config };
};

export default {
  defaultConfig: () => defaultConfig.flowchart,
  setAccTitle,
  getAccTitle,
  getAccDescription,
  getData,
  setAccDescription,
  addVertex,
  lookUpDomId,
  addLink,
  updateLinkInterpolate,
  updateLink,
  addClass,
  setDirection,
  setClass,
  setTooltip,
  getTooltip,
  setClickEvent,
  setLink,
  bindFunctions,
  getDirection,
  getVertices,
  getEdges,
  getClasses,
  clear,
  setGen,
  defaultStyle,
  addSubGraph,
  getDepthFirstPos,
  indexNodes,
  getSubGraphs,
  destructLink,
  lex,
  exists,
  makeUniq,
  setDiagramTitle,
  getDiagramTitle,
};<|MERGE_RESOLUTION|>--- conflicted
+++ resolved
@@ -793,17 +793,10 @@
   parentDB: Map<string, string>,
   subGraphDB: Map<string, boolean>,
   config: any,
-<<<<<<< HEAD
   look: string
-): Node => {
+) => {
   const parentId = parentDB.get(vertex.id);
   const isGroup = subGraphDB.get(vertex.id) || false;
-=======
-  useRough: boolean
-) => {
-  let parentId = parentDB.get(vertex.id);
-  let isGroup = subGraphDB.get(vertex.id) || false;
->>>>>>> d895a625
 
   const node = findNode(nodes, vertex.id);
   if (!node) {
@@ -829,12 +822,8 @@
   const nodes: Node[] = [];
   const edges: Edge[] = [];
 
-<<<<<<< HEAD
   // extract(getRootDocV2());
   // const diagramStates = getStates();
-=======
-  const useRough = config.look === 'handdrawn';
->>>>>>> d895a625
   const subGraphs = getSubGraphs();
   log.info('Subgraphs - APA12', subGraphs);
   const parentDB = new Map<string, string>();
@@ -865,14 +854,7 @@
 
   const n = getVertices();
   n.forEach((vertex) => {
-<<<<<<< HEAD
     const node = addNodeFromVertex(vertex, nodes, parentDB, subGraphDB, config, config.look);
-    if (node) {
-      nodes.push(node);
-    }
-=======
-    const node = addNodeFromVertex(vertex, nodes, parentDB, subGraphDB, config, useRough);
->>>>>>> d895a625
   });
 
   const e = getEdges();
@@ -892,16 +874,7 @@
       arrowTypeEnd,
       arrowheadStyle: 'fill: #333',
       pattern: rawEdge.stroke,
-<<<<<<< HEAD
-      //   shape: getTypeFromVertex(rawEdge),
-      //   dir: rawEdge.dir,
-      //   domId: verawEdgertex.domId,
-      //   rawEdge: undefined,
-      //   isGroup: false,
       look: config.look,
-=======
-      useRough,
->>>>>>> d895a625
     };
     console.log('rawEdge SPLIT', rawEdge, index);
     edges.push(edge);
