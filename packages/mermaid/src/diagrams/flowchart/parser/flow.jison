/** mermaid
 *  https://mermaidjs.github.io/
 *  (c) 2015 Knut Sveidqvist
 *  MIT license.
 */

/* lexical grammar */
%lex
%x string
%x md_string
%x acc_title
%x acc_descr
%x acc_descr_multiline
%x dir
%x vertex
%x text
%x ellipseText
%x trapText
%x edgeText
%x thickEdgeText
%x dottedEdgeText
%x click
%x href
%x callbackname
%x callbackargs
%x shapeData
%x shapeDataStr
%x shapeDataEndBracket

%%
accTitle\s*":"\s*                               { this.begin("acc_title");return 'acc_title'; }
<acc_title>(?!\n|;|#)*[^\n]*                    { this.popState(); return "acc_title_value"; }
accDescr\s*":"\s*                               { this.begin("acc_descr");return 'acc_descr'; }
<acc_descr>(?!\n|;|#)*[^\n]*                    { this.popState(); return "acc_descr_value"; }
accDescr\s*"{"\s*                               { this.begin("acc_descr_multiline");}
<acc_descr_multiline>[\}]                       { this.popState(); }
<acc_descr_multiline>[^\}]*                     return "acc_descr_multiline_value";
// <acc_descr_multiline>.*[^\n]*                {  return "acc_descr_line"}


\@\{                                            { this.pushState("shapeData"); yytext=""; return 'SHAPE_DATA' }
<shapeData>["]                                   {
                                                    this.pushState("shapeDataStr");
                                                    return 'SHAPE_DATA';
                                                }
<shapeDataStr>["]                                { this.popState(); return 'SHAPE_DATA'}
<shapeDataStr>[^\"]+                             {
                                                    const re = /\n\s*/g;
                                                    yytext = yytext.replace(re,"<br/>");
                                                    return 'SHAPE_DATA'}
<shapeData>[^@^"]+                                {
                                                    return 'SHAPE_DATA';
                                                }
<shapeData>\@+                                    {
                                                    this.popState();
                                                }

/*
---interactivity command---
'call' adds a callback to the specified node. 'call' can only be specified when
the line was introduced with 'click'.
'call <callbackname>(<args>)' attaches the function 'callbackname' with the specified
arguments to the node that was specified by 'click'.
Function arguments are optional: 'call <callbackname>()' simply executes 'callbackname' without any arguments.
*/
"call"[\s]+             this.begin("callbackname");
<callbackname>\([\s]*\) this.popState();
<callbackname>\(        this.popState(); this.begin("callbackargs");
<callbackname>[^(]*     return 'CALLBACKNAME';
<callbackargs>\)        this.popState();
<callbackargs>[^)]*     return 'CALLBACKARGS';


<md_string>[^`"]+       { return "MD_STR";}
<md_string>[`]["]       { this.popState();}
<*>["][`]               { this.begin("md_string");}
<string>[^"]+           { return "STR"; }
<string>["]             this.popState();
<*>["]                  this.pushState("string");
"style"                 return 'STYLE';
"default"               return 'DEFAULT';
"linkStyle"             return 'LINKSTYLE';
"interpolate"           return 'INTERPOLATE';
"classDef"              return 'CLASSDEF';
"class"                 return 'CLASS';



/*
---interactivity command---
'href' adds a link to the specified node. 'href' can only be specified when the
line was introduced with 'click'.
'href "<link>"' attaches the specified link to the node that was specified by 'click'.
*/
"href"[\s]                  return 'HREF';


/*
'click' is the keyword to introduce a line that contains interactivity commands.
'click' must be followed by an existing node-id. All commands are attached to
that id.
'click <id>' can be followed by href or call commands in any desired order
*/
"click"[\s]+             this.begin("click");
<click>[\s\n]            this.popState();
<click>[^\s\n]*          return 'CLICK';

"flowchart-elk"          {if(yy.lex.firstGraph()){this.begin("dir");}  return 'GRAPH';}
"graph"                  {if(yy.lex.firstGraph()){this.begin("dir");}  return 'GRAPH';}
"flowchart"              {if(yy.lex.firstGraph()){this.begin("dir");}  return 'GRAPH';}
"subgraph"               return 'subgraph';
"end"\b\s*               return 'end';

"_self"                  return 'LINK_TARGET';
"_blank"                 return 'LINK_TARGET';
"_parent"                return 'LINK_TARGET';
"_top"                   return 'LINK_TARGET';

<dir>(\r?\n)*\s*\n       { this.popState();  return 'NODIR'; }
<dir>\s*"LR"             { this.popState();  return 'DIR'; }
<dir>\s*"RL"             { this.popState();  return 'DIR'; }
<dir>\s*"TB"             { this.popState();  return 'DIR'; }
<dir>\s*"BT"             { this.popState();  return 'DIR'; }
<dir>\s*"TD"             { this.popState();  return 'DIR'; }
<dir>\s*"BR"             { this.popState();  return 'DIR'; }
<dir>\s*"<"              { this.popState();  return 'DIR'; }
<dir>\s*">"              { this.popState();  return 'DIR'; }
<dir>\s*"^"              { this.popState();  return 'DIR'; }
<dir>\s*"v"              { this.popState();  return 'DIR'; }

.*direction\s+TB[^\n]*       return 'direction_tb';
.*direction\s+BT[^\n]*       return 'direction_bt';
.*direction\s+RL[^\n]*       return 'direction_rl';
.*direction\s+LR[^\n]*       return 'direction_lr';

[0-9]+                       return 'NUM';
\#                           return 'BRKT';
":::"                        return 'STYLE_SEPARATOR';
":"                          return 'COLON';
"&"                          return 'AMP';
";"                          return 'SEMI';
","                          return 'COMMA';
"*"                          return 'MULT';

<INITIAL,edgeText>\s*[xo<]?\-\-+[-xo>]\s*          { this.popState(); return 'LINK'; }
<INITIAL>\s*[xo<]?\-\-\s*                          { this.pushState("edgeText"); return 'START_LINK'; }
<edgeText>[^-]|\-(?!\-)+                           return 'EDGE_TEXT';

<INITIAL,thickEdgeText>\s*[xo<]?\=\=+[=xo>]\s*      { this.popState(); return 'LINK'; }
<INITIAL>\s*[xo<]?\=\=\s*                           { this.pushState("thickEdgeText"); return 'START_LINK'; }
<thickEdgeText>[^=]|\=(?!=)                         return 'EDGE_TEXT';

<INITIAL,dottedEdgeText>\s*[xo<]?\-?\.+\-[xo>]?\s*   { this.popState(); return 'LINK'; }
<INITIAL>\s*[xo<]?\-\.\s*                            { this.pushState("dottedEdgeText"); return 'START_LINK'; }
<dottedEdgeText>[^\.]|\.(?!-)                        return 'EDGE_TEXT';


<*>\s*\~\~[\~]+\s*              return 'LINK';

<ellipseText>[-/\)][\)]         { this.popState(); return '-)'; }
<ellipseText>[^\(\)\[\]\{\}]|-\!\)+       return "TEXT"
<*>"(-"                         { this.pushState("ellipseText"); return '(-'; }

<text>"])"                { this.popState(); return 'STADIUMEND'; }
<*>"(["                   { this.pushState("text"); return 'STADIUMSTART'; }

<text>"]]"                { this.popState(); return 'SUBROUTINEEND'; }
<*>"[["                   { this.pushState("text"); return 'SUBROUTINESTART'; }

"[|"                      { return 'VERTEX_WITH_PROPS_START'; }

\>                    { this.pushState("text"); return 'TAGEND'; }

<text>")]"                { this.popState(); return 'CYLINDEREND'; }
<*>"[("                   { this.pushState("text") ;return 'CYLINDERSTART'; }

<text>")))"               { this.popState(); return 'DOUBLECIRCLEEND'; }
<*>"((("                  { this.pushState("text"); return 'DOUBLECIRCLESTART'; }

<trapText>[\\(?=\])][\]]  { this.popState(); return 'TRAPEND'; }
<trapText>\/(?=\])\]     { this.popState(); return 'INVTRAPEND'; }
<trapText>\/(?!\])|\\(?!\])|[^\\\[\]\(\)\{\}\/]+        return 'TEXT';
<*>"[/"                   { this.pushState("trapText"); return 'TRAPSTART'; }

<*>"[\\"                 { this.pushState("trapText"); return 'INVTRAPSTART'; }


"<"                   return 'TAGSTART';
">"                   return 'TAGEND';
"^"                   return 'UP';
"\|"                  return 'SEP';
"v"                   return 'DOWN';
"*"                   return 'MULT';
"#"                   return 'BRKT';
"&"                   return 'AMP';
([A-Za-z0-9!"\#$%&'*+\.`?\\_\/]|\-(?=[^\>\-\.])|=(?!=))+  return 'NODE_STRING';
"-"                   return 'MINUS'
[\u00AA\u00B5\u00BA\u00C0-\u00D6\u00D8-\u00F6]|
[\u00F8-\u02C1\u02C6-\u02D1\u02E0-\u02E4\u02EC\u02EE\u0370-\u0374\u0376\u0377]|
[\u037A-\u037D\u0386\u0388-\u038A\u038C\u038E-\u03A1\u03A3-\u03F5]|
[\u03F7-\u0481\u048A-\u0527\u0531-\u0556\u0559\u0561-\u0587\u05D0-\u05EA]|
[\u05F0-\u05F2\u0620-\u064A\u066E\u066F\u0671-\u06D3\u06D5\u06E5\u06E6\u06EE]|
[\u06EF\u06FA-\u06FC\u06FF\u0710\u0712-\u072F\u074D-\u07A5\u07B1\u07CA-\u07EA]|
[\u07F4\u07F5\u07FA\u0800-\u0815\u081A\u0824\u0828\u0840-\u0858\u08A0]|
[\u08A2-\u08AC\u0904-\u0939\u093D\u0950\u0958-\u0961\u0971-\u0977]|
[\u0979-\u097F\u0985-\u098C\u098F\u0990\u0993-\u09A8\u09AA-\u09B0\u09B2]|
[\u09B6-\u09B9\u09BD\u09CE\u09DC\u09DD\u09DF-\u09E1\u09F0\u09F1\u0A05-\u0A0A]|
[\u0A0F\u0A10\u0A13-\u0A28\u0A2A-\u0A30\u0A32\u0A33\u0A35\u0A36\u0A38\u0A39]|
[\u0A59-\u0A5C\u0A5E\u0A72-\u0A74\u0A85-\u0A8D\u0A8F-\u0A91\u0A93-\u0AA8]|
[\u0AAA-\u0AB0\u0AB2\u0AB3\u0AB5-\u0AB9\u0ABD\u0AD0\u0AE0\u0AE1\u0B05-\u0B0C]|
[\u0B0F\u0B10\u0B13-\u0B28\u0B2A-\u0B30\u0B32\u0B33\u0B35-\u0B39\u0B3D\u0B5C]|
[\u0B5D\u0B5F-\u0B61\u0B71\u0B83\u0B85-\u0B8A\u0B8E-\u0B90\u0B92-\u0B95\u0B99]|
[\u0B9A\u0B9C\u0B9E\u0B9F\u0BA3\u0BA4\u0BA8-\u0BAA\u0BAE-\u0BB9\u0BD0]|
[\u0C05-\u0C0C\u0C0E-\u0C10\u0C12-\u0C28\u0C2A-\u0C33\u0C35-\u0C39\u0C3D]|
[\u0C58\u0C59\u0C60\u0C61\u0C85-\u0C8C\u0C8E-\u0C90\u0C92-\u0CA8\u0CAA-\u0CB3]|
[\u0CB5-\u0CB9\u0CBD\u0CDE\u0CE0\u0CE1\u0CF1\u0CF2\u0D05-\u0D0C\u0D0E-\u0D10]|
[\u0D12-\u0D3A\u0D3D\u0D4E\u0D60\u0D61\u0D7A-\u0D7F\u0D85-\u0D96\u0D9A-\u0DB1]|
[\u0DB3-\u0DBB\u0DBD\u0DC0-\u0DC6\u0E01-\u0E30\u0E32\u0E33\u0E40-\u0E46\u0E81]|
[\u0E82\u0E84\u0E87\u0E88\u0E8A\u0E8D\u0E94-\u0E97\u0E99-\u0E9F\u0EA1-\u0EA3]|
[\u0EA5\u0EA7\u0EAA\u0EAB\u0EAD-\u0EB0\u0EB2\u0EB3\u0EBD\u0EC0-\u0EC4\u0EC6]|
[\u0EDC-\u0EDF\u0F00\u0F40-\u0F47\u0F49-\u0F6C\u0F88-\u0F8C\u1000-\u102A]|
[\u103F\u1050-\u1055\u105A-\u105D\u1061\u1065\u1066\u106E-\u1070\u1075-\u1081]|
[\u108E\u10A0-\u10C5\u10C7\u10CD\u10D0-\u10FA\u10FC-\u1248\u124A-\u124D]|
[\u1250-\u1256\u1258\u125A-\u125D\u1260-\u1288\u128A-\u128D\u1290-\u12B0]|
[\u12B2-\u12B5\u12B8-\u12BE\u12C0\u12C2-\u12C5\u12C8-\u12D6\u12D8-\u1310]|
[\u1312-\u1315\u1318-\u135A\u1380-\u138F\u13A0-\u13F4\u1401-\u166C]|
[\u166F-\u167F\u1681-\u169A\u16A0-\u16EA\u1700-\u170C\u170E-\u1711]|
[\u1720-\u1731\u1740-\u1751\u1760-\u176C\u176E-\u1770\u1780-\u17B3\u17D7]|
[\u17DC\u1820-\u1877\u1880-\u18A8\u18AA\u18B0-\u18F5\u1900-\u191C]|
[\u1950-\u196D\u1970-\u1974\u1980-\u19AB\u19C1-\u19C7\u1A00-\u1A16]|
[\u1A20-\u1A54\u1AA7\u1B05-\u1B33\u1B45-\u1B4B\u1B83-\u1BA0\u1BAE\u1BAF]|
[\u1BBA-\u1BE5\u1C00-\u1C23\u1C4D-\u1C4F\u1C5A-\u1C7D\u1CE9-\u1CEC]|
[\u1CEE-\u1CF1\u1CF5\u1CF6\u1D00-\u1DBF\u1E00-\u1F15\u1F18-\u1F1D]|
[\u1F20-\u1F45\u1F48-\u1F4D\u1F50-\u1F57\u1F59\u1F5B\u1F5D\u1F5F-\u1F7D]|
[\u1F80-\u1FB4\u1FB6-\u1FBC\u1FBE\u1FC2-\u1FC4\u1FC6-\u1FCC\u1FD0-\u1FD3]|
[\u1FD6-\u1FDB\u1FE0-\u1FEC\u1FF2-\u1FF4\u1FF6-\u1FFC\u2071\u207F]|
[\u2090-\u209C\u2102\u2107\u210A-\u2113\u2115\u2119-\u211D\u2124\u2126\u2128]|
[\u212A-\u212D\u212F-\u2139\u213C-\u213F\u2145-\u2149\u214E\u2183\u2184]|
[\u2C00-\u2C2E\u2C30-\u2C5E\u2C60-\u2CE4\u2CEB-\u2CEE\u2CF2\u2CF3]|
[\u2D00-\u2D25\u2D27\u2D2D\u2D30-\u2D67\u2D6F\u2D80-\u2D96\u2DA0-\u2DA6]|
[\u2DA8-\u2DAE\u2DB0-\u2DB6\u2DB8-\u2DBE\u2DC0-\u2DC6\u2DC8-\u2DCE]|
[\u2DD0-\u2DD6\u2DD8-\u2DDE\u2E2F\u3005\u3006\u3031-\u3035\u303B\u303C]|
[\u3041-\u3096\u309D-\u309F\u30A1-\u30FA\u30FC-\u30FF\u3105-\u312D]|
[\u3131-\u318E\u31A0-\u31BA\u31F0-\u31FF\u3400-\u4DB5\u4E00-\u9FCC]|
[\uA000-\uA48C\uA4D0-\uA4FD\uA500-\uA60C\uA610-\uA61F\uA62A\uA62B]|
[\uA640-\uA66E\uA67F-\uA697\uA6A0-\uA6E5\uA717-\uA71F\uA722-\uA788]|
[\uA78B-\uA78E\uA790-\uA793\uA7A0-\uA7AA\uA7F8-\uA801\uA803-\uA805]|
[\uA807-\uA80A\uA80C-\uA822\uA840-\uA873\uA882-\uA8B3\uA8F2-\uA8F7\uA8FB]|
[\uA90A-\uA925\uA930-\uA946\uA960-\uA97C\uA984-\uA9B2\uA9CF\uAA00-\uAA28]|
[\uAA40-\uAA42\uAA44-\uAA4B\uAA60-\uAA76\uAA7A\uAA80-\uAAAF\uAAB1\uAAB5]|
[\uAAB6\uAAB9-\uAABD\uAAC0\uAAC2\uAADB-\uAADD\uAAE0-\uAAEA\uAAF2-\uAAF4]|
[\uAB01-\uAB06\uAB09-\uAB0E\uAB11-\uAB16\uAB20-\uAB26\uAB28-\uAB2E]|
[\uABC0-\uABE2\uAC00-\uD7A3\uD7B0-\uD7C6\uD7CB-\uD7FB\uF900-\uFA6D]|
[\uFA70-\uFAD9\uFB00-\uFB06\uFB13-\uFB17\uFB1D\uFB1F-\uFB28\uFB2A-\uFB36]|
[\uFB38-\uFB3C\uFB3E\uFB40\uFB41\uFB43\uFB44\uFB46-\uFBB1\uFBD3-\uFD3D]|
[\uFD50-\uFD8F\uFD92-\uFDC7\uFDF0-\uFDFB\uFE70-\uFE74\uFE76-\uFEFC]|
[\uFF21-\uFF3A\uFF41-\uFF5A\uFF66-\uFFBE\uFFC2-\uFFC7\uFFCA-\uFFCF]|
[\uFFD2-\uFFD7\uFFDA-\uFFDC]
                      return 'UNICODE_TEXT';

<text>"|"             { this.popState(); return 'PIPE'; }
<*>"|"                { this.pushState("text"); return 'PIPE'; }

<text>")"             { this.popState(); return 'PE'; }
<*>"("                { this.pushState("text"); return 'PS'; }

<text>"]"            { this.popState(); return 'SQE'; }
<*>"["                { this.pushState("text"); return 'SQS'; }

<text>(\})            { this.popState(); return 'DIAMOND_STOP' }
<*>"{"                { this.pushState("text"); return 'DIAMOND_START' }
<text>[^\[\]\(\)\{\}\|\"]+    return "TEXT";

"\""                  return 'QUOTE';
(\r?\n)+              return 'NEWLINE';
\s                    return 'SPACE';
<<EOF>>               return 'EOF';

/lex

/* operator associations and precedence */

%left '^'

%start start

%% /* language grammar */

start
  : graphConfig document
  ;


document
	: /* empty */
	{ $$ = [];}
	| document line
	{
	    if(!Array.isArray($line) || $line.length > 0){
	        $document.push($line);
	    }
	    $$=$document;}
	;

line
	: statement
	{$$=$statement;}
	| SEMI
	| NEWLINE
	| SPACE
	| EOF
	;

graphConfig
    : SPACE graphConfig
    | NEWLINE graphConfig
    | GRAPH NODIR
        { yy.setDirection('TB');$$ = 'TB';}
    | GRAPH DIR FirstStmtSeparator
        { yy.setDirection($DIR);$$ = $DIR;}
    // | GRAPH SPACE TAGEND FirstStmtSeparator
    //     { yy.setDirection("LR");$$ = $TAGEND;}
    // | GRAPH SPACE TAGSTART FirstStmtSeparator
    //     { yy.setDirection("RL");$$ = $TAGSTART;}
    // | GRAPH SPACE UP FirstStmtSeparator
    //     { yy.setDirection("BT");$$ = $UP;}
    // | GRAPH SPACE DOWN FirstStmtSeparator
    //     { yy.setDirection("TB");$$ = $DOWN;}
    ;

ending: endToken ending
      | endToken
      ;

endToken: NEWLINE | SPACE | EOF;

FirstStmtSeparator
    : SEMI | NEWLINE | spaceList NEWLINE ;


spaceListNewline
    : SPACE spaceListNewline
    | NEWLINE spaceListNewline
    | NEWLINE
    | SPACE
    ;


spaceList
    : SPACE spaceList
    | SPACE
    ;

statement
    : vertexStatement separator
    { /* console.warn('finat vs', $vertexStatement.nodes); */ $$=$vertexStatement.nodes}
    | styleStatement separator
    {$$=[];}
    | linkStyleStatement separator
    {$$=[];}
    | classDefStatement separator
    {$$=[];}
    | classStatement separator
    {$$=[];}
    | clickStatement separator
    {$$=[];}
    | subgraph SPACE textNoTags SQS text SQE separator document end
    {$$=yy.addSubGraph($textNoTags,$document,$text);}
    | subgraph SPACE textNoTags separator document end
    {$$=yy.addSubGraph($textNoTags,$document,$textNoTags);}
    // | subgraph SPACE textNoTags separator document end
    // {$$=yy.addSubGraph($textNoTags,$document,$textNoTags);}
    | subgraph separator document end
    {$$=yy.addSubGraph(undefined,$document,undefined);}
    | direction
    | acc_title acc_title_value  { $$=$acc_title_value.trim();yy.setAccTitle($$); }
    | acc_descr acc_descr_value  { $$=$acc_descr_value.trim();yy.setAccDescription($$); }
    | acc_descr_multiline_value { $$=$acc_descr_multiline_value.trim();yy.setAccDescription($$); }
    ;

separator: NEWLINE | SEMI | EOF ;

shapeData:
    shapeData SHAPE_DATA
    { $$ = $1 + $2; }
    | SHAPE_DATA
    { $$ = $1; }
    ;

vertexStatement: vertexStatement link node shapeData
        { /* console.warn('vs shapeData',$vertexStatement.stmt,$node, $shapeData);*/ yy.addVertex($node[0],undefined,undefined,undefined, undefined,undefined, undefined,$shapeData); yy.addLink($vertexStatement.stmt,$node,$link); $$ = { stmt: $node, nodes: $node.concat($vertexStatement.nodes) } }
    | vertexStatement link node
        { /*console.warn('vs',$vertexStatement.stmt,$node);*/ yy.addLink($vertexStatement.stmt,$node,$link); $$ = { stmt: $node, nodes: $node.concat($vertexStatement.nodes) } }
    |  vertexStatement link node spaceList
        { /* console.warn('vs',$vertexStatement.stmt,$node); */ yy.addLink($vertexStatement.stmt,$node,$link); $$ = { stmt: $node, nodes: $node.concat($vertexStatement.nodes) } }
<<<<<<< HEAD
    |node spaceList {/*console.warn('noda', $node);*/ $$ = {stmt: $node, nodes:$node }}
    |node { $$ = {stmt: $node, nodes:$node }}
=======
    |node spaceList { /*console.warn('vertexStatement: node spaceList', $node);*/ $$ = {stmt: $node, nodes:$node }}
    |node shapeData {
        /*console.warn('vertexStatement: node shapeData', $node[0], $shapeData);*/
        yy.addVertex($node[0],undefined,undefined,undefined, undefined,undefined, undefined,$shapeData);
        $$ = {stmt: $node, nodes:$node, shapeData: $shapeData}
    }
    |node { /* console.warn('vertexStatement: single node', $node); */ $$ = {stmt: $node, nodes:$node }}
>>>>>>> 4298a572
    ;

node: styledVertex
        { /*console.warn('nod', $styledVertex);*/ $$ = [$styledVertex];}
    | node spaceList AMP spaceList styledVertex
        { $$ = $node.concat($styledVertex); /* console.warn('pip', $node[0], $styledVertex, $$); */ }
    ;

styledVertex: vertex
        { /* console.warn('nodc', $vertex);*/ $$ = $vertex;}
    | vertex STYLE_SEPARATOR idString
        {$$ = $vertex;yy.setClass($vertex,$idString)}
    ;

vertex:  idString SQS text SQE
        {$$ = $idString;yy.addVertex($idString,$text,'square');}
    | idString DOUBLECIRCLESTART text DOUBLECIRCLEEND
        {$$ = $idString;yy.addVertex($idString,$text,'doublecircle');}
    | idString PS PS text PE PE
        {$$ = $idString;yy.addVertex($idString,$text,'circle');}
    | idString '(-' text '-)'
        {$$ = $idString;yy.addVertex($idString,$text,'ellipse');}
    | idString STADIUMSTART text STADIUMEND
        {$$ = $idString;yy.addVertex($idString,$text,'stadium');}
    | idString SUBROUTINESTART text SUBROUTINEEND
        {$$ = $idString;yy.addVertex($idString,$text,'subroutine');}
    | idString VERTEX_WITH_PROPS_START NODE_STRING\[field] COLON NODE_STRING\[value] PIPE text SQE
        {$$ = $idString;yy.addVertex($idString,$text,'rect',undefined,undefined,undefined, Object.fromEntries([[$field, $value]]));}
    | idString CYLINDERSTART text CYLINDEREND
        {$$ = $idString;yy.addVertex($idString,$text,'cylinder');}
    | idString PS text PE
        {$$ = $idString;yy.addVertex($idString,$text,'round');}
    | idString DIAMOND_START text DIAMOND_STOP
        {$$ = $idString;yy.addVertex($idString,$text,'diamond');}
    | idString DIAMOND_START DIAMOND_START text DIAMOND_STOP DIAMOND_STOP
        {$$ = $idString;yy.addVertex($idString,$text,'hexagon');}
    | idString TAGEND text SQE
        {$$ = $idString;yy.addVertex($idString,$text,'odd');}
    | idString TRAPSTART text TRAPEND
        {$$ = $idString;yy.addVertex($idString,$text,'trapezoid');}
    | idString INVTRAPSTART text INVTRAPEND
        {$$ = $idString;yy.addVertex($idString,$text,'inv_trapezoid');}
    | idString TRAPSTART text INVTRAPEND
        {$$ = $idString;yy.addVertex($idString,$text,'lean_right');}
    | idString INVTRAPSTART text TRAPEND
        {$$ = $idString;yy.addVertex($idString,$text,'lean_left');}
    | idString
        { /*console.warn('h: ', $idString);*/$$ = $idString;yy.addVertex($idString);}
    ;



link: linkStatement arrowText
    {$linkStatement.text = $arrowText;$$ = $linkStatement;}
    | linkStatement TESTSTR SPACE
    {$linkStatement.text = $TESTSTR;$$ = $linkStatement;}
    | linkStatement arrowText SPACE
    {$linkStatement.text = $arrowText;$$ = $linkStatement;}
    | linkStatement
    {$$ = $linkStatement;}
    | START_LINK edgeText LINK
        {var inf = yy.destructLink($LINK, $START_LINK); $$ = {"type":inf.type,"stroke":inf.stroke,"length":inf.length,"text":$edgeText};}
    ;

edgeText: edgeTextToken
    {$$={text:$edgeTextToken, type:'text'};}
    | edgeText edgeTextToken
    {$$={text:$edgeText.text+''+$edgeTextToken, type:$edgeText.type};}
    |STR
    {$$={text: $STR, type: 'string'};}
    | MD_STR
    {$$={text:$MD_STR, type:'markdown'};}
    ;


linkStatement: LINK
        {var inf = yy.destructLink($LINK);$$ = {"type":inf.type,"stroke":inf.stroke,"length":inf.length};}
        ;

arrowText:
    PIPE text PIPE
    {$$ = $text;}
    ;

text: textToken
    { $$={text:$textToken, type: 'text'};}
    | text textToken
    { $$={text:$text.text+''+$textToken, type: $text.type};}
    | STR
    { $$ = {text: $STR, type: 'string'};}
    | MD_STR
    { $$={text: $MD_STR, type: 'markdown'};}
    ;



keywords
    : STYLE | LINKSTYLE | CLASSDEF | CLASS | CLICK | GRAPH | DIR | subgraph | end | DOWN | UP;


textNoTags: textNoTagsToken
    {$$={text:$textNoTagsToken, type: 'text'};}
    | textNoTags textNoTagsToken
    {$$={text:$textNoTags.text+''+$textNoTagsToken, type: $textNoTags.type};}
    | STR
    { $$={text: $STR, type: 'text'};}
    | MD_STR
    { $$={text: $MD_STR, type: 'markdown'};}
    ;


classDefStatement:CLASSDEF SPACE idString SPACE stylesOpt
    {$$ = $CLASSDEF;yy.addClass($idString,$stylesOpt);}
    ;

classStatement:CLASS SPACE idString\[vertex] SPACE idString\[class]
    {$$ = $CLASS;yy.setClass($vertex, $class);}
    ;

clickStatement
    : CLICK CALLBACKNAME                                    {$$ = $CLICK;yy.setClickEvent($CLICK, $CALLBACKNAME);}
    | CLICK CALLBACKNAME SPACE STR                          {$$ = $CLICK;yy.setClickEvent($CLICK, $CALLBACKNAME);yy.setTooltip($CLICK, $STR);}
    | CLICK CALLBACKNAME CALLBACKARGS                       {$$ = $CLICK;yy.setClickEvent($CLICK, $CALLBACKNAME, $CALLBACKARGS);}
    | CLICK CALLBACKNAME CALLBACKARGS SPACE STR             {$$ = $CLICK;yy.setClickEvent($CLICK, $CALLBACKNAME, $CALLBACKARGS);yy.setTooltip($CLICK, $STR);}
    | CLICK HREF STR                                        {$$ = $CLICK;yy.setLink($CLICK, $STR);}
    | CLICK HREF STR SPACE STR                              {$$ = $CLICK;yy.setLink($CLICK, $STR1);yy.setTooltip($CLICK, $STR2);}
    | CLICK HREF STR SPACE LINK_TARGET                      {$$ = $CLICK;yy.setLink($CLICK, $STR, $LINK_TARGET);}
    | CLICK HREF STR\[link] SPACE STR\[tooltip] SPACE LINK_TARGET      {$$ = $CLICK;yy.setLink($CLICK, $link, $LINK_TARGET);yy.setTooltip($CLICK, $tooltip);}
    | CLICK alphaNum                                        {$$ = $CLICK;yy.setClickEvent($CLICK, $alphaNum);}
    | CLICK alphaNum SPACE STR                              {$$ = $CLICK;yy.setClickEvent($CLICK, $alphaNum);yy.setTooltip($CLICK, $STR);}
    | CLICK STR                                             {$$ = $CLICK;yy.setLink($CLICK, $STR);}
    | CLICK STR\[link] SPACE STR\[tooltip]                  {$$ = $CLICK;yy.setLink($CLICK, $link);yy.setTooltip($CLICK, $tooltip);}
    | CLICK STR SPACE LINK_TARGET                           {$$ = $CLICK;yy.setLink($CLICK, $STR, $LINK_TARGET);}
    | CLICK STR\[link] SPACE STR\[tooltip] SPACE LINK_TARGET    {$$ = $CLICK;yy.setLink($CLICK, $link, $LINK_TARGET);yy.setTooltip($CLICK, $tooltip);}
    ;

styleStatement:STYLE SPACE idString SPACE stylesOpt
    {$$ = $STYLE;yy.addVertex($idString,undefined,undefined,$stylesOpt);}
    ;

linkStyleStatement
    : LINKSTYLE SPACE DEFAULT SPACE stylesOpt
          {$$ = $LINKSTYLE;yy.updateLink([$DEFAULT],$stylesOpt);}
    | LINKSTYLE SPACE numList SPACE stylesOpt
          {$$ = $LINKSTYLE;yy.updateLink($numList,$stylesOpt);}
    | LINKSTYLE SPACE DEFAULT SPACE INTERPOLATE SPACE alphaNum SPACE stylesOpt
          {$$ = $LINKSTYLE;yy.updateLinkInterpolate([$DEFAULT],$alphaNum);yy.updateLink([$DEFAULT],$stylesOpt);}
    | LINKSTYLE SPACE numList SPACE INTERPOLATE SPACE alphaNum SPACE stylesOpt
          {$$ = $LINKSTYLE;yy.updateLinkInterpolate($numList,$alphaNum);yy.updateLink($numList,$stylesOpt);}
    | LINKSTYLE SPACE DEFAULT SPACE INTERPOLATE SPACE alphaNum
          {$$ = $LINKSTYLE;yy.updateLinkInterpolate([$DEFAULT],$alphaNum);}
    | LINKSTYLE SPACE numList SPACE INTERPOLATE SPACE alphaNum
          {$$ = $LINKSTYLE;yy.updateLinkInterpolate($numList,$alphaNum);}
    ;

numList: NUM
        {$$ = [$NUM]}
    | numList COMMA NUM
        {$numList.push($NUM);$$ = $numList;}
    ;

stylesOpt: style
        {$$ = [$style]}
    | stylesOpt COMMA style
        {$stylesOpt.push($style);$$ = $stylesOpt;}
    ;

style: styleComponent
    |style styleComponent
    {$$ = $style + $styleComponent;}
    ;

styleComponent: NUM | NODE_STRING| COLON | UNIT | SPACE | BRKT | STYLE | PCT ;

/* Token lists */
idStringToken  :  NUM | NODE_STRING | DOWN | MINUS | DEFAULT | COMMA | COLON | AMP | BRKT | MULT | UNICODE_TEXT;

textToken      :   TEXT | TAGSTART | TAGEND | UNICODE_TEXT;

textNoTagsToken: NUM | NODE_STRING | SPACE | MINUS | AMP | UNICODE_TEXT | COLON | MULT | BRKT | keywords | START_LINK ;

edgeTextToken  :  EDGE_TEXT | UNICODE_TEXT ;

alphaNumToken  :  NUM | UNICODE_TEXT | NODE_STRING | DIR | DOWN | MINUS | COMMA | COLON | AMP | BRKT | MULT;

idString
    :idStringToken
    {$$=$idStringToken}
    | idString idStringToken
    {$$=$idString+''+$idStringToken}
    ;

alphaNum
    : alphaNumToken
    {$$=$alphaNumToken;}
    | alphaNum alphaNumToken
    {$$=$alphaNum+''+$alphaNumToken;}
    ;


direction
    : direction_tb
    { $$={stmt:'dir', value:'TB'};}
    | direction_bt
    { $$={stmt:'dir', value:'BT'};}
    | direction_rl
    { $$={stmt:'dir', value:'RL'};}
    | direction_lr
    { $$={stmt:'dir', value:'LR'};}
    ;

%%<|MERGE_RESOLUTION|>--- conflicted
+++ resolved
@@ -393,10 +393,6 @@
         { /*console.warn('vs',$vertexStatement.stmt,$node);*/ yy.addLink($vertexStatement.stmt,$node,$link); $$ = { stmt: $node, nodes: $node.concat($vertexStatement.nodes) } }
     |  vertexStatement link node spaceList
         { /* console.warn('vs',$vertexStatement.stmt,$node); */ yy.addLink($vertexStatement.stmt,$node,$link); $$ = { stmt: $node, nodes: $node.concat($vertexStatement.nodes) } }
-<<<<<<< HEAD
-    |node spaceList {/*console.warn('noda', $node);*/ $$ = {stmt: $node, nodes:$node }}
-    |node { $$ = {stmt: $node, nodes:$node }}
-=======
     |node spaceList { /*console.warn('vertexStatement: node spaceList', $node);*/ $$ = {stmt: $node, nodes:$node }}
     |node shapeData {
         /*console.warn('vertexStatement: node shapeData', $node[0], $shapeData);*/
@@ -404,7 +400,6 @@
         $$ = {stmt: $node, nodes:$node, shapeData: $shapeData}
     }
     |node { /* console.warn('vertexStatement: single node', $node); */ $$ = {stmt: $node, nodes:$node }}
->>>>>>> 4298a572
     ;
 
 node: styledVertex
