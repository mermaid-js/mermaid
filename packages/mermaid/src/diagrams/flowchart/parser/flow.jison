--- conflicted
+++ resolved
@@ -77,74 +77,6 @@
 that id.
 'click <id>' can be followed by href or call commands in any desired order
 */
-<<<<<<< HEAD
-"click"[\s]+            this.begin("click");
-<click>[\s\n]           this.popState();
-<click>[^\s\n]*         return 'CLICK';
-
-"swimlane"             {if(yy.lex.firstGraph()){this.begin("dir");}  return 'GRAPH';}
-"flowchart-elk"        {if(yy.lex.firstGraph()){this.begin("dir");}  return 'GRAPH';}
-"graph"                {if(yy.lex.firstGraph()){this.begin("dir");}  return 'GRAPH';}
-"flowchart"            {if(yy.lex.firstGraph()){this.begin("dir");}  return 'GRAPH';}
-"subgraph"            return 'subgraph';
-"end"\b\s*            return 'end';
-
-"_self"               return 'LINK_TARGET';
-"_blank"              return 'LINK_TARGET';
-"_parent"             return 'LINK_TARGET';
-"_top"                return 'LINK_TARGET';
-
-<dir>(\r?\n)*\s*\n       {   this.popState();  return 'NODIR'; }
-<dir>\s*"LR"             {   this.popState();  return 'DIR'; }
-<dir>\s*"RL"             {   this.popState();  return 'DIR'; }
-<dir>\s*"TB"             {   this.popState();  return 'DIR'; }
-<dir>\s*"BT"             {   this.popState();  return 'DIR'; }
-<dir>\s*"TD"             {   this.popState();  return 'DIR'; }
-<dir>\s*"BR"             {   this.popState();  return 'DIR'; }
-<dir>\s*"<"              {   this.popState();  return 'DIR'; }
-<dir>\s*">"              {   this.popState();  return 'DIR'; }
-<dir>\s*"^"              {   this.popState();  return 'DIR'; }
-<dir>\s*"v"              {   this.popState();  return 'DIR'; }
-
-.*direction\s+TB[^\n]*                                      return 'direction_tb';
-.*direction\s+BT[^\n]*                                      return 'direction_bt';
-.*direction\s+RL[^\n]*                                      return 'direction_rl';
-.*direction\s+LR[^\n]*                                      return 'direction_lr';
-
-[0-9]+                { return 'NUM';}
-\#                    return 'BRKT';
-":::"                 return 'STYLE_SEPARATOR';
-":"                   return 'COLON';
-"&"                   return 'AMP';
-";"                   return 'SEMI';
-","                   return 'COMMA';
-"*"                   return 'MULT';
-\s*[xo<]?\-\-+[-xo>]\s*     return 'LINK';
-\s*[xo<]?\=\=+[=xo>]\s*     return 'LINK';
-\s*[xo<]?\-?\.+\-[xo>]?\s*  return 'LINK';
-\s*\~\~[\~]+\s*  return 'LINK';
-\s*[xo<]?\-\-\s*            return 'START_LINK';
-\s*[xo<]?\=\=\s*            return 'START_LINK';
-\s*[xo<]?\-\.\s*            return 'START_LINK';
-"(-"                  return '(-';
-"-)"                  return '-)';
-"(["                  return 'STADIUMSTART';
-"])"                  return 'STADIUMEND';
-"[["                  return 'SUBROUTINESTART';
-"]]"                  return 'SUBROUTINEEND';
-"[|"                  return 'VERTEX_WITH_PROPS_START';
-"[("                  return 'CYLINDERSTART';
-")]"                  return 'CYLINDEREND';
-"((("                 return 'DOUBLECIRCLESTART';
-")))"                 return 'DOUBLECIRCLEEND';
-\-                    return 'MINUS';
-"."                   return 'DOT';
-[\_]                  return 'UNDERSCORE';
-\+                    return 'PLUS';
-\%                    return 'PCT';
-"="                   return 'EQUALS';
-\=                    return 'EQUALS';
-=======
 "click"[\s]+             this.begin("click");
 <click>[\s\n]            this.popState();
 <click>[^\s\n]*          return 'CLICK';
@@ -229,7 +161,6 @@
 <*>"[\\"                 { this.pushState("trapText"); return 'INVTRAPSTART'; }
 
 
->>>>>>> 5f117fc2
 "<"                   return 'TAGSTART';
 ">"                   return 'TAGEND';
 "^"                   return 'UP';
