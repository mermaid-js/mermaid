--- conflicted
+++ resolved
@@ -62,7 +62,7 @@
     yAxis: {
       type: 'linear',
       title: '',
-      min: 0,
+      min: Infinity,
       max: -Infinity,
     },
     xAxis: {
@@ -115,7 +115,6 @@
 
 // this function does not set `hasSetYAxis` as there can be multiple data so we should calculate the range accordingly
 function setYAxisRangeFromPlotData(data: number[], plotType: PlotType) {
-<<<<<<< HEAD
   let minValue = 0;
   let maxValue = -Infinity;
   if (plotType === PlotType.BAR) {
@@ -132,23 +131,11 @@
   }
   const prevMinValue = isLinearAxisData(xyChartData.yAxis) ? xyChartData.yAxis.min : Infinity;
   const prevMaxValue = isLinearAxisData(xyChartData.yAxis) ? xyChartData.yAxis.max : -Infinity;
-=======
-  const sum = new Array(data.length).fill(0);
-  if (plotType === PlotType.BAR) {
-    dataSets.push(data);
-    for (let i = 0; i < data.length; i++) {
-      for (const entry of dataSets) {
-        sum[i] += entry[i];
-      }
-    }
-  }
-
->>>>>>> 4f9cf4f9
   xyChartData.yAxis = {
     type: 'linear',
     title: xyChartData.yAxis.title,
-    min: isLinearAxisData(xyChartData.yAxis) ? xyChartData.yAxis.min : Math.min(...sum),
-    max: Math.max(...sum),
+    min: Math.min(prevMinValue, minValue),
+    max: Math.max(prevMaxValue, maxValue),
   };
 }
 
