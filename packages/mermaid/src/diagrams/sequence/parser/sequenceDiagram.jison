/** mermaid
 *  https://mermaidjs.github.io/
 *  (c) 2014-2015 Knut Sveidqvist
 *  MIT license.
 *
 *  Based on js sequence diagrams jison grammar
 *  https://bramp.github.io/js-sequence-diagrams/
 *  (c) 2012-2013 Andrew Brampton (bramp.net)
 *  Simplified BSD license.
 */
%lex

%options case-insensitive

// Special states for recognizing aliases
// A special state for grabbing text up to the first comment/newline
%x ID ALIAS LINE CONFIG CONFIG_DATA

%x acc_title
%x acc_descr
%x acc_descr_multiline
%%

[\n]+                                                           return 'NEWLINE';
\s+                                                             /* skip all whitespace */
<ID,ALIAS,LINE>((?!\n)\s)+                                      /* skip same-line whitespace */
<INITIAL,ID,ALIAS,LINE>\#[^\n]*   															/* skip comments */
\%%(?!\{)[^\n]*                                                 /* skip comments */
[^\}]\%\%[^\n]*                                                 /* skip comments */
[0-9]+(?=[ \n]+)       											return 'NUM';
<ID>\@\{                                                        { this.begin('CONFIG'); return 'CONFIG_START'; }
<CONFIG>[^\}]+                                                  { return 'CONFIG_CONTENT'; }
<CONFIG>\}                                                      { this.popState(); this.popState(); return 'CONFIG_END'; }
<ID>[^\<->\->:\n,;@]+?([\-]*[^\<->\->:\n,;@]+?)*?(?=\@\{)       { yytext = yytext.trim(); return 'ACTOR'; }
<ID>[^\<->\->:\n,;@]+?([\-]*[^\<->\->:\n,;@]+?)*?(?=((?!\n)\s)+"as"(?!\n)\s|[#\n;]|$) { yytext = yytext.trim(); this.begin('ALIAS'); return 'ACTOR'; }
"box"															{ this.begin('LINE'); return 'box'; }
"participant"                                                   { this.begin('ID'); return 'participant'; }
"actor"                                                   		{ this.begin('ID'); return 'participant_actor'; }
"create"                                                        return 'create';
"destroy"                                                       { this.begin('ID'); return 'destroy'; }
<<<<<<< HEAD
=======
<ID>[^<\->\->:\n,;]+?([\-]*[^<\->\->:\n,;]+?)*?(?=((?!\n)\s)+"as"(?!\n)\s|[#\n;]|$)     { yytext = yytext.trim(); this.begin('ALIAS'); return 'ACTOR'; }
>>>>>>> bf3ca9d1
<ALIAS>"as"                                                     { this.popState(); this.popState(); this.begin('LINE'); return 'AS'; }
<ALIAS>(?:)                                                     { this.popState(); this.popState(); return 'NEWLINE'; }
"loop"                                                          { this.begin('LINE'); return 'loop'; }
"rect"                                                          { this.begin('LINE'); return 'rect'; }
"opt"                                                           { this.begin('LINE'); return 'opt'; }
"alt"                                                           { this.begin('LINE'); return 'alt'; }
"else"                                                          { this.begin('LINE'); return 'else'; }
"par"                                                           { this.begin('LINE'); return 'par'; }
"par_over" 														{ this.begin('LINE'); return 'par_over'; }
"and"                                                           { this.begin('LINE'); return 'and'; }
"critical"                                                      { this.begin('LINE'); return 'critical'; }
"option"                                                        { this.begin('LINE'); return 'option'; }
"break"                                                         { this.begin('LINE'); return 'break'; }
<LINE>(?:[:]?(?:no)?wrap:)?[^#\n;]*                             { this.popState(); return 'restOfLine'; }
"end"                                                           return 'end';
"left of"                                                       return 'left_of';
"right of"                                                      return 'right_of';
"links"                                                         return 'links';
"link"                                                          return 'link';
"properties"                                                    return 'properties';
"details"                                                       return 'details';
"over"                                                          return 'over';
"note"                                                          return 'note';
"activate"                                                      { this.begin('ID'); return 'activate'; }
"deactivate"                                                    { this.begin('ID'); return 'deactivate'; }
"title"\s[^#\n;]+                                               return 'title';
"title:"\s[^#\n;]+                                              return 'legacy_title';
accTitle\s*":"\s*                                               { this.begin("acc_title");return 'acc_title'; }
<acc_title>(?!\n|;|#)*[^\n]*                                    { this.popState(); return "acc_title_value"; }
accDescr\s*":"\s*                                               { this.begin("acc_descr");return 'acc_descr'; }
<acc_descr>(?!\n|;|#)*[^\n]*                                    { this.popState(); return "acc_descr_value"; }
accDescr\s*"{"\s*                                { this.begin("acc_descr_multiline");}
<acc_descr_multiline>[\}]                       { this.popState(); }
<acc_descr_multiline>[^\}]*                     return "acc_descr_multiline_value";
"sequenceDiagram"                                               return 'SD';
"autonumber"                                                    return 'autonumber';
"off"															return 'off';
","                                                             return ',';
";"                                                             return 'NEWLINE';
[^+<\->\->:\n,;]+((?!(\-x|\-\-x|\-\)|\-\-\)))[\-]*[^\+<\->\->:\n,;]+)*             { yytext = yytext.trim(); return 'ACTOR'; }
"->>"                                                           return 'SOLID_ARROW';
"<<->>"                                                           return 'BIDIRECTIONAL_SOLID_ARROW';
"-->>"                                                          return 'DOTTED_ARROW';
"<<-->>"                                                          return 'BIDIRECTIONAL_DOTTED_ARROW';
"->"                                                            return 'SOLID_OPEN_ARROW';
"-->"                                                           return 'DOTTED_OPEN_ARROW';
\-[x]                                                           return 'SOLID_CROSS';
\-\-[x]                                                         return 'DOTTED_CROSS';
\-[\)]                                                          return 'SOLID_POINT';
\-\-[\)]                                                        return 'DOTTED_POINT';
":"(?:(?:no)?wrap:)?[^#\n;]*                                    return 'TXT';
":"                             								return 'TXT';
"+"                                                             return '+';
"-"                                                             return '-';
<<EOF>>                                                         return 'NEWLINE';
.                                                               return 'INVALID';

/lex

%left '^'

%start start

%% /* language grammar */

start
	: SPACE start
	| NEWLINE start
	| SD document { yy.apply($2);return $2; }
	;

document
	: /* empty */ { $$ = [] }
	| document line {$1.push($2);$$ = $1}
	;

line
	: SPACE statement { $$ = $2 }
	| statement { $$ = $1 }
	| NEWLINE { $$=[]; }
	;

box_section
	: /* empty */ { $$ = [] }
	| box_section box_line {$1.push($2);$$ = $1}
	;

box_line
	: SPACE participant_statement { $$ = $2 }
	| participant_statement { $$ = $1 }
	| NEWLINE { $$=[]; }
	;


statement
	: participant_statement
	| 'create' participant_statement {$2.type='createParticipant'; $$=$2;}
	| 'box' restOfLine box_section end
	{
		$3.unshift({type: 'boxStart', boxData:yy.parseBoxData($2) });
		$3.push({type: 'boxEnd', boxText:$2});
		$$=$3;}
	| signal 'NEWLINE'
	| autonumber NUM NUM 'NEWLINE' { $$= {type:'sequenceIndex',sequenceIndex: Number($2), sequenceIndexStep:Number($3), sequenceVisible:true, signalType:yy.LINETYPE.AUTONUMBER};}
	| autonumber NUM 'NEWLINE' { $$ = {type:'sequenceIndex',sequenceIndex: Number($2), sequenceIndexStep:1, sequenceVisible:true, signalType:yy.LINETYPE.AUTONUMBER};}
	| autonumber off 'NEWLINE' { $$ = {type:'sequenceIndex', sequenceVisible:false, signalType:yy.LINETYPE.AUTONUMBER};}
	| autonumber 'NEWLINE'  {$$ = {type:'sequenceIndex', sequenceVisible:true, signalType:yy.LINETYPE.AUTONUMBER}; }
	| 'activate' actor 'NEWLINE' {$$={type: 'activeStart', signalType: yy.LINETYPE.ACTIVE_START, actor: $2.actor};}
	| 'deactivate' actor 'NEWLINE' {$$={type: 'activeEnd', signalType: yy.LINETYPE.ACTIVE_END, actor: $2.actor};}
	| note_statement 'NEWLINE'
	| links_statement 'NEWLINE'
	| link_statement 'NEWLINE'
	| properties_statement 'NEWLINE'
	| details_statement 'NEWLINE'
	| title {yy.setDiagramTitle($1.substring(6));$$=$1.substring(6);}
	| legacy_title {yy.setDiagramTitle($1.substring(7));$$=$1.substring(7);}
  | acc_title acc_title_value  { $$=$2.trim();yy.setAccTitle($$); }
  | acc_descr acc_descr_value  { $$=$2.trim();yy.setAccDescription($$); }
  | acc_descr_multiline_value { $$=$1.trim();yy.setAccDescription($$); }
	| 'loop' restOfLine document end
	{
		$3.unshift({type: 'loopStart', loopText:yy.parseMessage($2), signalType: yy.LINETYPE.LOOP_START});
		$3.push({type: 'loopEnd', loopText:$2, signalType: yy.LINETYPE.LOOP_END});
		$$=$3;}
	| 'rect' restOfLine document end
	{
		$3.unshift({type: 'rectStart', color:yy.parseMessage($2), signalType: yy.LINETYPE.RECT_START });
		$3.push({type: 'rectEnd', color:yy.parseMessage($2), signalType: yy.LINETYPE.RECT_END });
		$$=$3;}
	| opt restOfLine document end
	{
		$3.unshift({type: 'optStart', optText:yy.parseMessage($2), signalType: yy.LINETYPE.OPT_START});
		$3.push({type: 'optEnd', optText:yy.parseMessage($2), signalType: yy.LINETYPE.OPT_END});
		$$=$3;}
	| alt restOfLine else_sections end
	{
		// Alt start
		$3.unshift({type: 'altStart', altText:yy.parseMessage($2), signalType: yy.LINETYPE.ALT_START});
		// Content in alt is already in $3
		// End
		$3.push({type: 'altEnd', signalType: yy.LINETYPE.ALT_END});
		$$=$3;}
	| par restOfLine par_sections end
	{
		// Parallel start
		$3.unshift({type: 'parStart', parText:yy.parseMessage($2), signalType: yy.LINETYPE.PAR_START});
		// Content in par is already in $3
		// End
		$3.push({type: 'parEnd', signalType: yy.LINETYPE.PAR_END});
		$$=$3;}
	| par_over restOfLine par_sections end
	{
		// Parallel (overlapped) start
		$3.unshift({type: 'parStart', parText:yy.parseMessage($2), signalType: yy.LINETYPE.PAR_OVER_START});
		// Content in par is already in $3
		// End
		$3.push({type: 'parEnd', signalType: yy.LINETYPE.PAR_END});
		$$=$3;}
	| critical restOfLine option_sections end
	{
		// critical start
		$3.unshift({type: 'criticalStart', criticalText:yy.parseMessage($2), signalType: yy.LINETYPE.CRITICAL_START});
		// Content in critical is already in $3
		// critical end
		$3.push({type: 'criticalEnd', signalType: yy.LINETYPE.CRITICAL_END});
		$$=$3;}
	| break restOfLine document end
	{
		$3.unshift({type: 'breakStart', breakText:yy.parseMessage($2), signalType: yy.LINETYPE.BREAK_START});
		$3.push({type: 'breakEnd', optText:yy.parseMessage($2), signalType: yy.LINETYPE.BREAK_END});
		$$=$3;}
	;

option_sections
	: document
	| document option restOfLine option_sections
	{ $$ = $1.concat([{type: 'option', optionText:yy.parseMessage($3), signalType: yy.LINETYPE.CRITICAL_OPTION}, $4]); }
	;

par_sections
	: document
	| document and restOfLine par_sections
	{ $$ = $1.concat([{type: 'and', parText:yy.parseMessage($3), signalType: yy.LINETYPE.PAR_AND}, $4]); }
	;

else_sections
	: document
	| document else restOfLine else_sections
	{ $$ = $1.concat([{type: 'else', altText:yy.parseMessage($3), signalType: yy.LINETYPE.ALT_ELSE}, $4]); }
	;

participant_statement
	: 'participant' actor 'AS' restOfLine 'NEWLINE' {$2.draw='participant'; $2.type='addParticipant';$2.description=yy.parseMessage($4); $$=$2;}
	| 'participant' actor 'NEWLINE' {$2.draw='participant'; $2.type='addParticipant';$$=$2;}
	| 'participant_actor' actor 'AS' restOfLine 'NEWLINE' {$2.draw='actor'; $2.type='addParticipant';$2.description=yy.parseMessage($4); $$=$2;}
	| 'participant_actor' actor 'NEWLINE' {$2.draw='actor'; $2.type='addParticipant'; $$=$2;}
	| 'destroy' actor 'NEWLINE' {$2.type='destroyParticipant'; $$=$2;}
    | 'participant' actor_with_config 'NEWLINE' {$2.draw='participant'; $2.type='addParticipant'; $$=$2;}

	;

note_statement
	: 'note' placement actor text2
	{
		$$ = [$3, {type:'addNote', placement:$2, actor:$3.actor, text:$4}];}
	| 'note' 'over' actor_pair text2
	{
		// Coerce actor_pair into a [to, from, ...] array
		$2 = [].concat($3, $3).slice(0, 2);
		$2[0] = $2[0].actor;
		$2[1] = $2[1].actor;
		$$ = [$3, {type:'addNote', placement:yy.PLACEMENT.OVER, actor:$2.slice(0, 2), text:$4}];}
	;

links_statement
	: 'links' actor text2
	{
		$$ = [$2, {type:'addLinks', actor:$2.actor, text:$3}];
  }
	;

link_statement
	: 'link' actor text2
	{
		$$ = [$2, {type:'addALink', actor:$2.actor, text:$3}];
  }
	;

properties_statement
	: 'properties' actor text2
	{
		$$ = [$2, {type:'addProperties', actor:$2.actor, text:$3}];
  }
	;

details_statement
	: 'details' actor text2
	{
		$$ = [$2, {type:'addDetails', actor:$2.actor, text:$3}];
  }
	;

spaceList
    : SPACE spaceList
    | SPACE
    ;
actor_pair
	: actor ',' actor   { $$ = [$1, $3]; }
	| actor             { $$ = $1; }
	;

placement
	: 'left_of'   { $$ = yy.PLACEMENT.LEFTOF; }
	| 'right_of'  { $$ = yy.PLACEMENT.RIGHTOF; }
	;

signal
	: actor signaltype '+' actor text2
	{ $$ = [$1,$4,{type: 'addMessage', from:$1.actor, to:$4.actor, signalType:$2, msg:$5, activate: true},
	              {type: 'activeStart', signalType: yy.LINETYPE.ACTIVE_START, actor: $4.actor}
	             ]}
	| actor signaltype '-' actor text2
	{ $$ = [$1,$4,{type: 'addMessage', from:$1.actor, to:$4.actor, signalType:$2, msg:$5},
	             {type: 'activeEnd', signalType: yy.LINETYPE.ACTIVE_END, actor: $1.actor}
	             ]}
	| actor signaltype actor text2
	{ $$ = [$1,$3,{type: 'addMessage', from:$1.actor, to:$3.actor, signalType:$2, msg:$4}]}
	;

actor_with_config
    : ACTOR config_object
      {
        $$ = {
          type: 'addParticipant',
          actor: $1,
          config: $2
        };
      }
    ;

config_object
    : CONFIG_START CONFIG_CONTENT CONFIG_END
      {
        $$ = $2.trim();
      }
    ;
// actor
// 	: actor_participant
// 	| actor_actor
// 	;

actor: ACTOR {$$={ type: 'addParticipant', actor:$1}};
// actor_actor: ACTOR {$$={type: 'addActor', actor:$1}};

signaltype
	: SOLID_OPEN_ARROW  { $$ = yy.LINETYPE.SOLID_OPEN; }
	| DOTTED_OPEN_ARROW { $$ = yy.LINETYPE.DOTTED_OPEN; }
	| SOLID_ARROW       { $$ = yy.LINETYPE.SOLID; }
	| BIDIRECTIONAL_SOLID_ARROW       { $$ = yy.LINETYPE.BIDIRECTIONAL_SOLID; }
	| DOTTED_ARROW      { $$ = yy.LINETYPE.DOTTED; }
	| BIDIRECTIONAL_DOTTED_ARROW      { $$ = yy.LINETYPE.BIDIRECTIONAL_DOTTED; }
	| SOLID_CROSS       { $$ = yy.LINETYPE.SOLID_CROSS; }
	| DOTTED_CROSS      { $$ = yy.LINETYPE.DOTTED_CROSS; }
	| SOLID_POINT { $$ = yy.LINETYPE.SOLID_POINT; }
	| DOTTED_POINT { $$ = yy.LINETYPE.DOTTED_POINT; }
	;

text2
  : TXT {$$ = yy.parseMessage($1.trim().substring(1)) }
  ;

%%<|MERGE_RESOLUTION|>--- conflicted
+++ resolved
@@ -38,10 +38,7 @@
 "actor"                                                   		{ this.begin('ID'); return 'participant_actor'; }
 "create"                                                        return 'create';
 "destroy"                                                       { this.begin('ID'); return 'destroy'; }
-<<<<<<< HEAD
-=======
 <ID>[^<\->\->:\n,;]+?([\-]*[^<\->\->:\n,;]+?)*?(?=((?!\n)\s)+"as"(?!\n)\s|[#\n;]|$)     { yytext = yytext.trim(); this.begin('ALIAS'); return 'ACTOR'; }
->>>>>>> bf3ca9d1
 <ALIAS>"as"                                                     { this.popState(); this.popState(); this.begin('LINE'); return 'AS'; }
 <ALIAS>(?:)                                                     { this.popState(); this.popState(); return 'NEWLINE'; }
 "loop"                                                          { this.begin('LINE'); return 'loop'; }
