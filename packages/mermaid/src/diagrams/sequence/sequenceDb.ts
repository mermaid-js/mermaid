import { getConfig } from '../../diagram-api/diagramAPI.js';
import type { DiagramDB } from '../../diagram-api/types.js';
import { log } from '../../logger.js';
import { ImperativeState } from '../../utils/imperativeState.js';
import { sanitizeText } from '../common/common.js';
import {
  clear as commonClear,
  getAccDescription,
  getAccTitle,
  getDiagramTitle,
  setAccDescription,
  setAccTitle,
  setDiagramTitle,
} from '../common/commonDb.js';
import type { Actor, AddMessageParams, Box, Message, Note } from './types.js';

interface SequenceState {
  prevActor?: string;
  actors: Map<string, Actor>;
  createdActors: Map<string, number>;
  destroyedActors: Map<string, number>;
  boxes: Box[];
  messages: Message[];
  notes: Note[];
  sequenceNumbersEnabled: boolean;
  wrapEnabled?: boolean;
  currentBox?: Box;
  lastCreated?: Actor;
  lastDestroyed?: Actor;
}

const LINETYPE = {
  SOLID: 0,
  DOTTED: 1,
  NOTE: 2,
  SOLID_CROSS: 3,
  DOTTED_CROSS: 4,
  SOLID_OPEN: 5,
  DOTTED_OPEN: 6,
  LOOP_START: 10,
  LOOP_END: 11,
  ALT_START: 12,
  ALT_ELSE: 13,
  ALT_END: 14,
  OPT_START: 15,
  OPT_END: 16,
  ACTIVE_START: 17,
  ACTIVE_END: 18,
  PAR_START: 19,
  PAR_AND: 20,
  PAR_END: 21,
  RECT_START: 22,
  RECT_END: 23,
  SOLID_POINT: 24,
  DOTTED_POINT: 25,
  AUTONUMBER: 26,
  CRITICAL_START: 27,
  CRITICAL_OPTION: 28,
  CRITICAL_END: 29,
  BREAK_START: 30,
  BREAK_END: 31,
  PAR_OVER_START: 32,
  BIDIRECTIONAL_SOLID: 33,
  BIDIRECTIONAL_DOTTED: 34,
} as const;

const ARROWTYPE = {
  FILLED: 0,
  OPEN: 1,
} as const;

const PLACEMENT = {
  LEFTOF: 0,
  RIGHTOF: 1,
  OVER: 2,
<<<<<<< HEAD
} as const;

export class SequenceDB implements DiagramDB {
  private readonly state = new ImperativeState<SequenceState>(() => ({
    prevActor: undefined,
    actors: new Map(),
    createdActors: new Map(),
    destroyedActors: new Map(),
    boxes: [],
    messages: [],
    notes: [],
    sequenceNumbersEnabled: false,
    wrapEnabled: undefined,
    currentBox: undefined,
    lastCreated: undefined,
    lastDestroyed: undefined,
  }));

  constructor() {
    // Needed for JISON since it only supports direct properties
    this.apply = this.apply.bind(this);
    this.parseBoxData = this.parseBoxData.bind(this);
    this.parseMessage = this.parseMessage.bind(this);

    this.clear();

    this.setWrap(getConfig().wrap);
    this.LINETYPE = LINETYPE;
    this.ARROWTYPE = ARROWTYPE;
    this.PLACEMENT = PLACEMENT;
  }

  public addBox(data: { text: string; color: string; wrap: boolean }) {
    this.state.records.boxes.push({
      name: data.text,
      wrap: data.wrap ?? this.autoWrap(),
      fill: data.color,
      actorKeys: [],
    });
    this.state.records.currentBox = this.state.records.boxes.slice(-1)[0];
  }

  public addActor(
    id: string,
    name: string,
    description: { text: string; wrap?: boolean | null; type: string },
    type: string
  ) {
    let assignedBox = this.state.records.currentBox;
    const old = this.state.records.actors.get(id);
    if (old) {
      // If already set and trying to set to a new one throw error
      if (this.state.records.currentBox && old.box && this.state.records.currentBox !== old.box) {
        throw new Error(
          `A same participant should only be defined in one Box: ${old.name} can't be in '${old.box.name}' and in '${this.state.records.currentBox.name}' at the same time.`
        );
      }

      // Don't change the box if already
      assignedBox = old.box ? old.box : this.state.records.currentBox;
      old.box = assignedBox;

      // Don't allow description nulling
      if (old && name === old.name && description == null) {
        return;
      }
=======
};

export const addNote = function (
  actor: { actor: string },
  placement: Message['placement'],
  message: { text: string; wrap?: boolean }
) {
  const note: Note = {
    actor: actor,
    placement: placement,
    message: message.text,
    wrap: message.wrap ?? autoWrap(),
  };

  //@ts-ignore: Coerce actor into a [to, from, ...] array
  // eslint-disable-next-line unicorn/prefer-spread
  const actors = [].concat(actor, actor);
  state.records.notes.push(note);
  state.records.messages.push({
    from: actors[0],
    to: actors[1],
    message: message.text,
    wrap: message.wrap ?? autoWrap(),
    type: LINETYPE.NOTE,
    placement: placement,
  });
};

export const addLinks = function (actorId: string, text: { text: string }) {
  // find the actor
  const actor = getActor(actorId);
  // JSON.parse the text
  try {
    let sanitizedText = sanitizeText(text.text, getConfig());
    sanitizedText = sanitizedText.replace(/&equals;/g, '=');
    sanitizedText = sanitizedText.replace(/&amp;/g, '&');
    const links = JSON.parse(sanitizedText);
    // add the deserialized text to the actor's links field.
    insertLinks(actor, links);
  } catch (e) {
    log.error('error while parsing actor link text', e);
  }
};

export const addALink = function (actorId: string, text: { text: string }) {
  // find the actor
  const actor = getActor(actorId);
  try {
    const links: Record<string, string> = {};
    let sanitizedText = sanitizeText(text.text, getConfig());
    const sep = sanitizedText.indexOf('@');
    sanitizedText = sanitizedText.replace(/&equals;/g, '=');
    sanitizedText = sanitizedText.replace(/&amp;/g, '&');
    const label = sanitizedText.slice(0, sep - 1).trim();
    const link = sanitizedText.slice(sep + 1).trim();

    links[label] = link;
    // add the deserialized text to the actor's links field.
    insertLinks(actor, links);
  } catch (e) {
    log.error('error while parsing actor link text', e);
  }
};

/**
 * @param actor - the actor to add the links to
 * @param links - the links to add to the actor
 */
function insertLinks(actor: Actor, links: Record<string, string>) {
  if (actor.links == null) {
    actor.links = links;
  } else {
    for (const key in links) {
      actor.links[key] = links[key];
>>>>>>> 52532a78
    }

    // Don't allow null descriptions, either
    if (description?.text == null) {
      description = { text: name, type };
    }
    if (type == null || description.text == null) {
      description = { text: name, type };
    }

    this.state.records.actors.set(id, {
      box: assignedBox,
      name: name,
      description: description.text,
      wrap: description.wrap ?? this.autoWrap(),
      prevActor: this.state.records.prevActor,
      links: {},
      properties: {},
      actorCnt: null,
      rectData: null,
      type: type ?? 'participant',
    });
    if (this.state.records.prevActor) {
      const prevActorInRecords = this.state.records.actors.get(this.state.records.prevActor);
      if (prevActorInRecords) {
        prevActorInRecords.nextActor = id;
      }
    }

    if (this.state.records.currentBox) {
      this.state.records.currentBox.actorKeys.push(id);
    }
    this.state.records.prevActor = id;
  }

  private activationCount(part: string) {
    let i;
    let count = 0;
    if (!part) {
      return 0;
    }
    for (i = 0; i < this.state.records.messages.length; i++) {
      if (
        this.state.records.messages[i].type === this.LINETYPE.ACTIVE_START &&
        this.state.records.messages[i].from === part
      ) {
        count++;
      }
      if (
        this.state.records.messages[i].type === this.LINETYPE.ACTIVE_END &&
        this.state.records.messages[i].from === part
      ) {
        count--;
      }
    }
    return count;
  }

  public addMessage(
    idFrom: Message['from'],
    idTo: Message['to'],
    message: { text: string; wrap?: boolean },
    answer: Message['answer']
  ) {
    this.state.records.messages.push({
      id: this.state.records.messages.length.toString(),
      from: idFrom,
      to: idTo,
      message: message.text,
      wrap: message.wrap ?? this.autoWrap(),
      answer: answer,
    });
  }

  public addSignal(
    idFrom?: Message['from'],
    idTo?: Message['to'],
    message?: { text: string; wrap: boolean },
    messageType?: number,
    activate = false
  ) {
    if (messageType === this.LINETYPE.ACTIVE_END) {
      const cnt = this.activationCount(idFrom ?? '');
      if (cnt < 1) {
        // Bail out as there is an activation signal from an inactive participant
        const error = new Error('Trying to inactivate an inactive participant (' + idFrom + ')');

        // @ts-ignore: we are passing hash param to the error object, however we should define our own custom error class to make it type safe
        error.hash = {
          text: '->>-',
          token: '->>-',
          line: '1',
          loc: { first_line: 1, last_line: 1, first_column: 1, last_column: 1 },
          expected: ["'ACTIVE_PARTICIPANT'"],
        };
        throw error;
      }
    }
    this.state.records.messages.push({
      id: this.state.records.messages.length.toString(),
      from: idFrom,
      to: idTo,
      message: message?.text ?? '',
      wrap: message?.wrap ?? this.autoWrap(),
      type: messageType,
      activate,
    });
    return true;
  }

  public hasAtLeastOneBox() {
    return this.state.records.boxes.length > 0;
  }

  public hasAtLeastOneBoxWithTitle() {
    return this.state.records.boxes.some((b) => b.name);
  }

  public getMessages() {
    return this.state.records.messages;
  }

  public getBoxes() {
    return this.state.records.boxes;
  }
  public getActors() {
    return this.state.records.actors;
  }
  public getCreatedActors() {
    return this.state.records.createdActors;
  }
  public getDestroyedActors() {
    return this.state.records.destroyedActors;
  }
  public getActor(id: string) {
    // TODO: do we ever use this function in a way that it might return undefined?
    return this.state.records.actors.get(id)!;
  }
  public getActorKeys() {
    return [...this.state.records.actors.keys()];
  }
  public enableSequenceNumbers() {
    this.state.records.sequenceNumbersEnabled = true;
  }
  public disableSequenceNumbers() {
    this.state.records.sequenceNumbersEnabled = false;
  }
  public showSequenceNumbers() {
    return this.state.records.sequenceNumbersEnabled;
  }

  public setWrap(wrapSetting?: boolean) {
    this.state.records.wrapEnabled = wrapSetting;
  }

  private extractWrap(text?: string): { cleanedText?: string; wrap?: boolean } {
    if (text === undefined) {
      return {};
    }
    text = text.trim();
    const wrap =
      /^:?wrap:/.exec(text) !== null ? true : /^:?nowrap:/.exec(text) !== null ? false : undefined;
    const cleanedText = (wrap === undefined ? text : text.replace(/^:?(?:no)?wrap:/, '')).trim();
    return { cleanedText, wrap };
  }

  public autoWrap() {
    // if setWrap has been called, use that value, otherwise use the value from the config
    // TODO: refactor, always use the config value let setWrap update the config value
    if (this.state.records.wrapEnabled !== undefined) {
      return this.state.records.wrapEnabled;
    }
    return getConfig().sequence?.wrap ?? false;
  }

  public clear() {
    this.state.reset();
    commonClear();
  }

  public parseMessage(str: string) {
    const trimmedStr = str.trim();
    const { wrap, cleanedText } = this.extractWrap(trimmedStr);
    const message = {
      text: cleanedText,
      wrap,
    };
    log.debug(`parseMessage: ${JSON.stringify(message)}`);
    return message;
  }

  // We expect the box statement to be color first then description
  // The color can be rgb,rgba,hsl,hsla, or css code names  #hex codes are not supported for now because of the way the char # is handled
  // We extract first segment as color, the rest of the line is considered as text
  public parseBoxData(str: string) {
    const match = /^((?:rgba?|hsla?)\s*\(.*\)|\w*)(.*)$/.exec(str);
    let color = match?.[1] ? match[1].trim() : 'transparent';
    let title = match?.[2] ? match[2].trim() : undefined;

    // check that the string is a color
    if (window?.CSS) {
      if (!window.CSS.supports('color', color)) {
        color = 'transparent';
        title = str.trim();
      }
    } else {
      const style = new Option().style;
      style.color = color;
      if (style.color !== color) {
        color = 'transparent';
        title = str.trim();
      }
    }
    const { wrap, cleanedText } = this.extractWrap(title);
    return {
      text: cleanedText ? sanitizeText(cleanedText, getConfig()) : undefined,
      color,
      wrap,
    };
  }

  public readonly LINETYPE: typeof LINETYPE;
  public readonly ARROWTYPE: typeof ARROWTYPE;
  public readonly PLACEMENT: typeof PLACEMENT;

  public addNote(
    actor: { actor: string },
    placement: Message['placement'],
    message: { text: string; wrap?: boolean }
  ) {
    const note: Note = {
      actor: actor,
      placement: placement,
      message: message.text,
      wrap: message.wrap ?? this.autoWrap(),
    };

    //@ts-ignore: Coerce actor into a [to, from, ...] array
    // eslint-disable-next-line unicorn/prefer-spread
    const actors = [].concat(actor, actor);
    this.state.records.notes.push(note);
    this.state.records.messages.push({
      id: this.state.records.messages.length.toString(),
      from: actors[0],
      to: actors[1],
      message: message.text,
      wrap: message.wrap ?? this.autoWrap(),
      type: this.LINETYPE.NOTE,
      placement: placement,
    });
  }

  public addLinks(actorId: string, text: { text: string }) {
    // find the actor
    const actor = this.getActor(actorId);
    // JSON.parse the text
    try {
      let sanitizedText = sanitizeText(text.text, getConfig());
      sanitizedText = sanitizedText.replace(/&amp;/g, '&');
      sanitizedText = sanitizedText.replace(/&equals;/g, '=');
      const links = JSON.parse(sanitizedText);
      // add the deserialized text to the actor's links field.
      this.insertLinks(actor, links);
    } catch (e) {
      log.error('error while parsing actor link text', e);
    }
  }

  public addALink(actorId: string, text: { text: string }) {
    // find the actor
    const actor = this.getActor(actorId);
    try {
      const links: Record<string, string> = {};
      let sanitizedText = sanitizeText(text.text, getConfig());
      const sep = sanitizedText.indexOf('@');
      sanitizedText = sanitizedText.replace(/&amp;/g, '&');
      sanitizedText = sanitizedText.replace(/&equals;/g, '=');
      const label = sanitizedText.slice(0, sep - 1).trim();
      const link = sanitizedText.slice(sep + 1).trim();

      links[label] = link;
      // add the deserialized text to the actor's links field.
      this.insertLinks(actor, links);
    } catch (e) {
      log.error('error while parsing actor link text', e);
    }
  }

  private insertLinks(actor: Actor, links: Record<string, string>) {
    if (actor.links == null) {
      actor.links = links;
    } else {
      for (const key in links) {
        actor.links[key] = links[key];
      }
    }
  }

  public addProperties(actorId: string, text: { text: string }) {
    // find the actor
    const actor = this.getActor(actorId);
    // JSON.parse the text
    try {
      const sanitizedText = sanitizeText(text.text, getConfig());
      const properties: Record<string, unknown> = JSON.parse(sanitizedText);
      // add the deserialized text to the actor's property field.
      this.insertProperties(actor, properties);
    } catch (e) {
      log.error('error while parsing actor properties text', e);
    }
  }

  private insertProperties(actor: Actor, properties: Record<string, unknown>) {
    if (actor.properties == null) {
      actor.properties = properties;
    } else {
      for (const key in properties) {
        actor.properties[key] = properties[key];
      }
    }
  }

  private boxEnd() {
    this.state.records.currentBox = undefined;
  }

  public addDetails(actorId: string, text: { text: string }) {
    // find the actor
    const actor = this.getActor(actorId);
    const elem = document.getElementById(text.text)!;

    // JSON.parse the text
    try {
      const text = elem.innerHTML;
      const details = JSON.parse(text);
      // add the deserialized text to the actor's property field.
      if (details.properties) {
        this.insertProperties(actor, details.properties);
      }

      if (details.links) {
        this.insertLinks(actor, details.links);
      }
    } catch (e) {
      log.error('error while parsing actor details text', e);
    }
  }

  public getActorProperty(actor: Actor, key: string) {
    if (actor?.properties !== undefined) {
      return actor.properties[key];
    }

    return undefined;
  }

  // eslint-disable-next-line @typescript-eslint/no-explicit-any, @typescript-eslint/no-redundant-type-constituents
  public apply(param: any | AddMessageParams | AddMessageParams[]) {
    if (Array.isArray(param)) {
      param.forEach((item) => {
        this.apply(item);
      });
    } else {
      switch (param.type) {
        case 'sequenceIndex':
          this.state.records.messages.push({
            id: this.state.records.messages.length.toString(),
            from: undefined,
            to: undefined,
            message: {
              start: param.sequenceIndex,
              step: param.sequenceIndexStep,
              visible: param.sequenceVisible,
            },
            wrap: false,
            type: param.signalType,
          });
          break;
        case 'addParticipant':
          this.addActor(param.actor, param.actor, param.description, param.draw);
          break;
        case 'createParticipant':
          if (this.state.records.actors.has(param.actor)) {
            throw new Error(
              "It is not possible to have actors with the same id, even if one is destroyed before the next is created. Use 'AS' aliases to simulate the behavior"
            );
          }
          this.state.records.lastCreated = param.actor;
          this.addActor(param.actor, param.actor, param.description, param.draw);
          this.state.records.createdActors.set(param.actor, this.state.records.messages.length);
          break;
        case 'destroyParticipant':
          this.state.records.lastDestroyed = param.actor;
          this.state.records.destroyedActors.set(param.actor, this.state.records.messages.length);
          break;
        case 'activeStart':
          this.addSignal(param.actor, undefined, undefined, param.signalType);
          break;
        case 'activeEnd':
          this.addSignal(param.actor, undefined, undefined, param.signalType);
          break;
        case 'addNote':
          this.addNote(param.actor, param.placement, param.text);
          break;
        case 'addLinks':
          this.addLinks(param.actor, param.text);
          break;
        case 'addALink':
          this.addALink(param.actor, param.text);
          break;
        case 'addProperties':
          this.addProperties(param.actor, param.text);
          break;
        case 'addDetails':
          this.addDetails(param.actor, param.text);
          break;
        case 'addMessage':
          if (this.state.records.lastCreated) {
            if (param.to !== this.state.records.lastCreated) {
              throw new Error(
                'The created participant ' +
                  this.state.records.lastCreated.name +
                  ' does not have an associated creating message after its declaration. Please check the sequence diagram.'
              );
            } else {
              this.state.records.lastCreated = undefined;
            }
          } else if (this.state.records.lastDestroyed) {
            if (
              param.to !== this.state.records.lastDestroyed &&
              param.from !== this.state.records.lastDestroyed
            ) {
              throw new Error(
                'The destroyed participant ' +
                  this.state.records.lastDestroyed.name +
                  ' does not have an associated destroying message after its declaration. Please check the sequence diagram.'
              );
            } else {
              this.state.records.lastDestroyed = undefined;
            }
          }
          this.addSignal(param.from, param.to, param.msg, param.signalType, param.activate);
          break;
        case 'boxStart':
          this.addBox(param.boxData);
          break;
        case 'boxEnd':
          this.boxEnd();
          break;
        case 'loopStart':
          this.addSignal(undefined, undefined, param.loopText, param.signalType);
          break;
        case 'loopEnd':
          this.addSignal(undefined, undefined, undefined, param.signalType);
          break;
        case 'rectStart':
          this.addSignal(undefined, undefined, param.color, param.signalType);
          break;
        case 'rectEnd':
          this.addSignal(undefined, undefined, undefined, param.signalType);
          break;
        case 'optStart':
          this.addSignal(undefined, undefined, param.optText, param.signalType);
          break;
        case 'optEnd':
          this.addSignal(undefined, undefined, undefined, param.signalType);
          break;
        case 'altStart':
          this.addSignal(undefined, undefined, param.altText, param.signalType);
          break;
        case 'else':
          this.addSignal(undefined, undefined, param.altText, param.signalType);
          break;
        case 'altEnd':
          this.addSignal(undefined, undefined, undefined, param.signalType);
          break;
        case 'setAccTitle':
          setAccTitle(param.text);
          break;
        case 'parStart':
          this.addSignal(undefined, undefined, param.parText, param.signalType);
          break;
        case 'and':
          this.addSignal(undefined, undefined, param.parText, param.signalType);
          break;
        case 'parEnd':
          this.addSignal(undefined, undefined, undefined, param.signalType);
          break;
        case 'criticalStart':
          this.addSignal(undefined, undefined, param.criticalText, param.signalType);
          break;
        case 'option':
          this.addSignal(undefined, undefined, param.optionText, param.signalType);
          break;
        case 'criticalEnd':
          this.addSignal(undefined, undefined, undefined, param.signalType);
          break;
        case 'breakStart':
          this.addSignal(undefined, undefined, param.breakText, param.signalType);
          break;
        case 'breakEnd':
          this.addSignal(undefined, undefined, undefined, param.signalType);
          break;
      }
    }
  }

  public setAccTitle = setAccTitle;
  public setAccDescription = setAccDescription;
  public setDiagramTitle = setDiagramTitle;
  public getAccTitle = getAccTitle;
  public getAccDescription = getAccDescription;
  public getDiagramTitle = getDiagramTitle;
  public getConfig() {
    return getConfig().sequence;
  }
}<|MERGE_RESOLUTION|>--- conflicted
+++ resolved
@@ -73,7 +73,6 @@
   LEFTOF: 0,
   RIGHTOF: 1,
   OVER: 2,
-<<<<<<< HEAD
 } as const;
 
 export class SequenceDB implements DiagramDB {
@@ -140,82 +139,6 @@
       if (old && name === old.name && description == null) {
         return;
       }
-=======
-};
-
-export const addNote = function (
-  actor: { actor: string },
-  placement: Message['placement'],
-  message: { text: string; wrap?: boolean }
-) {
-  const note: Note = {
-    actor: actor,
-    placement: placement,
-    message: message.text,
-    wrap: message.wrap ?? autoWrap(),
-  };
-
-  //@ts-ignore: Coerce actor into a [to, from, ...] array
-  // eslint-disable-next-line unicorn/prefer-spread
-  const actors = [].concat(actor, actor);
-  state.records.notes.push(note);
-  state.records.messages.push({
-    from: actors[0],
-    to: actors[1],
-    message: message.text,
-    wrap: message.wrap ?? autoWrap(),
-    type: LINETYPE.NOTE,
-    placement: placement,
-  });
-};
-
-export const addLinks = function (actorId: string, text: { text: string }) {
-  // find the actor
-  const actor = getActor(actorId);
-  // JSON.parse the text
-  try {
-    let sanitizedText = sanitizeText(text.text, getConfig());
-    sanitizedText = sanitizedText.replace(/&equals;/g, '=');
-    sanitizedText = sanitizedText.replace(/&amp;/g, '&');
-    const links = JSON.parse(sanitizedText);
-    // add the deserialized text to the actor's links field.
-    insertLinks(actor, links);
-  } catch (e) {
-    log.error('error while parsing actor link text', e);
-  }
-};
-
-export const addALink = function (actorId: string, text: { text: string }) {
-  // find the actor
-  const actor = getActor(actorId);
-  try {
-    const links: Record<string, string> = {};
-    let sanitizedText = sanitizeText(text.text, getConfig());
-    const sep = sanitizedText.indexOf('@');
-    sanitizedText = sanitizedText.replace(/&equals;/g, '=');
-    sanitizedText = sanitizedText.replace(/&amp;/g, '&');
-    const label = sanitizedText.slice(0, sep - 1).trim();
-    const link = sanitizedText.slice(sep + 1).trim();
-
-    links[label] = link;
-    // add the deserialized text to the actor's links field.
-    insertLinks(actor, links);
-  } catch (e) {
-    log.error('error while parsing actor link text', e);
-  }
-};
-
-/**
- * @param actor - the actor to add the links to
- * @param links - the links to add to the actor
- */
-function insertLinks(actor: Actor, links: Record<string, string>) {
-  if (actor.links == null) {
-    actor.links = links;
-  } else {
-    for (const key in links) {
-      actor.links[key] = links[key];
->>>>>>> 52532a78
     }
 
     // Don't allow null descriptions, either
@@ -474,8 +397,8 @@
     // JSON.parse the text
     try {
       let sanitizedText = sanitizeText(text.text, getConfig());
+      sanitizedText = sanitizedText.replace(/&equals;/g, '=');
       sanitizedText = sanitizedText.replace(/&amp;/g, '&');
-      sanitizedText = sanitizedText.replace(/&equals;/g, '=');
       const links = JSON.parse(sanitizedText);
       // add the deserialized text to the actor's links field.
       this.insertLinks(actor, links);
@@ -491,8 +414,8 @@
       const links: Record<string, string> = {};
       let sanitizedText = sanitizeText(text.text, getConfig());
       const sep = sanitizedText.indexOf('@');
+      sanitizedText = sanitizedText.replace(/&equals;/g, '=');
       sanitizedText = sanitizedText.replace(/&amp;/g, '&');
-      sanitizedText = sanitizedText.replace(/&equals;/g, '=');
       const label = sanitizedText.slice(0, sep - 1).trim();
       const link = sanitizedText.slice(sep + 1).trim();
 
