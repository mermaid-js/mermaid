import common, { calculateMathMLDimensions, hasKatex, renderKatex } from '../common/common.js';
import * as svgDrawCommon from '../common/svgDrawCommon.js';
import { addFunction } from '../../interactionDb.js';
import { ZERO_WIDTH_SPACE, parseFontSize } from '../../utils.js';
import { sanitizeUrl } from '@braintree/sanitize-url';
import * as configApi from '../../config.js';

export const ACTOR_TYPE_WIDTH = 18 * 2;

export const drawRect = function (elem, rectData) {
  return svgDrawCommon.drawRect(elem, rectData);
};

export const drawPopup = function (elem, actor, minMenuWidth, textAttrs, forceMenus) {
  if (actor.links === undefined || actor.links === null || Object.keys(actor.links).length === 0) {
    return { height: 0, width: 0 };
  }

  const links = actor.links;
  const actorCnt = actor.actorCnt;
  const rectData = actor.rectData;

  var displayValue = 'none';
  if (forceMenus) {
    displayValue = 'block !important';
  }

  const g = elem.append('g');
  g.attr('id', 'actor' + actorCnt + '_popup');
  g.attr('class', 'actorPopupMenu');
  g.attr('display', displayValue);
  var actorClass = '';
  if (rectData.class !== undefined) {
    actorClass = ' ' + rectData.class;
  }

  let menuWidth = rectData.width > minMenuWidth ? rectData.width : minMenuWidth;

  const rectElem = g.append('rect');
  rectElem.attr('class', 'actorPopupMenuPanel' + actorClass);
  rectElem.attr('x', rectData.x);
  rectElem.attr('y', rectData.height);
  rectElem.attr('fill', rectData.fill);
  rectElem.attr('stroke', rectData.stroke);
  rectElem.attr('width', menuWidth);
  rectElem.attr('height', rectData.height);
  rectElem.attr('rx', rectData.rx);
  rectElem.attr('ry', rectData.ry);
  if (links != null) {
    var linkY = 20;
    for (let key in links) {
      var linkElem = g.append('a');
      var sanitizedLink = sanitizeUrl(links[key]);
      linkElem.attr('xlink:href', sanitizedLink);
      linkElem.attr('target', '_blank');

      _drawMenuItemTextCandidateFunc(textAttrs)(
        key,
        linkElem,
        rectData.x + 10,
        rectData.height + linkY,
        menuWidth,
        20,
        { class: 'actor' },
        textAttrs
      );

      linkY += 30;
    }
  }

  rectElem.attr('height', linkY);

  return { height: rectData.height + linkY, width: menuWidth };
};

const popupMenuToggle = function (popid) {
  return (
    "var pu = document.getElementById('" +
    popid +
    "'); if (pu != null) { pu.style.display = pu.style.display == 'block' ? 'none' : 'block'; }"
  );
};

<<<<<<< HEAD
export const popdownMenu = function (popid) {
  return (
    "var pu = document.getElementById('" +
    popid +
    "'); if (pu != null) { pu.style.display = 'none'; }"
  );
};

const popupMenuUpFunc = function (popupId) {
  var pu = document.getElementById(popupId);
  if (pu != null) {
    pu.style.display = 'block';
  }
};

const popupMenuDownFunc = function (popupId) {
  var pu = document.getElementById(popupId);
  if (pu != null) {
    pu.style.display = 'none';
  }
};

export const drawKatex = async function (elem, textData, msgModel = null) {
  let textElem = elem.append('foreignObject');
  const lines = await renderKatex(textData.text, configApi.getConfig());

  const divElem = textElem
    .append('xhtml:div')
    .attr('style', 'width: fit-content;')
    .attr('xmlns', 'http://www.w3.org/1999/xhtml')
    .html(lines);
  const dim = divElem.node().getBoundingClientRect();

  textElem.attr('height', Math.round(dim.height)).attr('width', Math.round(dim.width));

  if (textData.class === 'noteText') {
    const rectElem = elem.node().firstChild;

    rectElem.setAttribute('height', dim.height + 2 * textData.textMargin);
    const rectDim = rectElem.getBBox();

    textElem
      .attr('x', Math.round(rectDim.x + rectDim.width / 2 - dim.width / 2))
      .attr('y', Math.round(rectDim.y + rectDim.height / 2 - dim.height / 2));
  } else if (msgModel) {
    let { startx, stopx, starty } = msgModel;
    if (startx > stopx) {
      const temp = startx;
      startx = stopx;
      stopx = temp;
    }

    textElem.attr('x', Math.round(startx + Math.abs(startx - stopx) / 2 - dim.width / 2));
    if (textData.class === 'loopText') {
      textElem.attr('y', Math.round(starty));
    } else {
      textElem.attr('y', Math.round(starty - dim.height));
    }
  }

  return [textElem];
};

=======
>>>>>>> 91907fe0
export const drawText = function (elem, textData) {
  let prevTextHeight = 0;
  let textHeight = 0;
  const lines = textData.text.split(common.lineBreakRegex);

  const [_textFontSize, _textFontSizePx] = parseFontSize(textData.fontSize);

  let textElems = [];
  let dy = 0;
  let yfunc = () => textData.y;
  if (
    textData.valign !== undefined &&
    textData.textMargin !== undefined &&
    textData.textMargin > 0
  ) {
    switch (textData.valign) {
      case 'top':
      case 'start':
        yfunc = () => Math.round(textData.y + textData.textMargin);
        break;
      case 'middle':
      case 'center':
        yfunc = () =>
          Math.round(textData.y + (prevTextHeight + textHeight + textData.textMargin) / 2);
        break;
      case 'bottom':
      case 'end':
        yfunc = () =>
          Math.round(
            textData.y +
              (prevTextHeight + textHeight + 2 * textData.textMargin) -
              textData.textMargin
          );
        break;
    }
  }

  if (
    textData.anchor !== undefined &&
    textData.textMargin !== undefined &&
    textData.width !== undefined
  ) {
    switch (textData.anchor) {
      case 'left':
      case 'start':
        textData.x = Math.round(textData.x + textData.textMargin);
        textData.anchor = 'start';
        textData.dominantBaseline = 'middle';
        textData.alignmentBaseline = 'middle';
        break;
      case 'middle':
      case 'center':
        textData.x = Math.round(textData.x + textData.width / 2);
        textData.anchor = 'middle';
        textData.dominantBaseline = 'middle';
        textData.alignmentBaseline = 'middle';
        break;
      case 'right':
      case 'end':
        textData.x = Math.round(textData.x + textData.width - textData.textMargin);
        textData.anchor = 'end';
        textData.dominantBaseline = 'middle';
        textData.alignmentBaseline = 'middle';
        break;
    }
  }

  for (let [i, line] of lines.entries()) {
    if (
      textData.textMargin !== undefined &&
      textData.textMargin === 0 &&
      _textFontSize !== undefined
    ) {
      dy = i * _textFontSize;
    }

    const textElem = elem.append('text');
    textElem.attr('x', textData.x);
    textElem.attr('y', yfunc());
    if (textData.anchor !== undefined) {
      textElem
        .attr('text-anchor', textData.anchor)
        .attr('dominant-baseline', textData.dominantBaseline)
        .attr('alignment-baseline', textData.alignmentBaseline);
    }
    if (textData.fontFamily !== undefined) {
      textElem.style('font-family', textData.fontFamily);
    }
    if (_textFontSizePx !== undefined) {
      textElem.style('font-size', _textFontSizePx);
    }
    if (textData.fontWeight !== undefined) {
      textElem.style('font-weight', textData.fontWeight);
    }
    if (textData.fill !== undefined) {
      textElem.attr('fill', textData.fill);
    }
    if (textData.class !== undefined) {
      textElem.attr('class', textData.class);
    }
    if (textData.dy !== undefined) {
      textElem.attr('dy', textData.dy);
    } else if (dy !== 0) {
      textElem.attr('dy', dy);
    }

    const text = line || ZERO_WIDTH_SPACE;
    if (textData.tspan) {
      const span = textElem.append('tspan');
      span.attr('x', textData.x);
      if (textData.fill !== undefined) {
        span.attr('fill', textData.fill);
      }
      span.text(text);
    } else {
      textElem.text(text);
    }
    if (
      textData.valign !== undefined &&
      textData.textMargin !== undefined &&
      textData.textMargin > 0
    ) {
      textHeight += (textElem._groups || textElem)[0][0].getBBox().height;
      prevTextHeight = textHeight;
    }

    textElems.push(textElem);
  }

  return textElems;
};

export const drawLabel = function (elem, txtObject) {
  /**
   * @param {any} x
   * @param {any} y
   * @param {any} width
   * @param {any} height
   * @param {any} cut
   * @returns {any}
   */
  function genPoints(x, y, width, height, cut) {
    return (
      x +
      ',' +
      y +
      ' ' +
      (x + width) +
      ',' +
      y +
      ' ' +
      (x + width) +
      ',' +
      (y + height - cut) +
      ' ' +
      (x + width - cut * 1.2) +
      ',' +
      (y + height) +
      ' ' +
      x +
      ',' +
      (y + height)
    );
  }
  const polygon = elem.append('polygon');
  polygon.attr('points', genPoints(txtObject.x, txtObject.y, txtObject.width, txtObject.height, 7));
  polygon.attr('class', 'labelBox');

  txtObject.y = txtObject.y + txtObject.height / 2;

  drawText(elem, txtObject);
  return polygon;
};

let actorCnt = -1;

export const fixLifeLineHeights = (diagram, actors, actorKeys, conf) => {
  if (!diagram.select) {
    return;
  }
  actorKeys.forEach((actorKey) => {
    const actor = actors[actorKey];
    const actorDOM = diagram.select('#actor' + actor.actorCnt);
    if (!conf.mirrorActors && actor.stopy) {
      actorDOM.attr('y2', actor.stopy + actor.height / 2);
    } else if (conf.mirrorActors) {
      actorDOM.attr('y2', actor.stopy);
    }
  });
};

/**
 * Draws an actor in the diagram with the attached line
 *
 * @param {any} elem - The diagram we'll draw to.
 * @param {any} actor - The actor to draw.
 * @param {any} conf - DrawText implementation discriminator object
 * @param {boolean} isFooter - If the actor is the footer one
 */
const drawActorTypeParticipant = async function (elem, actor, conf, isFooter) {
  const actorY = isFooter ? actor.stopy : actor.starty;
  const center = actor.x + actor.width / 2;
  const centerY = actorY + 5;

  const boxpluslineGroup = elem.append('g').lower();
  var g = boxpluslineGroup;

  if (!isFooter) {
    actorCnt++;
    if (Object.keys(actor.links || {}).length && !conf.forceMenus) {
      g.attr('onclick', popupMenuToggle(`actor${actorCnt}_popup`)).attr('cursor', 'pointer');
    }
    g.append('line')
      .attr('id', 'actor' + actorCnt)
      .attr('x1', center)
      .attr('y1', centerY)
      .attr('x2', center)
      .attr('y2', 2000)
      .attr('class', 'actor-line')
      .attr('class', '200')
      .attr('stroke-width', '0.5px')
      .attr('stroke', '#999');

    g = boxpluslineGroup.append('g');
    actor.actorCnt = actorCnt;

    if (actor.links != null) {
      g.attr('id', 'root-' + actorCnt);
    }
  }

  const rect = svgDrawCommon.getNoteRect();
  var cssclass = 'actor';
  if (actor.properties != null && actor.properties['class']) {
    cssclass = actor.properties['class'];
  } else {
    rect.fill = '#eaeaea';
  }
  rect.x = actor.x;
  rect.y = actorY;
  rect.width = actor.width;
  rect.height = actor.height;
  rect.class = cssclass;
  rect.rx = 3;
  rect.ry = 3;
  const rectElem = drawRect(g, rect);
  actor.rectData = rect;

  if (actor.properties != null && actor.properties['icon']) {
    const iconSrc = actor.properties['icon'].trim();
    if (iconSrc.charAt(0) === '@') {
      svgDrawCommon.drawEmbeddedImage(g, rect.x + rect.width - 20, rect.y + 10, iconSrc.substr(1));
    } else {
      svgDrawCommon.drawImage(g, rect.x + rect.width - 20, rect.y + 10, iconSrc);
    }
  }

  await _drawTextCandidateFunc(conf, hasKatex(actor.description))(
    actor.description,
    g,
    rect.x,
    rect.y,
    rect.width,
    rect.height,
    { class: 'actor' },
    conf
  );

  let height = actor.height;
  if (rectElem.node) {
    const bounds = rectElem.node().getBBox();
    actor.height = bounds.height;
    height = bounds.height;
  }

  return height;
};

const drawActorTypeActor = async function (elem, actor, conf, isFooter) {
  const actorY = isFooter ? actor.stopy : actor.starty;
  const center = actor.x + actor.width / 2;
  const centerY = actorY + 80;

  elem.lower();

  if (!isFooter) {
    actorCnt++;
    elem
      .append('line')
      .attr('id', 'actor' + actorCnt)
      .attr('x1', center)
      .attr('y1', centerY)
      .attr('x2', center)
      .attr('y2', 2000)
      .attr('class', 'actor-line')
      .attr('class', '200')
      .attr('stroke-width', '0.5px')
      .attr('stroke', '#999');

    actor.actorCnt = actorCnt;
  }
  const actElem = elem.append('g');
  actElem.attr('class', 'actor-man');

  const rect = svgDrawCommon.getNoteRect();
  rect.x = actor.x;
  rect.y = actorY;
  rect.fill = '#eaeaea';
  rect.width = actor.width;
  rect.height = actor.height;
  rect.class = 'actor';
  rect.rx = 3;
  rect.ry = 3;

  actElem
    .append('line')
    .attr('id', 'actor-man-torso' + actorCnt)
    .attr('x1', center)
    .attr('y1', actorY + 25)
    .attr('x2', center)
    .attr('y2', actorY + 45);

  actElem
    .append('line')
    .attr('id', 'actor-man-arms' + actorCnt)
    .attr('x1', center - ACTOR_TYPE_WIDTH / 2)
    .attr('y1', actorY + 33)
    .attr('x2', center + ACTOR_TYPE_WIDTH / 2)
    .attr('y2', actorY + 33);
  actElem
    .append('line')
    .attr('x1', center - ACTOR_TYPE_WIDTH / 2)
    .attr('y1', actorY + 60)
    .attr('x2', center)
    .attr('y2', actorY + 45);
  actElem
    .append('line')
    .attr('x1', center)
    .attr('y1', actorY + 45)
    .attr('x2', center + ACTOR_TYPE_WIDTH / 2 - 2)
    .attr('y2', actorY + 60);

  const circle = actElem.append('circle');
  circle.attr('cx', actor.x + actor.width / 2);
  circle.attr('cy', actorY + 10);
  circle.attr('r', 15);
  circle.attr('width', actor.width);
  circle.attr('height', actor.height);

  const bounds = actElem.node().getBBox();
  actor.height = bounds.height;

  await _drawTextCandidateFunc(conf, hasKatex(actor.description))(
    actor.description,
    actElem,
    rect.x,
    rect.y + 35,
    rect.width,
    rect.height,
    { class: 'actor' },
    conf
  );

  return actor.height;
};

export const drawActor = async function (elem, actor, conf, isFooter) {
  switch (actor.type) {
    case 'actor':
      return await drawActorTypeActor(elem, actor, conf, isFooter);
    case 'participant':
      return await drawActorTypeParticipant(elem, actor, conf, isFooter);
  }
};

export const drawBox = async function (elem, box, conf) {
  const boxplustextGroup = elem.append('g');
  const g = boxplustextGroup;
  drawBackgroundRect(g, box);
  if (box.name) {
    await _drawTextCandidateFunc(conf)(
      box.name,
      g,
      box.x,
      box.y + (box.textMaxHeight || 0) / 2,
      box.width,
      0,
      { class: 'text' },
      conf
    );
  }
  g.lower();
};

export const anchorElement = function (elem) {
  return elem.append('g');
};

/**
 * Draws an activation in the diagram
 *
 * @param {any} elem - Element to append activation rect.
 * @param {any} bounds - Activation box bounds.
 * @param {any} verticalPos - Precise y coordinate of bottom activation box edge.
 * @param {any} conf - Sequence diagram config object.
 * @param {any} actorActivations - Number of activations on the actor.
 */
export const drawActivation = function (elem, bounds, verticalPos, conf, actorActivations) {
  const rect = svgDrawCommon.getNoteRect();
  const g = bounds.anchored;
  rect.x = bounds.startx;
  rect.y = bounds.starty;
  rect.class = 'activation' + (actorActivations % 3); // Will evaluate to 0, 1 or 2
  rect.width = bounds.stopx - bounds.startx;
  rect.height = verticalPos - bounds.starty;
  drawRect(g, rect);
};

/**
 * Draws a loop in the diagram
 *
 * @param {any} elem - Element to append the loop to.
 * @param {any} loopModel - LoopModel of the given loop.
 * @param {any} labelText - Text within the loop.
 * @param {any} conf - Diagram configuration
 * @returns {any}
 */
export const drawLoop = async function (elem, loopModel, labelText, conf) {
  const {
    boxMargin,
    boxTextMargin,
    labelBoxHeight,
    labelBoxWidth,
    messageFontFamily: fontFamily,
    messageFontSize: fontSize,
    messageFontWeight: fontWeight,
  } = conf;
  const g = elem.append('g');
  const drawLoopLine = function (startx, starty, stopx, stopy) {
    return g
      .append('line')
      .attr('x1', startx)
      .attr('y1', starty)
      .attr('x2', stopx)
      .attr('y2', stopy)
      .attr('class', 'loopLine');
  };
  drawLoopLine(loopModel.startx, loopModel.starty, loopModel.stopx, loopModel.starty);
  drawLoopLine(loopModel.stopx, loopModel.starty, loopModel.stopx, loopModel.stopy);
  drawLoopLine(loopModel.startx, loopModel.stopy, loopModel.stopx, loopModel.stopy);
  drawLoopLine(loopModel.startx, loopModel.starty, loopModel.startx, loopModel.stopy);
  if (loopModel.sections !== undefined) {
    loopModel.sections.forEach(function (item) {
      drawLoopLine(loopModel.startx, item.y, loopModel.stopx, item.y).style(
        'stroke-dasharray',
        '3, 3'
      );
    });
  }

  let txt = svgDrawCommon.getTextObj();
  txt.text = labelText;
  txt.x = loopModel.startx;
  txt.y = loopModel.starty;
  txt.fontFamily = fontFamily;
  txt.fontSize = fontSize;
  txt.fontWeight = fontWeight;
  txt.anchor = 'middle';
  txt.valign = 'middle';
  txt.tspan = false;
  txt.width = labelBoxWidth || 50;
  txt.height = labelBoxHeight || 20;
  txt.textMargin = boxTextMargin;
  txt.class = 'labelText';

  drawLabel(g, txt);
  txt = getTextObj();
  txt.text = loopModel.title;
  txt.x = loopModel.startx + labelBoxWidth / 2 + (loopModel.stopx - loopModel.startx) / 2;
  txt.y = loopModel.starty + boxMargin + boxTextMargin;
  txt.anchor = 'middle';
  txt.valign = 'middle';
  txt.textMargin = boxTextMargin;
  txt.class = 'loopText';
  txt.fontFamily = fontFamily;
  txt.fontSize = fontSize;
  txt.fontWeight = fontWeight;
  txt.wrap = true;

  let textElem = hasKatex(txt.text) ? await drawKatex(g, txt, loopModel) : drawText(g, txt);

  if (loopModel.sectionTitles !== undefined) {
    for (const [idx, item] of Object.entries(loopModel.sectionTitles)) {
      if (item.message) {
        txt.text = item.message;
        txt.x = loopModel.startx + (loopModel.stopx - loopModel.startx) / 2;
        txt.y = loopModel.sections[idx].y + boxMargin + boxTextMargin;
        txt.class = 'loopText';
        txt.anchor = 'middle';
        txt.valign = 'middle';
        txt.tspan = false;
        txt.fontFamily = fontFamily;
        txt.fontSize = fontSize;
        txt.fontWeight = fontWeight;
        txt.wrap = loopModel.wrap;

        if (hasKatex(txt.text)) {
          loopModel.starty = loopModel.sections[idx].y;
          await drawKatex(g, txt, loopModel);
        } else {
          drawText(g, txt);
        }
        let sectionHeight = Math.round(
          textElem
            .map((te) => (te._groups || te)[0][0].getBBox().height)
            .reduce((acc, curr) => acc + curr)
        );
        loopModel.sections[idx].height += sectionHeight - (boxMargin + boxTextMargin);
      }
    }
  }

  loopModel.height = Math.round(loopModel.stopy - loopModel.starty);
  return g;
};

/**
 * Draws a background rectangle
 *
 * @param {any} elem Diagram (reference for bounds)
 * @param {any} bounds Shape of the rectangle
 */
export const drawBackgroundRect = function (elem, bounds) {
  svgDrawCommon.drawBackgroundRect(elem, bounds);
};

export const insertDatabaseIcon = function (elem) {
  elem
    .append('defs')
    .append('symbol')
    .attr('id', 'database')
    .attr('fill-rule', 'evenodd')
    .attr('clip-rule', 'evenodd')
    .append('path')
    .attr('transform', 'scale(.5)')
    .attr(
      'd',
      'M12.258.001l.256.004.255.005.253.008.251.01.249.012.247.015.246.016.242.019.241.02.239.023.236.024.233.027.231.028.229.031.225.032.223.034.22.036.217.038.214.04.211.041.208.043.205.045.201.046.198.048.194.05.191.051.187.053.183.054.18.056.175.057.172.059.168.06.163.061.16.063.155.064.15.066.074.033.073.033.071.034.07.034.069.035.068.035.067.035.066.035.064.036.064.036.062.036.06.036.06.037.058.037.058.037.055.038.055.038.053.038.052.038.051.039.05.039.048.039.047.039.045.04.044.04.043.04.041.04.04.041.039.041.037.041.036.041.034.041.033.042.032.042.03.042.029.042.027.042.026.043.024.043.023.043.021.043.02.043.018.044.017.043.015.044.013.044.012.044.011.045.009.044.007.045.006.045.004.045.002.045.001.045v17l-.001.045-.002.045-.004.045-.006.045-.007.045-.009.044-.011.045-.012.044-.013.044-.015.044-.017.043-.018.044-.02.043-.021.043-.023.043-.024.043-.026.043-.027.042-.029.042-.03.042-.032.042-.033.042-.034.041-.036.041-.037.041-.039.041-.04.041-.041.04-.043.04-.044.04-.045.04-.047.039-.048.039-.05.039-.051.039-.052.038-.053.038-.055.038-.055.038-.058.037-.058.037-.06.037-.06.036-.062.036-.064.036-.064.036-.066.035-.067.035-.068.035-.069.035-.07.034-.071.034-.073.033-.074.033-.15.066-.155.064-.16.063-.163.061-.168.06-.172.059-.175.057-.18.056-.183.054-.187.053-.191.051-.194.05-.198.048-.201.046-.205.045-.208.043-.211.041-.214.04-.217.038-.22.036-.223.034-.225.032-.229.031-.231.028-.233.027-.236.024-.239.023-.241.02-.242.019-.246.016-.247.015-.249.012-.251.01-.253.008-.255.005-.256.004-.258.001-.258-.001-.256-.004-.255-.005-.253-.008-.251-.01-.249-.012-.247-.015-.245-.016-.243-.019-.241-.02-.238-.023-.236-.024-.234-.027-.231-.028-.228-.031-.226-.032-.223-.034-.22-.036-.217-.038-.214-.04-.211-.041-.208-.043-.204-.045-.201-.046-.198-.048-.195-.05-.19-.051-.187-.053-.184-.054-.179-.056-.176-.057-.172-.059-.167-.06-.164-.061-.159-.063-.155-.064-.151-.066-.074-.033-.072-.033-.072-.034-.07-.034-.069-.035-.068-.035-.067-.035-.066-.035-.064-.036-.063-.036-.062-.036-.061-.036-.06-.037-.058-.037-.057-.037-.056-.038-.055-.038-.053-.038-.052-.038-.051-.039-.049-.039-.049-.039-.046-.039-.046-.04-.044-.04-.043-.04-.041-.04-.04-.041-.039-.041-.037-.041-.036-.041-.034-.041-.033-.042-.032-.042-.03-.042-.029-.042-.027-.042-.026-.043-.024-.043-.023-.043-.021-.043-.02-.043-.018-.044-.017-.043-.015-.044-.013-.044-.012-.044-.011-.045-.009-.044-.007-.045-.006-.045-.004-.045-.002-.045-.001-.045v-17l.001-.045.002-.045.004-.045.006-.045.007-.045.009-.044.011-.045.012-.044.013-.044.015-.044.017-.043.018-.044.02-.043.021-.043.023-.043.024-.043.026-.043.027-.042.029-.042.03-.042.032-.042.033-.042.034-.041.036-.041.037-.041.039-.041.04-.041.041-.04.043-.04.044-.04.046-.04.046-.039.049-.039.049-.039.051-.039.052-.038.053-.038.055-.038.056-.038.057-.037.058-.037.06-.037.061-.036.062-.036.063-.036.064-.036.066-.035.067-.035.068-.035.069-.035.07-.034.072-.034.072-.033.074-.033.151-.066.155-.064.159-.063.164-.061.167-.06.172-.059.176-.057.179-.056.184-.054.187-.053.19-.051.195-.05.198-.048.201-.046.204-.045.208-.043.211-.041.214-.04.217-.038.22-.036.223-.034.226-.032.228-.031.231-.028.234-.027.236-.024.238-.023.241-.02.243-.019.245-.016.247-.015.249-.012.251-.01.253-.008.255-.005.256-.004.258-.001.258.001zm-9.258 20.499v.01l.001.021.003.021.004.022.005.021.006.022.007.022.009.023.01.022.011.023.012.023.013.023.015.023.016.024.017.023.018.024.019.024.021.024.022.025.023.024.024.025.052.049.056.05.061.051.066.051.07.051.075.051.079.052.084.052.088.052.092.052.097.052.102.051.105.052.11.052.114.051.119.051.123.051.127.05.131.05.135.05.139.048.144.049.147.047.152.047.155.047.16.045.163.045.167.043.171.043.176.041.178.041.183.039.187.039.19.037.194.035.197.035.202.033.204.031.209.03.212.029.216.027.219.025.222.024.226.021.23.02.233.018.236.016.24.015.243.012.246.01.249.008.253.005.256.004.259.001.26-.001.257-.004.254-.005.25-.008.247-.011.244-.012.241-.014.237-.016.233-.018.231-.021.226-.021.224-.024.22-.026.216-.027.212-.028.21-.031.205-.031.202-.034.198-.034.194-.036.191-.037.187-.039.183-.04.179-.04.175-.042.172-.043.168-.044.163-.045.16-.046.155-.046.152-.047.148-.048.143-.049.139-.049.136-.05.131-.05.126-.05.123-.051.118-.052.114-.051.11-.052.106-.052.101-.052.096-.052.092-.052.088-.053.083-.051.079-.052.074-.052.07-.051.065-.051.06-.051.056-.05.051-.05.023-.024.023-.025.021-.024.02-.024.019-.024.018-.024.017-.024.015-.023.014-.024.013-.023.012-.023.01-.023.01-.022.008-.022.006-.022.006-.022.004-.022.004-.021.001-.021.001-.021v-4.127l-.077.055-.08.053-.083.054-.085.053-.087.052-.09.052-.093.051-.095.05-.097.05-.1.049-.102.049-.105.048-.106.047-.109.047-.111.046-.114.045-.115.045-.118.044-.12.043-.122.042-.124.042-.126.041-.128.04-.13.04-.132.038-.134.038-.135.037-.138.037-.139.035-.142.035-.143.034-.144.033-.147.032-.148.031-.15.03-.151.03-.153.029-.154.027-.156.027-.158.026-.159.025-.161.024-.162.023-.163.022-.165.021-.166.02-.167.019-.169.018-.169.017-.171.016-.173.015-.173.014-.175.013-.175.012-.177.011-.178.01-.179.008-.179.008-.181.006-.182.005-.182.004-.184.003-.184.002h-.37l-.184-.002-.184-.003-.182-.004-.182-.005-.181-.006-.179-.008-.179-.008-.178-.01-.176-.011-.176-.012-.175-.013-.173-.014-.172-.015-.171-.016-.17-.017-.169-.018-.167-.019-.166-.02-.165-.021-.163-.022-.162-.023-.161-.024-.159-.025-.157-.026-.156-.027-.155-.027-.153-.029-.151-.03-.15-.03-.148-.031-.146-.032-.145-.033-.143-.034-.141-.035-.14-.035-.137-.037-.136-.037-.134-.038-.132-.038-.13-.04-.128-.04-.126-.041-.124-.042-.122-.042-.12-.044-.117-.043-.116-.045-.113-.045-.112-.046-.109-.047-.106-.047-.105-.048-.102-.049-.1-.049-.097-.05-.095-.05-.093-.052-.09-.051-.087-.052-.085-.053-.083-.054-.08-.054-.077-.054v4.127zm0-5.654v.011l.001.021.003.021.004.021.005.022.006.022.007.022.009.022.01.022.011.023.012.023.013.023.015.024.016.023.017.024.018.024.019.024.021.024.022.024.023.025.024.024.052.05.056.05.061.05.066.051.07.051.075.052.079.051.084.052.088.052.092.052.097.052.102.052.105.052.11.051.114.051.119.052.123.05.127.051.131.05.135.049.139.049.144.048.147.048.152.047.155.046.16.045.163.045.167.044.171.042.176.042.178.04.183.04.187.038.19.037.194.036.197.034.202.033.204.032.209.03.212.028.216.027.219.025.222.024.226.022.23.02.233.018.236.016.24.014.243.012.246.01.249.008.253.006.256.003.259.001.26-.001.257-.003.254-.006.25-.008.247-.01.244-.012.241-.015.237-.016.233-.018.231-.02.226-.022.224-.024.22-.025.216-.027.212-.029.21-.03.205-.032.202-.033.198-.035.194-.036.191-.037.187-.039.183-.039.179-.041.175-.042.172-.043.168-.044.163-.045.16-.045.155-.047.152-.047.148-.048.143-.048.139-.05.136-.049.131-.05.126-.051.123-.051.118-.051.114-.052.11-.052.106-.052.101-.052.096-.052.092-.052.088-.052.083-.052.079-.052.074-.051.07-.052.065-.051.06-.05.056-.051.051-.049.023-.025.023-.024.021-.025.02-.024.019-.024.018-.024.017-.024.015-.023.014-.023.013-.024.012-.022.01-.023.01-.023.008-.022.006-.022.006-.022.004-.021.004-.022.001-.021.001-.021v-4.139l-.077.054-.08.054-.083.054-.085.052-.087.053-.09.051-.093.051-.095.051-.097.05-.1.049-.102.049-.105.048-.106.047-.109.047-.111.046-.114.045-.115.044-.118.044-.12.044-.122.042-.124.042-.126.041-.128.04-.13.039-.132.039-.134.038-.135.037-.138.036-.139.036-.142.035-.143.033-.144.033-.147.033-.148.031-.15.03-.151.03-.153.028-.154.028-.156.027-.158.026-.159.025-.161.024-.162.023-.163.022-.165.021-.166.02-.167.019-.169.018-.169.017-.171.016-.173.015-.173.014-.175.013-.175.012-.177.011-.178.009-.179.009-.179.007-.181.007-.182.005-.182.004-.184.003-.184.002h-.37l-.184-.002-.184-.003-.182-.004-.182-.005-.181-.007-.179-.007-.179-.009-.178-.009-.176-.011-.176-.012-.175-.013-.173-.014-.172-.015-.171-.016-.17-.017-.169-.018-.167-.019-.166-.02-.165-.021-.163-.022-.162-.023-.161-.024-.159-.025-.157-.026-.156-.027-.155-.028-.153-.028-.151-.03-.15-.03-.148-.031-.146-.033-.145-.033-.143-.033-.141-.035-.14-.036-.137-.036-.136-.037-.134-.038-.132-.039-.13-.039-.128-.04-.126-.041-.124-.042-.122-.043-.12-.043-.117-.044-.116-.044-.113-.046-.112-.046-.109-.046-.106-.047-.105-.048-.102-.049-.1-.049-.097-.05-.095-.051-.093-.051-.09-.051-.087-.053-.085-.052-.083-.054-.08-.054-.077-.054v4.139zm0-5.666v.011l.001.02.003.022.004.021.005.022.006.021.007.022.009.023.01.022.011.023.012.023.013.023.015.023.016.024.017.024.018.023.019.024.021.025.022.024.023.024.024.025.052.05.056.05.061.05.066.051.07.051.075.052.079.051.084.052.088.052.092.052.097.052.102.052.105.051.11.052.114.051.119.051.123.051.127.05.131.05.135.05.139.049.144.048.147.048.152.047.155.046.16.045.163.045.167.043.171.043.176.042.178.04.183.04.187.038.19.037.194.036.197.034.202.033.204.032.209.03.212.028.216.027.219.025.222.024.226.021.23.02.233.018.236.017.24.014.243.012.246.01.249.008.253.006.256.003.259.001.26-.001.257-.003.254-.006.25-.008.247-.01.244-.013.241-.014.237-.016.233-.018.231-.02.226-.022.224-.024.22-.025.216-.027.212-.029.21-.03.205-.032.202-.033.198-.035.194-.036.191-.037.187-.039.183-.039.179-.041.175-.042.172-.043.168-.044.163-.045.16-.045.155-.047.152-.047.148-.048.143-.049.139-.049.136-.049.131-.051.126-.05.123-.051.118-.052.114-.051.11-.052.106-.052.101-.052.096-.052.092-.052.088-.052.083-.052.079-.052.074-.052.07-.051.065-.051.06-.051.056-.05.051-.049.023-.025.023-.025.021-.024.02-.024.019-.024.018-.024.017-.024.015-.023.014-.024.013-.023.012-.023.01-.022.01-.023.008-.022.006-.022.006-.022.004-.022.004-.021.001-.021.001-.021v-4.153l-.077.054-.08.054-.083.053-.085.053-.087.053-.09.051-.093.051-.095.051-.097.05-.1.049-.102.048-.105.048-.106.048-.109.046-.111.046-.114.046-.115.044-.118.044-.12.043-.122.043-.124.042-.126.041-.128.04-.13.039-.132.039-.134.038-.135.037-.138.036-.139.036-.142.034-.143.034-.144.033-.147.032-.148.032-.15.03-.151.03-.153.028-.154.028-.156.027-.158.026-.159.024-.161.024-.162.023-.163.023-.165.021-.166.02-.167.019-.169.018-.169.017-.171.016-.173.015-.173.014-.175.013-.175.012-.177.01-.178.01-.179.009-.179.007-.181.006-.182.006-.182.004-.184.003-.184.001-.185.001-.185-.001-.184-.001-.184-.003-.182-.004-.182-.006-.181-.006-.179-.007-.179-.009-.178-.01-.176-.01-.176-.012-.175-.013-.173-.014-.172-.015-.171-.016-.17-.017-.169-.018-.167-.019-.166-.02-.165-.021-.163-.023-.162-.023-.161-.024-.159-.024-.157-.026-.156-.027-.155-.028-.153-.028-.151-.03-.15-.03-.148-.032-.146-.032-.145-.033-.143-.034-.141-.034-.14-.036-.137-.036-.136-.037-.134-.038-.132-.039-.13-.039-.128-.041-.126-.041-.124-.041-.122-.043-.12-.043-.117-.044-.116-.044-.113-.046-.112-.046-.109-.046-.106-.048-.105-.048-.102-.048-.1-.05-.097-.049-.095-.051-.093-.051-.09-.052-.087-.052-.085-.053-.083-.053-.08-.054-.077-.054v4.153zm8.74-8.179l-.257.004-.254.005-.25.008-.247.011-.244.012-.241.014-.237.016-.233.018-.231.021-.226.022-.224.023-.22.026-.216.027-.212.028-.21.031-.205.032-.202.033-.198.034-.194.036-.191.038-.187.038-.183.04-.179.041-.175.042-.172.043-.168.043-.163.045-.16.046-.155.046-.152.048-.148.048-.143.048-.139.049-.136.05-.131.05-.126.051-.123.051-.118.051-.114.052-.11.052-.106.052-.101.052-.096.052-.092.052-.088.052-.083.052-.079.052-.074.051-.07.052-.065.051-.06.05-.056.05-.051.05-.023.025-.023.024-.021.024-.02.025-.019.024-.018.024-.017.023-.015.024-.014.023-.013.023-.012.023-.01.023-.01.022-.008.022-.006.023-.006.021-.004.022-.004.021-.001.021-.001.021.001.021.001.021.004.021.004.022.006.021.006.023.008.022.01.022.01.023.012.023.013.023.014.023.015.024.017.023.018.024.019.024.02.025.021.024.023.024.023.025.051.05.056.05.06.05.065.051.07.052.074.051.079.052.083.052.088.052.092.052.096.052.101.052.106.052.11.052.114.052.118.051.123.051.126.051.131.05.136.05.139.049.143.048.148.048.152.048.155.046.16.046.163.045.168.043.172.043.175.042.179.041.183.04.187.038.191.038.194.036.198.034.202.033.205.032.21.031.212.028.216.027.22.026.224.023.226.022.231.021.233.018.237.016.241.014.244.012.247.011.25.008.254.005.257.004.26.001.26-.001.257-.004.254-.005.25-.008.247-.011.244-.012.241-.014.237-.016.233-.018.231-.021.226-.022.224-.023.22-.026.216-.027.212-.028.21-.031.205-.032.202-.033.198-.034.194-.036.191-.038.187-.038.183-.04.179-.041.175-.042.172-.043.168-.043.163-.045.16-.046.155-.046.152-.048.148-.048.143-.048.139-.049.136-.05.131-.05.126-.051.123-.051.118-.051.114-.052.11-.052.106-.052.101-.052.096-.052.092-.052.088-.052.083-.052.079-.052.074-.051.07-.052.065-.051.06-.05.056-.05.051-.05.023-.025.023-.024.021-.024.02-.025.019-.024.018-.024.017-.023.015-.024.014-.023.013-.023.012-.023.01-.023.01-.022.008-.022.006-.023.006-.021.004-.022.004-.021.001-.021.001-.021-.001-.021-.001-.021-.004-.021-.004-.022-.006-.021-.006-.023-.008-.022-.01-.022-.01-.023-.012-.023-.013-.023-.014-.023-.015-.024-.017-.023-.018-.024-.019-.024-.02-.025-.021-.024-.023-.024-.023-.025-.051-.05-.056-.05-.06-.05-.065-.051-.07-.052-.074-.051-.079-.052-.083-.052-.088-.052-.092-.052-.096-.052-.101-.052-.106-.052-.11-.052-.114-.052-.118-.051-.123-.051-.126-.051-.131-.05-.136-.05-.139-.049-.143-.048-.148-.048-.152-.048-.155-.046-.16-.046-.163-.045-.168-.043-.172-.043-.175-.042-.179-.041-.183-.04-.187-.038-.191-.038-.194-.036-.198-.034-.202-.033-.205-.032-.21-.031-.212-.028-.216-.027-.22-.026-.224-.023-.226-.022-.231-.021-.233-.018-.237-.016-.241-.014-.244-.012-.247-.011-.25-.008-.254-.005-.257-.004-.26-.001-.26.001z'
    );
};

export const insertComputerIcon = function (elem) {
  elem
    .append('defs')
    .append('symbol')
    .attr('id', 'computer')
    .attr('width', '24')
    .attr('height', '24')
    .append('path')
    .attr('transform', 'scale(.5)')
    .attr(
      'd',
      'M2 2v13h20v-13h-20zm18 11h-16v-9h16v9zm-10.228 6l.466-1h3.524l.467 1h-4.457zm14.228 3h-24l2-6h2.104l-1.33 4h18.45l-1.297-4h2.073l2 6zm-5-10h-14v-7h14v7z'
    );
};

export const insertClockIcon = function (elem) {
  elem
    .append('defs')
    .append('symbol')
    .attr('id', 'clock')
    .attr('width', '24')
    .attr('height', '24')
    .append('path')
    .attr('transform', 'scale(.5)')
    .attr(
      'd',
      'M12 2c5.514 0 10 4.486 10 10s-4.486 10-10 10-10-4.486-10-10 4.486-10 10-10zm0-2c-6.627 0-12 5.373-12 12s5.373 12 12 12 12-5.373 12-12-5.373-12-12-12zm5.848 12.459c.202.038.202.333.001.372-1.907.361-6.045 1.111-6.547 1.111-.719 0-1.301-.582-1.301-1.301 0-.512.77-5.447 1.125-7.445.034-.192.312-.181.343.014l.985 6.238 5.394 1.011z'
    );
};

/**
 * Setup arrow head and define the marker. The result is appended to the svg.
 *
 * @param elem
 */
export const insertArrowHead = function (elem) {
  elem
    .append('defs')
    .append('marker')
    .attr('id', 'arrowhead')
    .attr('refX', 7.9)
    .attr('refY', 5)
    .attr('markerUnits', 'userSpaceOnUse')
    .attr('markerWidth', 12)
    .attr('markerHeight', 12)
    .attr('orient', 'auto')
    .append('path')
    .attr('d', 'M 0 0 L 10 5 L 0 10 z'); // this is actual shape for arrowhead
};

/**
 * Setup arrow head and define the marker. The result is appended to the svg.
 *
 * @param {any} elem
 */
export const insertArrowFilledHead = function (elem) {
  elem
    .append('defs')
    .append('marker')
    .attr('id', 'filled-head')
    .attr('refX', 15.5)
    .attr('refY', 7)
    .attr('markerWidth', 20)
    .attr('markerHeight', 28)
    .attr('orient', 'auto')
    .append('path')
    .attr('d', 'M 18,7 L9,13 L14,7 L9,1 Z');
};

/**
 * Setup node number. The result is appended to the svg.
 *
 * @param {any} elem
 */
export const insertSequenceNumber = function (elem) {
  elem
    .append('defs')
    .append('marker')
    .attr('id', 'sequencenumber')
    .attr('refX', 15)
    .attr('refY', 15)
    .attr('markerWidth', 60)
    .attr('markerHeight', 40)
    .attr('orient', 'auto')
    .append('circle')
    .attr('cx', 15)
    .attr('cy', 15)
    .attr('r', 6);
  // .style("fill", '#f00');
};

/**
 * Setup cross head and define the marker. The result is appended to the svg.
 *
 * @param {any} elem
 */
export const insertArrowCrossHead = function (elem) {
  const defs = elem.append('defs');
  const marker = defs
    .append('marker')
    .attr('id', 'crosshead')
    .attr('markerWidth', 15)
    .attr('markerHeight', 8)
    .attr('orient', 'auto')
    .attr('refX', 4)
    .attr('refY', 4.5);
  // The cross
  marker
    .append('path')
    .attr('fill', 'none')
    .attr('stroke', '#000000')
    .style('stroke-dasharray', '0, 0')
    .attr('stroke-width', '1pt')
    .attr('d', 'M 1,2 L 6,7 M 6,2 L 1,7');
  // this is actual shape for arrowhead
};

export const getTextObj = function () {
  return {
    x: 0,
    y: 0,
    fill: undefined,
    anchor: undefined,
    style: '#666',
    width: undefined,
    height: undefined,
    textMargin: 0,
    rx: 0,
    ry: 0,
    tspan: true,
    valign: undefined,
  };
};

export const getNoteRect = function () {
  return {
    x: 0,
    y: 0,
    fill: '#EDF2AE',
    stroke: '#666',
    width: 100,
    anchor: 'start',
    height: 100,
    rx: 0,
    ry: 0,
  };
};

const _drawTextCandidateFunc = (function () {
  /**
   * @param {any} content
   * @param {any} g
   * @param {any} x
   * @param {any} y
   * @param {any} width
   * @param {any} height
   * @param {any} textAttrs
   */
  function byText(content, g, x, y, width, height, textAttrs) {
    const text = g
      .append('text')
      .attr('x', x + width / 2)
      .attr('y', y + height / 2 + 5)
      .style('text-anchor', 'middle')
      .text(content);
    _setTextAttrs(text, textAttrs);
  }

  /**
   * @param {any} content
   * @param {any} g
   * @param {any} x
   * @param {any} y
   * @param {any} width
   * @param {any} height
   * @param {any} textAttrs
   * @param {any} conf
   */
  function byTspan(content, g, x, y, width, height, textAttrs, conf) {
    const { actorFontSize, actorFontFamily, actorFontWeight } = conf;

    const [_actorFontSize, _actorFontSizePx] = parseFontSize(actorFontSize);

    const lines = content.split(common.lineBreakRegex);
    for (let i = 0; i < lines.length; i++) {
      const dy = i * _actorFontSize - (_actorFontSize * (lines.length - 1)) / 2;
      const text = g
        .append('text')
        .attr('x', x + width / 2)
        .attr('y', y)
        .style('text-anchor', 'middle')
        .style('font-size', _actorFontSizePx)
        .style('font-weight', actorFontWeight)
        .style('font-family', actorFontFamily);
      text
        .append('tspan')
        .attr('x', x + width / 2)
        .attr('dy', dy)
        .text(lines[i]);

      text
        .attr('y', y + height / 2.0)
        .attr('dominant-baseline', 'central')
        .attr('alignment-baseline', 'central');

      _setTextAttrs(text, textAttrs);
    }
  }

  /**
   * @param {any} content
   * @param {any} g
   * @param {any} x
   * @param {any} y
   * @param {any} width
   * @param {any} height
   * @param {any} textAttrs
   * @param {any} conf
   */
  function byFo(content, g, x, y, width, height, textAttrs, conf) {
    const s = g.append('switch');
    const f = s
      .append('foreignObject')
      .attr('x', x)
      .attr('y', y)
      .attr('width', width)
      .attr('height', height);

    const text = f
      .append('xhtml:div')
      .style('display', 'table')
      .style('height', '100%')
      .style('width', '100%');

    text
      .append('div')
      .style('display', 'table-cell')
      .style('text-align', 'center')
      .style('vertical-align', 'middle')
      .text(content);

    byTspan(content, s, x, y, width, height, textAttrs, conf);
    _setTextAttrs(text, textAttrs);
  }

  /**
   *
   * @param content
   * @param g
   * @param x
   * @param y
   * @param width
   * @param height
   * @param textAttrs
   * @param conf
   */
  async function byKatex(content, g, x, y, width, height, textAttrs, conf) {
    // TODO duplicate render calls, optimize

    const dim = await calculateMathMLDimensions(content, configApi.getConfig());
    const s = g.append('switch');
    const f = s
      .append('foreignObject')
      .attr('x', x + width / 2 - dim.width / 2)
      .attr('y', y + height / 2 - dim.height / 2)
      .attr('width', dim.width)
      .attr('height', dim.height);

    const text = f.append('xhtml:div').style('height', '100%').style('width', '100%');

    text
      .append('div')
      .style('text-align', 'center')
      .style('vertical-align', 'middle')
      .html(await renderKatex(content, configApi.getConfig()));

    byTspan(content, s, x, y, width, height, textAttrs, conf);
    _setTextAttrs(text, textAttrs);
  }

  /**
   * @param {any} toText
   * @param {any} fromTextAttrsDict
   */
  function _setTextAttrs(toText, fromTextAttrsDict) {
    for (const key in fromTextAttrsDict) {
      if (fromTextAttrsDict.hasOwnProperty(key)) {
        toText.attr(key, fromTextAttrsDict[key]);
      }
    }
  }

  return function (conf, hasKatex = false) {
    if (hasKatex) {
      return byKatex;
    }
    return conf.textPlacement === 'fo' ? byFo : conf.textPlacement === 'old' ? byText : byTspan;
  };
})();

const _drawMenuItemTextCandidateFunc = (function () {
  /**
   * @param {any} content
   * @param {any} g
   * @param {any} x
   * @param {any} y
   * @param {any} width
   * @param {any} height
   * @param {any} textAttrs
   */
  function byText(content, g, x, y, width, height, textAttrs) {
    const text = g
      .append('text')
      .attr('x', x)
      .attr('y', y)
      .style('text-anchor', 'start')
      .text(content);
    _setTextAttrs(text, textAttrs);
  }

  /**
   * @param {any} content
   * @param {any} g
   * @param {any} x
   * @param {any} y
   * @param {any} width
   * @param {any} height
   * @param {any} textAttrs
   * @param {any} conf
   */
  function byTspan(content, g, x, y, width, height, textAttrs, conf) {
    const { actorFontSize, actorFontFamily, actorFontWeight } = conf;

    const lines = content.split(common.lineBreakRegex);
    for (let i = 0; i < lines.length; i++) {
      const dy = i * actorFontSize - (actorFontSize * (lines.length - 1)) / 2;
      const text = g
        .append('text')
        .attr('x', x)
        .attr('y', y)
        .style('text-anchor', 'start')
        .style('font-size', actorFontSize)
        .style('font-weight', actorFontWeight)
        .style('font-family', actorFontFamily);
      text.append('tspan').attr('x', x).attr('dy', dy).text(lines[i]);

      text
        .attr('y', y + height / 2.0)
        .attr('dominant-baseline', 'central')
        .attr('alignment-baseline', 'central');

      _setTextAttrs(text, textAttrs);
    }
  }

  /**
   * @param {any} content
   * @param {any} g
   * @param {any} x
   * @param {any} y
   * @param {any} width
   * @param {any} height
   * @param {any} textAttrs
   * @param {any} conf
   */
  function byFo(content, g, x, y, width, height, textAttrs, conf) {
    const s = g.append('switch');
    const f = s
      .append('foreignObject')
      .attr('x', x)
      .attr('y', y)
      .attr('width', width)
      .attr('height', height);

    const text = f
      .append('xhtml:div')
      .style('display', 'table')
      .style('height', '100%')
      .style('width', '100%');

    text
      .append('div')
      .style('display', 'table-cell')
      .style('text-align', 'center')
      .style('vertical-align', 'middle')
      .text(content);

    byTspan(content, s, x, y, width, height, textAttrs, conf);
    _setTextAttrs(text, textAttrs);
  }

  /**
   * @param {any} toText
   * @param {any} fromTextAttrsDict
   */
  function _setTextAttrs(toText, fromTextAttrsDict) {
    for (const key in fromTextAttrsDict) {
      if (fromTextAttrsDict.hasOwnProperty(key)) {
        toText.attr(key, fromTextAttrsDict[key]);
      }
    }
  }

  return function (conf) {
    return conf.textPlacement === 'fo' ? byFo : conf.textPlacement === 'old' ? byText : byTspan;
  };
})();

export default {
  drawRect,
  drawText,
  drawLabel,
  drawActor,
  drawBox,
  drawPopup,
  anchorElement,
  drawActivation,
  drawLoop,
  drawBackgroundRect,
  insertArrowHead,
  insertArrowFilledHead,
  insertSequenceNumber,
  insertArrowCrossHead,
  insertDatabaseIcon,
  insertComputerIcon,
  insertClockIcon,
  getTextObj,
  getNoteRect,
  fixLifeLineHeights,
  sanitizeUrl,
};<|MERGE_RESOLUTION|>--- conflicted
+++ resolved
@@ -82,29 +82,6 @@
   );
 };
 
-<<<<<<< HEAD
-export const popdownMenu = function (popid) {
-  return (
-    "var pu = document.getElementById('" +
-    popid +
-    "'); if (pu != null) { pu.style.display = 'none'; }"
-  );
-};
-
-const popupMenuUpFunc = function (popupId) {
-  var pu = document.getElementById(popupId);
-  if (pu != null) {
-    pu.style.display = 'block';
-  }
-};
-
-const popupMenuDownFunc = function (popupId) {
-  var pu = document.getElementById(popupId);
-  if (pu != null) {
-    pu.style.display = 'none';
-  }
-};
-
 export const drawKatex = async function (elem, textData, msgModel = null) {
   let textElem = elem.append('foreignObject');
   const lines = await renderKatex(textData.text, configApi.getConfig());
@@ -146,8 +123,6 @@
   return [textElem];
 };
 
-=======
->>>>>>> 91907fe0
 export const drawText = function (elem, textData) {
   let prevTextHeight = 0;
   let textHeight = 0;
