import { sanitizeUrl } from '@braintree/sanitize-url';
import * as configApi from '../../config.js';
<<<<<<< HEAD
import { getIconSVG } from '../../rendering-util/icons.js';
=======
import { ZERO_WIDTH_SPACE, parseFontSize } from '../../utils.js';
import common, {
  calculateMathMLDimensions,
  hasKatex,
  renderKatexSanitized,
} from '../common/common.js';
import * as svgDrawCommon from '../common/svgDrawCommon.js';
>>>>>>> 69952484

export const ACTOR_TYPE_WIDTH = 18 * 2;
const TOP_ACTOR_CLASS = 'actor-top';
const BOTTOM_ACTOR_CLASS = 'actor-bottom';
const ACTOR_BOX_CLASS = 'actor-box';
const ACTOR_MAN_FIGURE_CLASS = 'actor-man';

export const drawRect = function (elem, rectData) {
  return svgDrawCommon.drawRect(elem, rectData);
};

export const drawPopup = function (elem, actor, minMenuWidth, textAttrs, forceMenus) {
  if (actor.links === undefined || actor.links === null || Object.keys(actor.links).length === 0) {
    return { height: 0, width: 0 };
  }

  const links = actor.links;
  const actorCnt = actor.actorCnt;
  const rectData = actor.rectData;

  var displayValue = 'none';
  if (forceMenus) {
    displayValue = 'block !important';
  }

  const g = elem.append('g');
  g.attr('id', 'actor' + actorCnt + '_popup');
  g.attr('class', 'actorPopupMenu');
  g.attr('display', displayValue);
  var actorClass = '';
  if (rectData.class !== undefined) {
    actorClass = ' ' + rectData.class;
  }

  let menuWidth = rectData.width > minMenuWidth ? rectData.width : minMenuWidth;

  const rectElem = g.append('rect');
  rectElem.attr('class', 'actorPopupMenuPanel' + actorClass);
  rectElem.attr('x', rectData.x);
  rectElem.attr('y', rectData.height);
  rectElem.attr('fill', rectData.fill);
  rectElem.attr('stroke', rectData.stroke);
  rectElem.attr('width', menuWidth);
  rectElem.attr('height', rectData.height);
  rectElem.attr('rx', rectData.rx);
  rectElem.attr('ry', rectData.ry);
  if (links != null) {
    var linkY = 20;
    for (let key in links) {
      var linkElem = g.append('a');
      var sanitizedLink = sanitizeUrl(links[key]);
      linkElem.attr('xlink:href', sanitizedLink);
      linkElem.attr('target', '_blank');

      _drawMenuItemTextCandidateFunc(textAttrs)(
        key,
        linkElem,
        rectData.x + 10,
        rectData.height + linkY,
        menuWidth,
        20,
        { class: 'actor' },
        textAttrs
      );

      linkY += 30;
    }
  }

  rectElem.attr('height', linkY);

  return { height: rectData.height + linkY, width: menuWidth };
};

const popupMenuToggle = function (popId) {
  return (
    "var pu = document.getElementById('" +
    popId +
    "'); if (pu != null) { pu.style.display = pu.style.display == 'block' ? 'none' : 'block'; }"
  );
};

export const drawKatex = async function (elem, textData, msgModel = null) {
  let textElem = elem.append('foreignObject');
  const linesSanitized = await renderKatexSanitized(textData.text, configApi.getConfig());

  const divElem = textElem
    .append('xhtml:div')
    .attr('style', 'width: fit-content;')
    .attr('xmlns', 'http://www.w3.org/1999/xhtml')
    .html(linesSanitized);
  const dim = divElem.node().getBoundingClientRect();

  textElem.attr('height', Math.round(dim.height)).attr('width', Math.round(dim.width));

  if (textData.class === 'noteText') {
    const rectElem = elem.node().firstChild;

    rectElem.setAttribute('height', dim.height + 2 * textData.textMargin);
    const rectDim = rectElem.getBBox();

    textElem
      .attr('x', Math.round(rectDim.x + rectDim.width / 2 - dim.width / 2))
      .attr('y', Math.round(rectDim.y + rectDim.height / 2 - dim.height / 2));
  } else if (msgModel) {
    let { startx, stopx, starty } = msgModel;
    if (startx > stopx) {
      const temp = startx;
      startx = stopx;
      stopx = temp;
    }

    // eslint-disable-next-line @typescript-eslint/restrict-plus-operands
    textElem.attr('x', Math.round(startx + Math.abs(startx - stopx) / 2 - dim.width / 2));
    if (textData.class === 'loopText') {
      textElem.attr('y', Math.round(starty));
    } else {
      textElem.attr('y', Math.round(starty - dim.height));
    }
  }

  return [textElem];
};

export const drawText = function (elem, textData) {
  let prevTextHeight = 0;
  let textHeight = 0;
  const lines = textData.text.split(common.lineBreakRegex);

  const [_textFontSize, _textFontSizePx] = parseFontSize(textData.fontSize);

  let textElems = [];
  let dy = 0;
  let yfunc = () => textData.y;
  if (
    textData.valign !== undefined &&
    textData.textMargin !== undefined &&
    textData.textMargin > 0
  ) {
    switch (textData.valign) {
      case 'top':
      case 'start':
        yfunc = () => Math.round(textData.y + textData.textMargin);
        break;
      case 'middle':
      case 'center':
        yfunc = () =>
          Math.round(textData.y + (prevTextHeight + textHeight + textData.textMargin) / 2);
        break;
      case 'bottom':
      case 'end':
        yfunc = () =>
          Math.round(
            textData.y +
              (prevTextHeight + textHeight + 2 * textData.textMargin) -
              textData.textMargin
          );
        break;
    }
  }

  if (
    textData.anchor !== undefined &&
    textData.textMargin !== undefined &&
    textData.width !== undefined
  ) {
    switch (textData.anchor) {
      case 'left':
      case 'start':
        textData.x = Math.round(textData.x + textData.textMargin);
        textData.anchor = 'start';
        textData.dominantBaseline = 'middle';
        textData.alignmentBaseline = 'middle';
        break;
      case 'middle':
      case 'center':
        textData.x = Math.round(textData.x + textData.width / 2);
        textData.anchor = 'middle';
        textData.dominantBaseline = 'middle';
        textData.alignmentBaseline = 'middle';
        break;
      case 'right':
      case 'end':
        textData.x = Math.round(textData.x + textData.width - textData.textMargin);
        textData.anchor = 'end';
        textData.dominantBaseline = 'middle';
        textData.alignmentBaseline = 'middle';
        break;
    }
  }

  for (let [i, line] of lines.entries()) {
    if (
      textData.textMargin !== undefined &&
      textData.textMargin === 0 &&
      _textFontSize !== undefined
    ) {
      dy = i * _textFontSize;
    }

    const textElem = elem.append('text');
    textElem.attr('x', textData.x);
    textElem.attr('y', yfunc());
    if (textData.anchor !== undefined) {
      textElem
        .attr('text-anchor', textData.anchor)
        .attr('dominant-baseline', textData.dominantBaseline)
        .attr('alignment-baseline', textData.alignmentBaseline);
    }
    if (textData.fontFamily !== undefined) {
      textElem.style('font-family', textData.fontFamily);
    }
    if (_textFontSizePx !== undefined) {
      textElem.style('font-size', _textFontSizePx);
    }
    if (textData.fontWeight !== undefined) {
      textElem.style('font-weight', textData.fontWeight);
    }
    if (textData.fill !== undefined) {
      textElem.attr('fill', textData.fill);
    }
    if (textData.class !== undefined) {
      textElem.attr('class', textData.class);
    }
    if (textData.dy !== undefined) {
      textElem.attr('dy', textData.dy);
    } else if (dy !== 0) {
      textElem.attr('dy', dy);
    }

    const text = line || ZERO_WIDTH_SPACE;
    if (textData.tspan) {
      const span = textElem.append('tspan');
      span.attr('x', textData.x);
      if (textData.fill !== undefined) {
        span.attr('fill', textData.fill);
      }
      span.text(text);
    } else {
      textElem.text(text);
    }
    if (
      textData.valign !== undefined &&
      textData.textMargin !== undefined &&
      textData.textMargin > 0
    ) {
      textHeight += (textElem._groups || textElem)[0][0].getBBox().height;
      prevTextHeight = textHeight;
    }

    textElems.push(textElem);
  }

  return textElems;
};

export const drawLabel = function (elem, txtObject) {
  /**
   * @param {any} x
   * @param {any} y
   * @param {any} width
   * @param {any} height
   * @param {any} cut
   * @returns {any}
   */
  function genPoints(x, y, width, height, cut) {
    return (
      x +
      ',' +
      y +
      ' ' +
      (x + width) +
      ',' +
      y +
      ' ' +
      (x + width) +
      ',' +
      (y + height - cut) +
      ' ' +
      (x + width - cut * 1.2) +
      ',' +
      (y + height) +
      ' ' +
      x +
      ',' +
      (y + height)
    );
  }
  const polygon = elem.append('polygon');
  polygon.attr('points', genPoints(txtObject.x, txtObject.y, txtObject.width, txtObject.height, 7));
  polygon.attr('class', 'labelBox');

  txtObject.y = txtObject.y + txtObject.height / 2;

  drawText(elem, txtObject);
  return polygon;
};

let actorCnt = -1;

export const fixLifeLineHeights = (diagram, actors, actorKeys, conf) => {
  if (!diagram.select) {
    return;
  }
  actorKeys.forEach((actorKey) => {
    const actor = actors.get(actorKey);
    const actorDOM = diagram.select('#actor' + actor.actorCnt);
    if (!conf.mirrorActors && actor.stopy) {
      actorDOM.attr('y2', actor.stopy + actor.height / 2);
    } else if (conf.mirrorActors) {
      actorDOM.attr('y2', actor.stopy);
    }
  });
};

const drawActorTypeIcon = async function (elem, actor, conf, isFooter) {
  const actorY = isFooter ? actor.stopy : actor.starty;
  const center = actor.x + actor.width / 2;
  const centerY = actorY + actor.height / 2;

  const line = elem.append('g').lower();
  if (!isFooter) {
    actorCnt++;
    line
      .append('line')
      .attr('id', 'actor' + actorCnt)
      .attr('x1', center)
      .attr('y1', centerY + 25)
      .attr('x2', center)
      .attr('y2', 2000)
      .attr('class', 'actor-line')
      .attr('stroke-width', '0.5px')
      .attr('stroke', '#999')
      .attr('name', actor.name);
    actor.actorCnt = actorCnt;
  }

  const actElem = elem.append('g');
  let cssClass = 'actor-icon';
  if (isFooter) {
    cssClass += ` ${BOTTOM_ACTOR_CLASS}`;
  } else {
    cssClass += ` ${TOP_ACTOR_CLASS}`;
  }

  actElem.attr('class', cssClass);
  actElem.attr('name', actor.name);

  // Define the size of the square and icon
  const iconSize = actor.width / 5;
  const squareX = center - iconSize / 2;
  const squareY = !isFooter ? actorY + 10 : actorY;

  // Draw a square rectangle for the actor icon background

  actElem
    .append('rect')
    .attr('x', squareX)
    .attr('y', squareY)
    .attr('width', iconSize)
    .attr('height', iconSize)
    .attr('rx', 3) // rounded corners, optional
    .attr('ry', 3)
    .attr('fill', 'none'); // light gray background or customize as needed

  // Render icon SVG inside the rectangle
  const iconGroup = actElem.append('g').attr('transform', `translate(${squareX}, ${squareY})`);

  iconGroup
    .append('svg')
    .attr('width', iconSize)
    .attr('height', iconSize)
    .html(
      `<g>${await getIconSVG(actor.doc.icon, {
        height: iconSize,
        width: iconSize,
        fallbackPrefix: '',
      })}</g>`
    );

  // Add text label below icon
  _drawTextCandidateFunc(conf, hasKatex(actor.description))(
    actor.description,
    actElem,
    actor.x,
    actorY + (!isFooter ? 40 : 30), // positioning below the square icon
    actor.width,
    20,
    { class: 'actor-icon-text' },
    conf
  );

  const bounds = actElem.node().getBBox();
  actor.height = bounds.height + (conf.sequence?.labelBoxHeight ?? 0);

  return actor.height;
};

/**
 * Draws an actor in the diagram with the attached line
 *
 * @param {any} elem - The diagram we'll draw to.
 * @param {any} actor - The actor to draw.
 * @param {any} conf - DrawText implementation discriminator object
 * @param {boolean} isFooter - If the actor is the footer one
 */
const drawActorTypeParticipant = function (elem, actor, conf, isFooter) {
  const actorY = isFooter ? actor.stopy : actor.starty;
  const center = actor.x + actor.width / 2;
  const centerY = actorY + actor.height;

  const boxplusLineGroup = elem.append('g').lower();
  var g = boxplusLineGroup;

  if (!isFooter) {
    actorCnt++;
    if (Object.keys(actor.links || {}).length && !conf.forceMenus) {
      g.attr('onclick', popupMenuToggle(`actor${actorCnt}_popup`)).attr('cursor', 'pointer');
    }
    g.append('line')
      .attr('id', 'actor' + actorCnt)
      .attr('x1', center)
      .attr('y1', centerY)
      .attr('x2', center)
      .attr('y2', 2000)
      .attr('class', 'actor-line 200')
      .attr('stroke-width', '0.5px')
      .attr('stroke', '#999')
      .attr('name', actor.name);

    g = boxplusLineGroup.append('g');
    actor.actorCnt = actorCnt;

    if (actor.links != null) {
      g.attr('id', 'root-' + actorCnt);
    }
  }

  const rect = svgDrawCommon.getNoteRect();
  var cssclass = 'actor';
  if (actor.properties?.class) {
    cssclass = actor.properties.class;
  } else {
    rect.fill = '#eaeaea';
  }
  if (isFooter) {
    cssclass += ` ${BOTTOM_ACTOR_CLASS}`;
  } else {
    cssclass += ` ${TOP_ACTOR_CLASS}`;
  }
  rect.x = actor.x;
  rect.y = actorY;
  rect.width = actor.width;
  rect.height = actor.height;
  rect.class = cssclass;
  rect.rx = 3;
  rect.ry = 3;
  rect.name = actor.name;
  const rectElem = drawRect(g, rect);
  actor.rectData = rect;

  if (actor.properties?.icon) {
    const iconSrc = actor.properties.icon.trim();
    if (iconSrc.charAt(0) === '@') {
      svgDrawCommon.drawEmbeddedImage(g, rect.x + rect.width - 20, rect.y + 10, iconSrc.substr(1));
    } else {
      svgDrawCommon.drawImage(g, rect.x + rect.width - 20, rect.y + 10, iconSrc);
    }
  }

  _drawTextCandidateFunc(conf, hasKatex(actor.description))(
    actor.description,
    g,
    rect.x,
    rect.y,
    rect.width,
    rect.height,
    { class: `actor ${ACTOR_BOX_CLASS}` },
    conf
  );

  let height = actor.height;
  if (rectElem.node) {
    const bounds = rectElem.node().getBBox();
    actor.height = bounds.height;
    height = bounds.height;
  }

  return height;
};
const drawActorTypeImage = async function (elem, actor, conf, isFooter) {
  const img = new Image();
  img.src = actor.doc.image ?? '';
  await img.decode();

  const imageNaturalWidth = Number(img.naturalWidth.toString().replace('px', ''));
  const imageNaturalHeight = Number(img.naturalHeight.toString().replace('px', ''));

  actor.doc.imageAspectRatio = imageNaturalWidth / imageNaturalHeight;

  // Calculate image dimensions with proper sizing logic
  let imageWidth, imageHeight;

  // Check if custom dimensions are provided and valid
  const hasValidCustomDimensions =
    actor.doc.height && actor.doc.height > 10 && actor.doc.width && actor.doc.width > 10;

  if (hasValidCustomDimensions) {
    if (actor.doc.constraint === 'on') {
      // Maintain aspect ratio with constraint
      const customAspectRatio = imageNaturalWidth / imageNaturalHeight;

      if (customAspectRatio > actor.doc.imageAspectRatio) {
        // Width is the limiting factor
        imageHeight = actor.doc.height;
        imageWidth = actor.doc.height * actor.doc.imageAspectRatio;
      } else {
        // Height is the limiting factor
        imageWidth = actor.doc.width;
        imageHeight = actor.doc.width / actor.doc.imageAspectRatio;
      }
    } else {
      // Use custom dimensions without maintaining aspect ratio
      imageWidth = actor.doc.width;
      imageHeight = actor.doc.height;
    }
  } else {
    // Use default sizing based on actor width
    const defaultImageSize = actor.width / 3.5;

    // Ensure minimum and maximum sizes
    const minSize = 30;
    const maxSize = actor.width * 0.8;

    if (actor.doc.imageAspectRatio >= 1) {
      // Landscape or square image
      imageWidth = Math.min(Math.max(defaultImageSize, minSize), maxSize);
      imageHeight = imageWidth / actor.doc.imageAspectRatio;
    } else {
      // Portrait image
      imageHeight = Math.min(Math.max(defaultImageSize, minSize), maxSize);
      imageWidth = imageHeight * actor.doc.imageAspectRatio;
    }

    // Ensure the image doesn't exceed actor bounds
    if (imageWidth > actor.width * 0.9) {
      imageWidth = actor.width * 0.9;
      imageHeight = imageWidth / actor.doc.imageAspectRatio;
    }
  }

  const actorY = isFooter ? actor.stopy : actor.starty;
  const center = actor.x + actor.width / 2;
  const centerY = actorY + imageHeight;

  // Calculate positioning
  const squareX = center - imageWidth / 2;
  let squareY;

  if (isFooter) {
    squareY = actorY + (imageHeight - imageHeight * 1);
  } else {
    squareY = actorY + 5;
  }

  // Calculate text position based on image position and size
  const textY = !isFooter ? squareY + imageHeight : actorY + imageHeight; // Place text below image for header

  // Draw actor line for non-footer elements
  const x = center;
  const y = centerY + (isFooter ? 0 : imageHeight / 2); // Adjust line start based on image height
  const line = elem.append('g').lower();
  if (!isFooter) {
    actorCnt++;
    line
      .append('line')
      .attr('id', 'actor' + actorCnt)
      .attr('x1', x)
      .attr('y1', y) // Adjust line start based on image height
      .attr('x2', center)
      .attr('y2', 2000)
      .attr('class', 'actor-line')
      .attr('stroke-width', '0.5px')
      .attr('stroke', '#999')
      .attr('name', actor.name);
    actor.actorCnt = actorCnt;
  }

  const actElem = elem.append('g');
  let cssClass = 'actor-image';
  if (isFooter) {
    cssClass += ` ${BOTTOM_ACTOR_CLASS}`;
  } else {
    cssClass += ` ${TOP_ACTOR_CLASS}`;
  }

  actElem.attr('class', cssClass);
  actElem.attr('name', actor.name);

  // Draw background rectangle for the actor image
  actElem
    .append('rect')
    .attr('x', squareX)
    .attr('y', squareY)
    .attr('width', imageWidth)
    .attr('height', imageHeight)
    .attr('rx', 3)
    .attr('ry', 3)
    .attr('fill', 'white')
    .attr('stroke', '#ddd')
    .attr('stroke-width', '1px');

  // Create clipping path for the image
  const clipId = `clip-actor-${actorCnt || 'footer'}-${Math.random().toString(36).substr(2, 9)}`;
  actElem
    .append('defs')
    .append('clipPath')
    .attr('id', clipId)
    .append('rect')
    .attr('x', squareX)
    .attr('y', squareY)
    .attr('width', imageWidth)
    .attr('height', imageHeight)
    .attr('rx', 3)
    .attr('ry', 3);

  // Render image inside the rectangle
  const imageGroup = actElem.append('g');

  if (actor.doc.image) {
    imageGroup
      .append('image')
      .attr('x', squareX)
      .attr('y', squareY)
      .attr('width', imageWidth)
      .attr('height', imageHeight)
      .attr('href', img.src)
      .attr('preserveAspectRatio', actor.doc.constraint === 'on' ? 'xMidYMid meet' : 'none');
  }

  // Add text label
  _drawTextCandidateFunc(conf, hasKatex(actor.description))(
    actor.description,
    actElem,
    actor.x,
    textY,
    actor.width,
    20,
    { class: 'actor-image-text' },
    conf
  );

  // Calculate final bounds and update actor height
  const bounds = actElem.node().getBBox();
  actor.height = bounds.height + (conf.sequence?.labelBoxHeight ?? 0);

  return actor.height;
};

/**
 * Draws an actor in the diagram with the attached line
 *
 * @param {any} elem - The diagram we'll draw to.
 * @param {any} actor - The actor to draw.
 * @param {any} conf - DrawText implementation discriminator object
 * @param {boolean} isFooter - If the actor is the footer one
 */
const drawActorTypeCollections = function (elem, actor, conf, isFooter) {
  const actorY = isFooter ? actor.stopy : actor.starty;
  const center = actor.x + actor.width / 2;
  const centerY = actorY + actor.height;

  const boxplusLineGroup = elem.append('g').lower();
  var g = boxplusLineGroup;

  if (!isFooter) {
    actorCnt++;
    if (Object.keys(actor.links || {}).length && !conf.forceMenus) {
      g.attr('onclick', popupMenuToggle(`actor${actorCnt}_popup`)).attr('cursor', 'pointer');
    }
    g.append('line')
      .attr('id', 'actor' + actorCnt)
      .attr('x1', center)
      .attr('y1', centerY)
      .attr('x2', center)
      .attr('y2', 2000)
      .attr('class', 'actor-line 200')
      .attr('stroke-width', '0.5px')
      .attr('stroke', '#999')
      .attr('name', actor.name);

    g = boxplusLineGroup.append('g');
    actor.actorCnt = actorCnt;

    if (actor.links != null) {
      g.attr('id', 'root-' + actorCnt);
    }
  }

  const rect = svgDrawCommon.getNoteRect();
  var cssclass = 'actor';
  if (actor.properties?.class) {
    cssclass = actor.properties.class;
  } else {
    rect.fill = '#eaeaea';
  }
  if (isFooter) {
    cssclass += ` ${BOTTOM_ACTOR_CLASS}`;
  } else {
    cssclass += ` ${TOP_ACTOR_CLASS}`;
  }
  rect.x = actor.x;
  rect.y = actorY;
  rect.width = actor.width;
  rect.height = actor.height;
  rect.class = cssclass;
  rect.name = actor.name;

  // DRAW STACKED RECTANGLES
  const offset = 6;
  const shadowRect = {
    ...rect,
    x: rect.x + (isFooter ? -offset : -offset),
    y: rect.y + (isFooter ? +offset : +offset),
    class: 'actor',
  };
  const rectElem = drawRect(g, rect); // draw main rectangle on top
  drawRect(g, shadowRect);
  actor.rectData = rect;

  if (actor.properties?.icon) {
    const iconSrc = actor.properties.icon.trim();
    if (iconSrc.charAt(0) === '@') {
      svgDrawCommon.drawEmbeddedImage(g, rect.x + rect.width - 20, rect.y + 10, iconSrc.substr(1));
    } else {
      svgDrawCommon.drawImage(g, rect.x + rect.width - 20, rect.y + 10, iconSrc);
    }
  }

  _drawTextCandidateFunc(conf, hasKatex(actor.description))(
    actor.description,
    g,
    rect.x - offset,
    rect.y + offset,
    rect.width,
    rect.height,
    { class: `actor ${ACTOR_BOX_CLASS}` },
    conf
  );

  let height = actor.height;
  if (rectElem.node) {
    const bounds = rectElem.node().getBBox();
    actor.height = bounds.height;
    height = bounds.height;
  }

  return height;
};

const drawActorTypeQueue = function (elem, actor, conf, isFooter) {
  const actorY = isFooter ? actor.stopy : actor.starty;
  const center = actor.x + actor.width / 2;
  const centerY = actorY + actor.height;

  const boxplusLineGroup = elem.append('g').lower();
  let g = boxplusLineGroup;

  if (!isFooter) {
    actorCnt++;
    if (Object.keys(actor.links || {}).length && !conf.forceMenus) {
      g.attr('onclick', popupMenuToggle(`actor${actorCnt}_popup`)).attr('cursor', 'pointer');
    }
    g.append('line')
      .attr('id', 'actor' + actorCnt)
      .attr('x1', center)
      .attr('y1', centerY)
      .attr('x2', center)
      .attr('y2', 2000)
      .attr('class', 'actor-line 200')
      .attr('stroke-width', '0.5px')
      .attr('stroke', '#999')
      .attr('name', actor.name);

    g = boxplusLineGroup.append('g');
    actor.actorCnt = actorCnt;

    if (actor.links != null) {
      g.attr('id', 'root-' + actorCnt);
    }
  }

  const rect = svgDrawCommon.getNoteRect();
  let cssclass = 'actor';
  if (actor.properties?.class) {
    cssclass = actor.properties.class;
  } else {
    rect.fill = '#eaeaea';
  }

  if (isFooter) {
    cssclass += ` ${BOTTOM_ACTOR_CLASS}`;
  } else {
    cssclass += ` ${TOP_ACTOR_CLASS}`;
  }

  rect.x = actor.x;
  rect.y = actorY;
  rect.width = actor.width;
  rect.height = actor.height;
  rect.class = cssclass;
  rect.name = actor.name;

  // Cylinder dimensions
  const ry = rect.height / 2;
  const rx = ry / (2.5 + rect.height / 50);

  // Cylinder base group
  const cylinderGroup = g.append('g');
  const cylinderArc = g.append('g');

  // Main cylinder body
  cylinderGroup
    .append('path')
    .attr(
      'd',
      `M ${rect.x},${rect.y + ry}
    a ${rx},${ry} 0 0 0 0,${rect.height}
    h ${rect.width - 2 * rx}
    a ${rx},${ry} 0 0 0 0,-${rect.height}
    Z
  `
    )
    .attr('class', cssclass);
  cylinderArc
    .append('path')
    .attr(
      'd',
      `M ${rect.x},${rect.y + ry}
      a ${rx},${ry} 0 0 0 0,${rect.height}`
    )
    .attr('stroke', '#666')
    .attr('stroke-width', '1px')
    .attr('class', cssclass);

  cylinderGroup.attr('transform', `translate(${rx}, ${-(rect.height / 2)})`);
  cylinderArc.attr('transform', `translate(${rect.width - rx}, ${-rect.height / 2})`);

  actor.rectData = rect;

  if (actor.properties?.icon) {
    const iconSrc = actor.properties.icon.trim();
    const iconX = rect.x + rect.width - 20;
    const iconY = rect.y + 10;
    if (iconSrc.charAt(0) === '@') {
      svgDrawCommon.drawEmbeddedImage(g, iconX, iconY, iconSrc.substr(1));
    } else {
      svgDrawCommon.drawImage(g, iconX, iconY, iconSrc);
    }
  }

  _drawTextCandidateFunc(conf, hasKatex(actor.description))(
    actor.description,
    g,
    rect.x,
    rect.y,
    rect.width,
    rect.height,
    { class: `actor ${ACTOR_BOX_CLASS}` },
    conf
  );

  let height = actor.height;
  const lastPath = cylinderGroup.select('path:last-child');
  if (lastPath.node()) {
    const bounds = lastPath.node().getBBox();
    actor.height = bounds.height;
    height = bounds.height;
  }

  return height;
};

const drawActorTypeControl = function (elem, actor, conf, isFooter) {
  const actorY = isFooter ? actor.stopy : actor.starty;
  const center = actor.x + actor.width / 2;
  const centerY = actorY + 75;

  const line = elem.append('g').lower();

  if (!isFooter) {
    actorCnt++;
    line
      .append('line')
      .attr('id', 'actor' + actorCnt)
      .attr('x1', center)
      .attr('y1', centerY)
      .attr('x2', center)
      .attr('y2', 2000)
      .attr('class', 'actor-line 200')
      .attr('stroke-width', '0.5px')
      .attr('stroke', '#999')
      .attr('name', actor.name);

    actor.actorCnt = actorCnt;
  }
  const actElem = elem.append('g');
  let cssClass = ACTOR_MAN_FIGURE_CLASS;
  if (isFooter) {
    cssClass += ` ${BOTTOM_ACTOR_CLASS}`;
  } else {
    cssClass += ` ${TOP_ACTOR_CLASS}`;
  }
  actElem.attr('class', cssClass);
  actElem.attr('name', actor.name);

  const rect = svgDrawCommon.getNoteRect();
  rect.x = actor.x;
  rect.y = actorY;
  rect.fill = '#eaeaea';
  rect.width = actor.width;
  rect.height = actor.height;
  rect.class = 'actor';

  const cx = actor.x + actor.width / 2;
  const cy = actorY + 30;
  const r = 18;

  actElem
    .append('defs')
    .append('marker')
    .attr('id', 'filled-head-control')
    .attr('refX', 11)
    .attr('refY', 5.8)
    .attr('markerWidth', 20)
    .attr('markerHeight', 28)
    .attr('orient', '172.5')
    .append('path')
    .attr('d', 'M 14.4 5.6 L 7.2 10.4 L 8.8 5.6 L 7.2 0.8 Z');

  // Draw the base circle
  actElem
    .append('circle')
    .attr('cx', cx)
    .attr('cy', cy)
    .attr('r', r)
    .attr('fill', '#eaeaf7')
    .attr('stroke', '#666')
    .attr('stroke-width', 1.2);

  // Draw looping arrow as arc path
  actElem
    .append('line')
    .attr('marker-end', 'url(#filled-head-control)')
    .attr('transform', `translate(${cx}, ${cy - r})`);

  const bounds = actElem.node().getBBox();
  actor.height = bounds.height + 2 * (conf?.sequence?.labelBoxHeight ?? 0);

  _drawTextCandidateFunc(conf, hasKatex(actor.description))(
    actor.description,
    actElem,
    rect.x,
    rect.y + r + (isFooter ? 5 : 10),
    rect.width,
    rect.height,
    { class: `actor ${ACTOR_MAN_FIGURE_CLASS}` },
    conf
  );

  return actor.height;
};

const drawActorTypeEntity = function (elem, actor, conf, isFooter) {
  const actorY = isFooter ? actor.stopy : actor.starty;
  const center = actor.x + actor.width / 2;
  const centerY = actorY + 75;

  const line = elem.append('g').lower();

  const actElem = elem.append('g');
  let cssClass = ACTOR_MAN_FIGURE_CLASS;
  if (isFooter) {
    cssClass += ` ${BOTTOM_ACTOR_CLASS}`;
  } else {
    cssClass += ` ${TOP_ACTOR_CLASS}`;
  }
  actElem.attr('class', cssClass);
  actElem.attr('name', actor.name);

  const rect = svgDrawCommon.getNoteRect();
  rect.x = actor.x;
  rect.y = actorY;
  rect.fill = '#eaeaea';
  rect.width = actor.width;
  rect.height = actor.height;
  rect.class = 'actor';

  const cx = actor.x + actor.width / 2;
  const cy = actorY + (!isFooter ? 25 : 10);
  const r = 18;

  actElem
    .append('circle')
    .attr('cx', cx)
    .attr('cy', cy)
    .attr('r', r)
    .attr('width', actor.width)
    .attr('height', actor.height);

  actElem
    .append('line')
    .attr('x1', cx - r)
    .attr('x2', cx + r)
    .attr('y1', cy + r)
    .attr('y2', cy + r)
    .attr('stroke', '#333')
    .attr('stroke-width', 2);

  const bounds = actElem.node().getBBox();
  actor.height = bounds.height + (conf?.sequence?.labelBoxHeight ?? 0);

  if (!isFooter) {
    actorCnt++;
    line
      .append('line')
      .attr('id', 'actor' + actorCnt)
      .attr('x1', center)
      .attr('y1', centerY)
      .attr('x2', center)
      .attr('y2', 2000)
      .attr('class', 'actor-line 200')
      .attr('stroke-width', '0.5px')
      .attr('stroke', '#999')
      .attr('name', actor.name);

    actor.actorCnt = actorCnt;
  }

  _drawTextCandidateFunc(conf, hasKatex(actor.description))(
    actor.description,
    actElem,
    rect.x,
    rect.y + (!isFooter ? (cy + r - actorY) / 2 : (cy - actorY + r - 5) / 2),
    rect.width,
    rect.height,
    { class: `actor ${ACTOR_MAN_FIGURE_CLASS}` },
    conf
  );

  if (!isFooter) {
    actElem.attr('transform', `translate(${0}, ${r / 2})`);
  } else {
    actElem.attr('transform', `translate(${0}, ${r / 2})`);
  }

  return actor.height;
};

const drawActorTypeDatabase = function (elem, actor, conf, isFooter) {
  const actorY = isFooter ? actor.stopy : actor.starty;
  const center = actor.x + actor.width / 2;
  const centerY = actorY + actor.height + 2 * conf.boxTextMargin;

  const boxplusLineGroup = elem.append('g').lower();
  let g = boxplusLineGroup;

  if (!isFooter) {
    actorCnt++;
    if (Object.keys(actor.links || {}).length && !conf.forceMenus) {
      g.attr('onclick', popupMenuToggle(`actor${actorCnt}_popup`)).attr('cursor', 'pointer');
    }
    g.append('line')
      .attr('id', 'actor' + actorCnt)
      .attr('x1', center)
      .attr('y1', centerY)
      .attr('x2', center)
      .attr('y2', 2000)
      .attr('class', 'actor-line 200')
      .attr('stroke-width', '0.5px')
      .attr('stroke', '#999')
      .attr('name', actor.name);

    g = boxplusLineGroup.append('g');
    actor.actorCnt = actorCnt;

    if (actor.links != null) {
      g.attr('id', 'root-' + actorCnt);
    }
  }

  const rect = svgDrawCommon.getNoteRect();

  let cssclass = 'actor';
  if (actor.properties?.class) {
    cssclass = actor.properties.class;
  } else {
    rect.fill = '#eaeaea';
  }

  if (isFooter) {
    cssclass += ` ${BOTTOM_ACTOR_CLASS}`;
  } else {
    cssclass += ` ${TOP_ACTOR_CLASS}`;
  }

  rect.x = actor.x;
  rect.y = actorY;
  rect.width = actor.width;
  rect.height = actor.height;
  rect.class = cssclass;
  rect.name = actor.name;

  // Cylinder dimensions
  rect.x = actor.x;
  rect.y = actorY;
  const w = rect.width / 4;
  const h = rect.width / 4;
  const rx = w / 2;
  const ry = rx / (2.5 + w / 50);

  // Cylinder base group
  const cylinderGroup = g.append('g');

  const d = `
  M ${rect.x},${rect.y + ry}
  a ${rx},${ry} 0 0 0 ${w},0
  a ${rx},${ry} 0 0 0 -${w},0
  l 0,${h - 2 * ry}
  a ${rx},${ry} 0 0 0 ${w},0
  l 0,-${h - 2 * ry}
`;
  // Draw the main cylinder body
  cylinderGroup
    .append('path')
    .attr('d', d)
    .attr('fill', '#eaeaea')
    .attr('stroke', '#000')
    .attr('stroke-width', 1)
    .attr('class', cssclass);

  if (!isFooter) {
    cylinderGroup.attr('transform', `translate(${w * 1.5}, ${(rect.height + ry) / 4})`);
  } else {
    cylinderGroup.attr('transform', `translate(${w * 1.5}, ${rect.height / 4 - 2 * ry})`);
  }
  actor.rectData = rect;
  _drawTextCandidateFunc(conf, hasKatex(actor.description))(
    actor.description,
    g,
    rect.x,
    rect.y + (!isFooter ? (rect.height + ry) / 2 : (rect.height + h) / 4),
    rect.width,
    rect.height,
    { class: `actor ${ACTOR_BOX_CLASS}` },
    conf
  );

  const lastPath = cylinderGroup.select('path:last-child');
  if (lastPath.node()) {
    const bounds = lastPath.node().getBBox();
    actor.height = bounds.height + (conf.sequence.labelBoxHeight ?? 0);
  }

  return actor.height;
};

const drawActorTypeBoundary = function (elem, actor, conf, isFooter) {
  const actorY = isFooter ? actor.stopy : actor.starty;
  const center = actor.x + actor.width / 2;
  const centerY = actorY + 80;
  const radius = 30;
  const line = elem.append('g').lower();

  if (!isFooter) {
    actorCnt++;
    line
      .append('line')
      .attr('id', 'actor' + actorCnt)
      .attr('x1', center)
      .attr('y1', centerY)
      .attr('x2', center)
      .attr('y2', 2000)
      .attr('class', 'actor-line 200')
      .attr('stroke-width', '0.5px')
      .attr('stroke', '#999')
      .attr('name', actor.name);

    actor.actorCnt = actorCnt;
  }
  const actElem = elem.append('g');
  let cssClass = ACTOR_MAN_FIGURE_CLASS;
  if (isFooter) {
    cssClass += ` ${BOTTOM_ACTOR_CLASS}`;
  } else {
    cssClass += ` ${TOP_ACTOR_CLASS}`;
  }
  actElem.attr('class', cssClass);
  actElem.attr('name', actor.name);

  const rect = svgDrawCommon.getNoteRect();
  rect.x = actor.x;
  rect.y = actorY;
  rect.fill = '#eaeaea';
  rect.width = actor.width;
  rect.height = actor.height;
  rect.class = 'actor';

  actElem
    .append('line')
    .attr('id', 'actor-man-torso' + actorCnt)
    .attr('x1', actor.x + actor.width / 2 - radius * 2.5)
    .attr('y1', actorY + 10)
    .attr('x2', actor.x + actor.width / 2 - 15)
    .attr('y2', actorY + 10);

  actElem
    .append('line')
    .attr('id', 'actor-man-arms' + actorCnt)
    .attr('x1', actor.x + actor.width / 2 - radius * 2.5)
    .attr('y1', actorY + 0) // starting Y
    .attr('x2', actor.x + actor.width / 2 - radius * 2.5)
    .attr('y2', actorY + 20); // ending Y (26px long, adjust as needed)

  actElem
    .append('circle')
    .attr('cx', actor.x + actor.width / 2)
    .attr('cy', actorY + 10)
    .attr('r', radius);

  const bounds = actElem.node().getBBox();
  actor.height = bounds.height + (conf.sequence.labelBoxHeight ?? 0);

  _drawTextCandidateFunc(conf, hasKatex(actor.description))(
    actor.description,
    actElem,
    rect.x,
    rect.y + (!isFooter ? radius / 2 + 3 : radius / 2 - 4),
    rect.width,
    rect.height,
    { class: `actor ${ACTOR_MAN_FIGURE_CLASS}` },
    conf
  );

  if (!isFooter) {
    actElem.attr('transform', `translate(0,${radius / 2 + 7})`);
  } else {
    actElem.attr('transform', `translate(0,${radius / 2 + 7})`);
  }

  return actor.height;
};

const drawActorTypeActor = function (elem, actor, conf, isFooter) {
  const actorY = isFooter ? actor.stopy : actor.starty;
  const center = actor.x + actor.width / 2;
  const centerY = actorY + 80;

  const line = elem.append('g').lower();

  if (!isFooter) {
    actorCnt++;
    line
      .append('line')
      .attr('id', 'actor' + actorCnt)
      .attr('x1', center)
      .attr('y1', centerY)
      .attr('x2', center)
      .attr('y2', 2000)
      .attr('class', 'actor-line 200')
      .attr('stroke-width', '0.5px')
      .attr('stroke', '#999')
      .attr('name', actor.name);

    actor.actorCnt = actorCnt;
  }
  const actElem = elem.append('g');
  let cssClass = ACTOR_MAN_FIGURE_CLASS;
  if (isFooter) {
    cssClass += ` ${BOTTOM_ACTOR_CLASS}`;
  } else {
    cssClass += ` ${TOP_ACTOR_CLASS}`;
  }
  actElem.attr('class', cssClass);
  actElem.attr('name', actor.name);

  const rect = svgDrawCommon.getNoteRect();
  rect.x = actor.x;
  rect.y = actorY;
  rect.fill = '#eaeaea';
  rect.width = actor.width;
  rect.height = actor.height;
  rect.class = 'actor';
  rect.rx = 3;
  rect.ry = 3;

  actElem
    .append('line')
    .attr('id', 'actor-man-torso' + actorCnt)
    .attr('x1', center)
    .attr('y1', actorY + 25)
    .attr('x2', center)
    .attr('y2', actorY + 45);

  actElem
    .append('line')
    .attr('id', 'actor-man-arms' + actorCnt)
    .attr('x1', center - ACTOR_TYPE_WIDTH / 2)
    .attr('y1', actorY + 33)
    .attr('x2', center + ACTOR_TYPE_WIDTH / 2)
    .attr('y2', actorY + 33);
  actElem
    .append('line')
    .attr('x1', center - ACTOR_TYPE_WIDTH / 2)
    .attr('y1', actorY + 60)
    .attr('x2', center)
    .attr('y2', actorY + 45);
  actElem
    .append('line')
    .attr('x1', center)
    .attr('y1', actorY + 45)
    .attr('x2', center + ACTOR_TYPE_WIDTH / 2 - 2)
    .attr('y2', actorY + 60);

  const circle = actElem.append('circle');
  circle.attr('cx', actor.x + actor.width / 2);
  circle.attr('cy', actorY + 10);
  circle.attr('r', 15);
  circle.attr('width', actor.width);
  circle.attr('height', actor.height);

  const bounds = actElem.node().getBBox();
  actor.height = bounds.height;

  _drawTextCandidateFunc(conf, hasKatex(actor.description))(
    actor.description,
    actElem,
    rect.x,
    rect.y + 35,
    rect.width,
    rect.height,
    { class: `actor ${ACTOR_MAN_FIGURE_CLASS}` },
    conf
  );

  return actor.height;
};

export const drawActor = async function (elem, actor, conf, isFooter) {
  switch (actor.type) {
    case 'actor':
      return await drawActorTypeActor(elem, actor, conf, isFooter);
    case 'participant':
      return await drawActorTypeParticipant(elem, actor, conf, isFooter);
    case 'boundary':
      return await drawActorTypeBoundary(elem, actor, conf, isFooter);
    case 'control':
      return await drawActorTypeControl(elem, actor, conf, isFooter);
    case 'entity':
      return await drawActorTypeEntity(elem, actor, conf, isFooter);
    case 'database':
      return await drawActorTypeDatabase(elem, actor, conf, isFooter);
    case 'collections':
      return await drawActorTypeCollections(elem, actor, conf, isFooter);
    case 'queue':
      return await drawActorTypeQueue(elem, actor, conf, isFooter);
    case 'icon':
      return await drawActorTypeIcon(elem, actor, conf, isFooter);
    case 'image':
      return await drawActorTypeImage(elem, actor, conf, isFooter);
  }
};

export const drawBox = function (elem, box, conf) {
  const boxplusTextGroup = elem.append('g');
  const g = boxplusTextGroup;
  drawBackgroundRect(g, box);
  if (box.name) {
    _drawTextCandidateFunc(conf)(
      box.name,
      g,
      box.x,
      box.y + conf.boxTextMargin + (box.textMaxHeight || 0) / 2,
      box.width,
      0,
      { class: 'text' },
      conf
    );
  }
  g.lower();
};

export const anchorElement = function (elem) {
  return elem.append('g');
};

/**
 * Draws an activation in the diagram
 *
 * @param {any} elem - Element to append activation rect.
 * @param {any} bounds - Activation box bounds.
 * @param {any} verticalPos - Precise y coordinate of bottom activation box edge.
 * @param {any} conf - Sequence diagram config object.
 * @param {any} actorActivations - Number of activations on the actor.
 */
export const drawActivation = function (elem, bounds, verticalPos, conf, actorActivations) {
  const rect = svgDrawCommon.getNoteRect();
  const g = bounds.anchored;
  rect.x = bounds.startx;
  rect.y = bounds.starty;
  rect.class = 'activation' + (actorActivations % 3); // Will evaluate to 0, 1 or 2
  rect.width = bounds.stopx - bounds.startx;
  rect.height = verticalPos - bounds.starty;
  drawRect(g, rect);
};

/**
 * Draws a loop in the diagram
 *
 * @param {any} elem - Element to append the loop to.
 * @param {any} loopModel - LoopModel of the given loop.
 * @param {any} labelText - Text within the loop.
 * @param {any} conf - Diagram configuration
 * @returns {any}
 */
export const drawLoop = async function (elem, loopModel, labelText, conf) {
  const {
    boxMargin,
    boxTextMargin,
    labelBoxHeight,
    labelBoxWidth,
    messageFontFamily: fontFamily,
    messageFontSize: fontSize,
    messageFontWeight: fontWeight,
  } = conf;
  const g = elem.append('g');
  const drawLoopLine = function (startx, starty, stopx, stopy) {
    return g
      .append('line')
      .attr('x1', startx)
      .attr('y1', starty)
      .attr('x2', stopx)
      .attr('y2', stopy)
      .attr('class', 'loopLine');
  };
  drawLoopLine(loopModel.startx, loopModel.starty, loopModel.stopx, loopModel.starty);
  drawLoopLine(loopModel.stopx, loopModel.starty, loopModel.stopx, loopModel.stopy);
  drawLoopLine(loopModel.startx, loopModel.stopy, loopModel.stopx, loopModel.stopy);
  drawLoopLine(loopModel.startx, loopModel.starty, loopModel.startx, loopModel.stopy);
  if (loopModel.sections !== undefined) {
    loopModel.sections.forEach(function (item) {
      drawLoopLine(loopModel.startx, item.y, loopModel.stopx, item.y).style(
        'stroke-dasharray',
        '3, 3'
      );
    });
  }

  let txt = svgDrawCommon.getTextObj();
  txt.text = labelText;
  txt.x = loopModel.startx;
  txt.y = loopModel.starty;
  txt.fontFamily = fontFamily;
  txt.fontSize = fontSize;
  txt.fontWeight = fontWeight;
  txt.anchor = 'middle';
  txt.valign = 'middle';
  txt.tspan = false;
  txt.width = labelBoxWidth || 50;
  txt.height = labelBoxHeight || 20;
  txt.textMargin = boxTextMargin;
  txt.class = 'labelText';

  drawLabel(g, txt);
  txt = getTextObj();
  txt.text = loopModel.title;
  txt.x = loopModel.startx + labelBoxWidth / 2 + (loopModel.stopx - loopModel.startx) / 2;
  txt.y = loopModel.starty + boxMargin + boxTextMargin;
  txt.anchor = 'middle';
  txt.valign = 'middle';
  txt.textMargin = boxTextMargin;
  txt.class = 'loopText';
  txt.fontFamily = fontFamily;
  txt.fontSize = fontSize;
  txt.fontWeight = fontWeight;
  txt.wrap = true;

  let textElem = hasKatex(txt.text) ? await drawKatex(g, txt, loopModel) : drawText(g, txt);

  if (loopModel.sectionTitles !== undefined) {
    for (const [idx, item] of Object.entries(loopModel.sectionTitles)) {
      if (item.message) {
        txt.text = item.message;
        txt.x = loopModel.startx + (loopModel.stopx - loopModel.startx) / 2;
        txt.y = loopModel.sections[idx].y + boxMargin + boxTextMargin;
        txt.class = 'loopText';
        txt.anchor = 'middle';
        txt.valign = 'middle';
        txt.tspan = false;
        txt.fontFamily = fontFamily;
        txt.fontSize = fontSize;
        txt.fontWeight = fontWeight;
        txt.wrap = loopModel.wrap;

        if (hasKatex(txt.text)) {
          loopModel.starty = loopModel.sections[idx].y;
          await drawKatex(g, txt, loopModel);
        } else {
          drawText(g, txt);
        }
        let sectionHeight = Math.round(
          textElem
            .map((te) => (te._groups || te)[0][0].getBBox().height)
            .reduce((acc, curr) => acc + curr)
        );
        loopModel.sections[idx].height += sectionHeight - (boxMargin + boxTextMargin);
      }
    }
  }

  loopModel.height = Math.round(loopModel.stopy - loopModel.starty);
  return g;
};

/**
 * Draws a background rectangle
 *
 * @param {any} elem Diagram (reference for bounds)
 * @param {any} bounds Shape of the rectangle
 */
export const drawBackgroundRect = function (elem, bounds) {
  svgDrawCommon.drawBackgroundRect(elem, bounds);
};

export const insertDatabaseIcon = function (elem) {
  elem
    .append('defs')
    .append('symbol')
    .attr('id', 'database')
    .attr('fill-rule', 'evenodd')
    .attr('clip-rule', 'evenodd')
    .append('path')
    .attr('transform', 'scale(.5)')
    .attr(
      'd',
      'M12.258.001l.256.004.255.005.253.008.251.01.249.012.247.015.246.016.242.019.241.02.239.023.236.024.233.027.231.028.229.031.225.032.223.034.22.036.217.038.214.04.211.041.208.043.205.045.201.046.198.048.194.05.191.051.187.053.183.054.18.056.175.057.172.059.168.06.163.061.16.063.155.064.15.066.074.033.073.033.071.034.07.034.069.035.068.035.067.035.066.035.064.036.064.036.062.036.06.036.06.037.058.037.058.037.055.038.055.038.053.038.052.038.051.039.05.039.048.039.047.039.045.04.044.04.043.04.041.04.04.041.039.041.037.041.036.041.034.041.033.042.032.042.03.042.029.042.027.042.026.043.024.043.023.043.021.043.02.043.018.044.017.043.015.044.013.044.012.044.011.045.009.044.007.045.006.045.004.045.002.045.001.045v17l-.001.045-.002.045-.004.045-.006.045-.007.045-.009.044-.011.045-.012.044-.013.044-.015.044-.017.043-.018.044-.02.043-.021.043-.023.043-.024.043-.026.043-.027.042-.029.042-.03.042-.032.042-.033.042-.034.041-.036.041-.037.041-.039.041-.04.041-.041.04-.043.04-.044.04-.045.04-.047.039-.048.039-.05.039-.051.039-.052.038-.053.038-.055.038-.055.038-.058.037-.058.037-.06.037-.06.036-.062.036-.064.036-.064.036-.066.035-.067.035-.068.035-.069.035-.07.034-.071.034-.073.033-.074.033-.15.066-.155.064-.16.063-.163.061-.168.06-.172.059-.175.057-.18.056-.183.054-.187.053-.191.051-.194.05-.198.048-.201.046-.205.045-.208.043-.211.041-.214.04-.217.038-.22.036-.223.034-.225.032-.229.031-.231.028-.233.027-.236.024-.239.023-.241.02-.242.019-.246.016-.247.015-.249.012-.251.01-.253.008-.255.005-.256.004-.258.001-.258-.001-.256-.004-.255-.005-.253-.008-.251-.01-.249-.012-.247-.015-.245-.016-.243-.019-.241-.02-.238-.023-.236-.024-.234-.027-.231-.028-.228-.031-.226-.032-.223-.034-.22-.036-.217-.038-.214-.04-.211-.041-.208-.043-.204-.045-.201-.046-.198-.048-.195-.05-.19-.051-.187-.053-.184-.054-.179-.056-.176-.057-.172-.059-.167-.06-.164-.061-.159-.063-.155-.064-.151-.066-.074-.033-.072-.033-.072-.034-.07-.034-.069-.035-.068-.035-.067-.035-.066-.035-.064-.036-.063-.036-.062-.036-.061-.036-.06-.037-.058-.037-.057-.037-.056-.038-.055-.038-.053-.038-.052-.038-.051-.039-.049-.039-.049-.039-.046-.039-.046-.04-.044-.04-.043-.04-.041-.04-.04-.041-.039-.041-.037-.041-.036-.041-.034-.041-.033-.042-.032-.042-.03-.042-.029-.042-.027-.042-.026-.043-.024-.043-.023-.043-.021-.043-.02-.043-.018-.044-.017-.043-.015-.044-.013-.044-.012-.044-.011-.045-.009-.044-.007-.045-.006-.045-.004-.045-.002-.045-.001-.045v-17l.001-.045.002-.045.004-.045.006-.045.007-.045.009-.044.011-.045.012-.044.013-.044.015-.044.017-.043.018-.044.02-.043.021-.043.023-.043.024-.043.026-.043.027-.042.029-.042.03-.042.032-.042.033-.042.034-.041.036-.041.037-.041.039-.041.04-.041.041-.04.043-.04.044-.04.046-.04.046-.039.049-.039.049-.039.051-.039.052-.038.053-.038.055-.038.056-.038.057-.037.058-.037.06-.037.061-.036.062-.036.063-.036.064-.036.066-.035.067-.035.068-.035.069-.035.07-.034.072-.034.072-.033.074-.033.151-.066.155-.064.159-.063.164-.061.167-.06.172-.059.176-.057.179-.056.184-.054.187-.053.19-.051.195-.05.198-.048.201-.046.204-.045.208-.043.211-.041.214-.04.217-.038.22-.036.223-.034.226-.032.228-.031.231-.028.234-.027.236-.024.238-.023.241-.02.243-.019.245-.016.247-.015.249-.012.251-.01.253-.008.255-.005.256-.004.258-.001.258.001zm-9.258 20.499v.01l.001.021.003.021.004.022.005.021.006.022.007.022.009.023.01.022.011.023.012.023.013.023.015.023.016.024.017.023.018.024.019.024.021.024.022.025.023.024.024.025.052.049.056.05.061.051.066.051.07.051.075.051.079.052.084.052.088.052.092.052.097.052.102.051.105.052.11.052.114.051.119.051.123.051.127.05.131.05.135.05.139.048.144.049.147.047.152.047.155.047.16.045.163.045.167.043.171.043.176.041.178.041.183.039.187.039.19.037.194.035.197.035.202.033.204.031.209.03.212.029.216.027.219.025.222.024.226.021.23.02.233.018.236.016.24.015.243.012.246.01.249.008.253.005.256.004.259.001.26-.001.257-.004.254-.005.25-.008.247-.011.244-.012.241-.014.237-.016.233-.018.231-.021.226-.021.224-.024.22-.026.216-.027.212-.028.21-.031.205-.031.202-.034.198-.034.194-.036.191-.037.187-.039.183-.04.179-.04.175-.042.172-.043.168-.044.163-.045.16-.046.155-.046.152-.047.148-.048.143-.049.139-.049.136-.05.131-.05.126-.05.123-.051.118-.052.114-.051.11-.052.106-.052.101-.052.096-.052.092-.052.088-.053.083-.051.079-.052.074-.052.07-.051.065-.051.06-.051.056-.05.051-.05.023-.024.023-.025.021-.024.02-.024.019-.024.018-.024.017-.024.015-.023.014-.024.013-.023.012-.023.01-.023.01-.022.008-.022.006-.022.006-.022.004-.022.004-.021.001-.021.001-.021v-4.127l-.077.055-.08.053-.083.054-.085.053-.087.052-.09.052-.093.051-.095.05-.097.05-.1.049-.102.049-.105.048-.106.047-.109.047-.111.046-.114.045-.115.045-.118.044-.12.043-.122.042-.124.042-.126.041-.128.04-.13.04-.132.038-.134.038-.135.037-.138.037-.139.035-.142.035-.143.034-.144.033-.147.032-.148.031-.15.03-.151.03-.153.029-.154.027-.156.027-.158.026-.159.025-.161.024-.162.023-.163.022-.165.021-.166.02-.167.019-.169.018-.169.017-.171.016-.173.015-.173.014-.175.013-.175.012-.177.011-.178.01-.179.008-.179.008-.181.006-.182.005-.182.004-.184.003-.184.002h-.37l-.184-.002-.184-.003-.182-.004-.182-.005-.181-.006-.179-.008-.179-.008-.178-.01-.176-.011-.176-.012-.175-.013-.173-.014-.172-.015-.171-.016-.17-.017-.169-.018-.167-.019-.166-.02-.165-.021-.163-.022-.162-.023-.161-.024-.159-.025-.157-.026-.156-.027-.155-.027-.153-.029-.151-.03-.15-.03-.148-.031-.146-.032-.145-.033-.143-.034-.141-.035-.14-.035-.137-.037-.136-.037-.134-.038-.132-.038-.13-.04-.128-.04-.126-.041-.124-.042-.122-.042-.12-.044-.117-.043-.116-.045-.113-.045-.112-.046-.109-.047-.106-.047-.105-.048-.102-.049-.1-.049-.097-.05-.095-.05-.093-.052-.09-.051-.087-.052-.085-.053-.083-.054-.08-.054-.077-.054v4.127zm0-5.654v.011l.001.021.003.021.004.021.005.022.006.022.007.022.009.022.01.022.011.023.012.023.013.023.015.024.016.023.017.024.018.024.019.024.021.024.022.024.023.025.024.024.052.05.056.05.061.05.066.051.07.051.075.052.079.051.084.052.088.052.092.052.097.052.102.052.105.052.11.051.114.051.119.052.123.05.127.051.131.05.135.049.139.049.144.048.147.048.152.047.155.046.16.045.163.045.167.044.171.042.176.042.178.04.183.04.187.038.19.037.194.036.197.034.202.033.204.032.209.03.212.028.216.027.219.025.222.024.226.022.23.02.233.018.236.016.24.014.243.012.246.01.249.008.253.006.256.003.259.001.26-.001.257-.003.254-.006.25-.008.247-.01.244-.012.241-.015.237-.016.233-.018.231-.02.226-.022.224-.024.22-.025.216-.027.212-.029.21-.03.205-.032.202-.033.198-.035.194-.036.191-.037.187-.039.183-.039.179-.041.175-.042.172-.043.168-.044.163-.045.16-.045.155-.047.152-.047.148-.048.143-.048.139-.05.136-.049.131-.05.126-.051.123-.051.118-.051.114-.052.11-.052.106-.052.101-.052.096-.052.092-.052.088-.052.083-.052.079-.052.074-.051.07-.052.065-.051.06-.05.056-.051.051-.049.023-.025.023-.024.021-.025.02-.024.019-.024.018-.024.017-.024.015-.023.014-.023.013-.024.012-.022.01-.023.01-.023.008-.022.006-.022.006-.022.004-.021.004-.022.001-.021.001-.021v-4.139l-.077.054-.08.054-.083.054-.085.052-.087.053-.09.051-.093.051-.095.051-.097.05-.1.049-.102.049-.105.048-.106.047-.109.047-.111.046-.114.045-.115.044-.118.044-.12.044-.122.042-.124.042-.126.041-.128.04-.13.039-.132.039-.134.038-.135.037-.138.036-.139.036-.142.035-.143.033-.144.033-.147.033-.148.031-.15.03-.151.03-.153.028-.154.028-.156.027-.158.026-.159.025-.161.024-.162.023-.163.022-.165.021-.166.02-.167.019-.169.018-.169.017-.171.016-.173.015-.173.014-.175.013-.175.012-.177.011-.178.009-.179.009-.179.007-.181.007-.182.005-.182.004-.184.003-.184.002h-.37l-.184-.002-.184-.003-.182-.004-.182-.005-.181-.007-.179-.007-.179-.009-.178-.009-.176-.011-.176-.012-.175-.013-.173-.014-.172-.015-.171-.016-.17-.017-.169-.018-.167-.019-.166-.02-.165-.021-.163-.022-.162-.023-.161-.024-.159-.025-.157-.026-.156-.027-.155-.028-.153-.028-.151-.03-.15-.03-.148-.031-.146-.033-.145-.033-.143-.033-.141-.035-.14-.036-.137-.036-.136-.037-.134-.038-.132-.039-.13-.039-.128-.04-.126-.041-.124-.042-.122-.043-.12-.043-.117-.044-.116-.044-.113-.046-.112-.046-.109-.046-.106-.047-.105-.048-.102-.049-.1-.049-.097-.05-.095-.051-.093-.051-.09-.051-.087-.053-.085-.052-.083-.054-.08-.054-.077-.054v4.139zm0-5.666v.011l.001.02.003.022.004.021.005.022.006.021.007.022.009.023.01.022.011.023.012.023.013.023.015.023.016.024.017.024.018.023.019.024.021.025.022.024.023.024.024.025.052.05.056.05.061.05.066.051.07.051.075.052.079.051.084.052.088.052.092.052.097.052.102.052.105.051.11.052.114.051.119.051.123.051.127.05.131.05.135.05.139.049.144.048.147.048.152.047.155.046.16.045.163.045.167.043.171.043.176.042.178.04.183.04.187.038.19.037.194.036.197.034.202.033.204.032.209.03.212.028.216.027.219.025.222.024.226.021.23.02.233.018.236.017.24.014.243.012.246.01.249.008.253.006.256.003.259.001.26-.001.257-.003.254-.006.25-.008.247-.01.244-.013.241-.014.237-.016.233-.018.231-.02.226-.022.224-.024.22-.025.216-.027.212-.029.21-.03.205-.032.202-.033.198-.035.194-.036.191-.037.187-.039.183-.039.179-.041.175-.042.172-.043.168-.044.163-.045.16-.045.155-.047.152-.047.148-.048.143-.049.139-.049.136-.049.131-.051.126-.05.123-.051.118-.052.114-.051.11-.052.106-.052.101-.052.096-.052.092-.052.088-.052.083-.052.079-.052.074-.052.07-.051.065-.051.06-.051.056-.05.051-.049.023-.025.023-.025.021-.024.02-.024.019-.024.018-.024.017-.024.015-.023.014-.024.013-.023.012-.023.01-.022.01-.023.008-.022.006-.022.006-.022.004-.022.004-.021.001-.021.001-.021v-4.153l-.077.054-.08.054-.083.053-.085.053-.087.053-.09.051-.093.051-.095.051-.097.05-.1.049-.102.048-.105.048-.106.048-.109.046-.111.046-.114.046-.115.044-.118.044-.12.043-.122.043-.124.042-.126.041-.128.04-.13.039-.132.039-.134.038-.135.037-.138.036-.139.036-.142.034-.143.034-.144.033-.147.032-.148.032-.15.03-.151.03-.153.028-.154.028-.156.027-.158.026-.159.024-.161.024-.162.023-.163.023-.165.021-.166.02-.167.019-.169.018-.169.017-.171.016-.173.015-.173.014-.175.013-.175.012-.177.01-.178.01-.179.009-.179.007-.181.006-.182.006-.182.004-.184.003-.184.001-.185.001-.185-.001-.184-.001-.184-.003-.182-.004-.182-.006-.181-.006-.179-.007-.179-.009-.178-.01-.176-.01-.176-.012-.175-.013-.173-.014-.172-.015-.171-.016-.17-.017-.169-.018-.167-.019-.166-.02-.165-.021-.163-.023-.162-.023-.161-.024-.159-.024-.157-.026-.156-.027-.155-.028-.153-.028-.151-.03-.15-.03-.148-.032-.146-.032-.145-.033-.143-.034-.141-.034-.14-.036-.137-.036-.136-.037-.134-.038-.132-.039-.13-.039-.128-.041-.126-.041-.124-.041-.122-.043-.12-.043-.117-.044-.116-.044-.113-.046-.112-.046-.109-.046-.106-.048-.105-.048-.102-.048-.1-.05-.097-.049-.095-.051-.093-.051-.09-.052-.087-.052-.085-.053-.083-.053-.08-.054-.077-.054v4.153zm8.74-8.179l-.257.004-.254.005-.25.008-.247.011-.244.012-.241.014-.237.016-.233.018-.231.021-.226.022-.224.023-.22.026-.216.027-.212.028-.21.031-.205.032-.202.033-.198.034-.194.036-.191.038-.187.038-.183.04-.179.041-.175.042-.172.043-.168.043-.163.045-.16.046-.155.046-.152.048-.148.048-.143.048-.139.049-.136.05-.131.05-.126.051-.123.051-.118.051-.114.052-.11.052-.106.052-.101.052-.096.052-.092.052-.088.052-.083.052-.079.052-.074.051-.07.052-.065.051-.06.05-.056.05-.051.05-.023.025-.023.024-.021.024-.02.025-.019.024-.018.024-.017.023-.015.024-.014.023-.013.023-.012.023-.01.023-.01.022-.008.022-.006.023-.006.021-.004.022-.004.021-.001.021-.001.021.001.021.001.021.004.021.004.022.006.021.006.023.008.022.01.022.01.023.012.023.013.023.014.023.015.024.017.023.018.024.019.024.02.025.021.024.023.024.023.025.051.05.056.05.06.05.065.051.07.052.074.051.079.052.083.052.088.052.092.052.096.052.101.052.106.052.11.052.114.052.118.051.123.051.126.051.131.05.136.05.139.049.143.048.148.048.152.048.155.046.16.046.163.045.168.043.172.043.175.042.179.041.183.04.187.038.191.038.194.036.198.034.202.033.205.032.21.031.212.028.216.027.22.026.224.023.226.022.231.021.233.018.237.016.241.014.244.012.247.011.25.008.254.005.257.004.26.001.26-.001.257-.004.254-.005.25-.008.247-.011.244-.012.241-.014.237-.016.233-.018.231-.021.226-.022.224-.023.22-.026.216-.027.212-.028.21-.031.205-.032.202-.033.198-.034.194-.036.191-.038.187-.038.183-.04.179-.041.175-.042.172-.043.168-.043.163-.045.16-.046.155-.046.152-.048.148-.048.143-.048.139-.049.136-.05.131-.05.126-.051.123-.051.118-.051.114-.052.11-.052.106-.052.101-.052.096-.052.092-.052.088-.052.083-.052.079-.052.074-.051.07-.052.065-.051.06-.05.056-.05.051-.05.023-.025.023-.024.021-.024.02-.025.019-.024.018-.024.017-.023.015-.024.014-.023.013-.023.012-.023.01-.023.01-.022.008-.022.006-.023.006-.021.004-.022.004-.021.001-.021.001-.021-.001-.021-.001-.021-.004-.021-.004-.022-.006-.021-.006-.023-.008-.022-.01-.022-.01-.023-.012-.023-.013-.023-.014-.023-.015-.024-.017-.023-.018-.024-.019-.024-.02-.025-.021-.024-.023-.024-.023-.025-.051-.05-.056-.05-.06-.05-.065-.051-.07-.052-.074-.051-.079-.052-.083-.052-.088-.052-.092-.052-.096-.052-.101-.052-.106-.052-.11-.052-.114-.052-.118-.051-.123-.051-.126-.051-.131-.05-.136-.05-.139-.049-.143-.048-.148-.048-.152-.048-.155-.046-.16-.046-.163-.045-.168-.043-.172-.043-.175-.042-.179-.041-.183-.04-.187-.038-.191-.038-.194-.036-.198-.034-.202-.033-.205-.032-.21-.031-.212-.028-.216-.027-.22-.026-.224-.023-.226-.022-.231-.021-.233-.018-.237-.016-.241-.014-.244-.012-.247-.011-.25-.008-.254-.005-.257-.004-.26-.001-.26.001z'
    );
};

export const insertComputerIcon = function (elem) {
  elem
    .append('defs')
    .append('symbol')
    .attr('id', 'computer')
    .attr('width', '24')
    .attr('height', '24')
    .append('path')
    .attr('transform', 'scale(.5)')
    .attr(
      'd',
      'M2 2v13h20v-13h-20zm18 11h-16v-9h16v9zm-10.228 6l.466-1h3.524l.467 1h-4.457zm14.228 3h-24l2-6h2.104l-1.33 4h18.45l-1.297-4h2.073l2 6zm-5-10h-14v-7h14v7z'
    );
};

export const insertClockIcon = function (elem) {
  elem
    .append('defs')
    .append('symbol')
    .attr('id', 'clock')
    .attr('width', '24')
    .attr('height', '24')
    .append('path')
    .attr('transform', 'scale(.5)')
    .attr(
      'd',
      'M12 2c5.514 0 10 4.486 10 10s-4.486 10-10 10-10-4.486-10-10 4.486-10 10-10zm0-2c-6.627 0-12 5.373-12 12s5.373 12 12 12 12-5.373 12-12-5.373-12-12-12zm5.848 12.459c.202.038.202.333.001.372-1.907.361-6.045 1.111-6.547 1.111-.719 0-1.301-.582-1.301-1.301 0-.512.77-5.447 1.125-7.445.034-.192.312-.181.343.014l.985 6.238 5.394 1.011z'
    );
};

/**
 * Setup arrow head and define the marker. The result is appended to the svg.
 *
 * @param elem
 */
export const insertArrowHead = function (elem) {
  elem
    .append('defs')
    .append('marker')
    .attr('id', 'arrowhead')
    .attr('refX', 7.9)
    .attr('refY', 5)
    .attr('markerUnits', 'userSpaceOnUse')
    .attr('markerWidth', 12)
    .attr('markerHeight', 12)
    .attr('orient', 'auto-start-reverse')
    .append('path')
    .attr('d', 'M -1 0 L 10 5 L 0 10 z'); // this is actual shape for arrowhead
};

/**
 * Setup arrow head and define the marker. The result is appended to the svg.
 *
 * @param {any} elem
 */
export const insertArrowFilledHead = function (elem) {
  elem
    .append('defs')
    .append('marker')
    .attr('id', 'filled-head')
    .attr('refX', 15.5)
    .attr('refY', 7)
    .attr('markerWidth', 20)
    .attr('markerHeight', 28)
    .attr('orient', 'auto')
    .append('path')
    .attr('d', 'M 18,7 L9,13 L14,7 L9,1 Z');
};

/**
 * Setup node number. The result is appended to the svg.
 *
 * @param {any} elem
 */
export const insertSequenceNumber = function (elem) {
  elem
    .append('defs')
    .append('marker')
    .attr('id', 'sequencenumber')
    .attr('refX', 15)
    .attr('refY', 15)
    .attr('markerWidth', 60)
    .attr('markerHeight', 40)
    .attr('orient', 'auto')
    .append('circle')
    .attr('cx', 15)
    .attr('cy', 15)
    .attr('r', 6);
  // .style("fill", '#f00');
};

/**
 * Setup cross head and define the marker. The result is appended to the svg.
 *
 * @param {any} elem
 */
export const insertArrowCrossHead = function (elem) {
  const defs = elem.append('defs');
  const marker = defs
    .append('marker')
    .attr('id', 'crosshead')
    .attr('markerWidth', 15)
    .attr('markerHeight', 8)
    .attr('orient', 'auto')
    .attr('refX', 4)
    .attr('refY', 4.5);
  // The cross
  marker
    .append('path')
    .attr('fill', 'none')
    .attr('stroke', '#000000')
    .style('stroke-dasharray', '0, 0')
    .attr('stroke-width', '1pt')
    .attr('d', 'M 1,2 L 6,7 M 6,2 L 1,7');
  // this is actual shape for arrowhead
};

export const getTextObj = function () {
  return {
    x: 0,
    y: 0,
    fill: undefined,
    anchor: undefined,
    style: '#666',
    width: undefined,
    height: undefined,
    textMargin: 0,
    rx: 0,
    ry: 0,
    tspan: true,
    valign: undefined,
  };
};

export const getNoteRect = function () {
  return {
    x: 0,
    y: 0,
    fill: '#EDF2AE',
    stroke: '#666',
    width: 100,
    anchor: 'start',
    height: 100,
    rx: 0,
    ry: 0,
  };
};

const _drawTextCandidateFunc = (function () {
  /**
   * @param {any} content
   * @param {any} g
   * @param {any} x
   * @param {any} y
   * @param {any} width
   * @param {any} height
   * @param {any} textAttrs
   */
  function byText(content, g, x, y, width, height, textAttrs) {
    const text = g
      .append('text')
      .attr('x', x + width / 2)
      .attr('y', y + height / 2 + 5)
      .style('text-anchor', 'middle')
      .text(content);
    _setTextAttrs(text, textAttrs);
  }

  /**
   * @param {any} content
   * @param {any} g
   * @param {any} x
   * @param {any} y
   * @param {any} width
   * @param {any} height
   * @param {any} textAttrs
   * @param {any} conf
   */
  function byTspan(content, g, x, y, width, height, textAttrs, conf) {
    const { actorFontSize, actorFontFamily, actorFontWeight } = conf;

    const [_actorFontSize, _actorFontSizePx] = parseFontSize(actorFontSize);

    const lines = content.split(common.lineBreakRegex);
    for (let i = 0; i < lines.length; i++) {
      const dy = i * _actorFontSize - (_actorFontSize * (lines.length - 1)) / 2;
      const text = g
        .append('text')
        .attr('x', x + width / 2)
        .attr('y', y)
        .style('text-anchor', 'middle')
        .style('font-size', _actorFontSizePx)
        .style('font-weight', actorFontWeight)
        .style('font-family', actorFontFamily);
      text
        .append('tspan')
        .attr('x', x + width / 2)
        .attr('dy', dy)
        .text(lines[i]);

      text
        .attr('y', y + height / 2.0)
        .attr('dominant-baseline', 'central')
        .attr('alignment-baseline', 'central');

      _setTextAttrs(text, textAttrs);
    }
  }

  /**
   * @param {any} content
   * @param {any} g
   * @param {any} x
   * @param {any} y
   * @param {any} width
   * @param {any} height
   * @param {any} textAttrs
   * @param {any} conf
   */
  function byFo(content, g, x, y, width, height, textAttrs, conf) {
    const s = g.append('switch');
    const f = s
      .append('foreignObject')
      .attr('x', x)
      .attr('y', y)
      .attr('width', width)
      .attr('height', height);

    const text = f
      .append('xhtml:div')
      .style('display', 'table')
      .style('height', '100%')
      .style('width', '100%');

    text
      .append('div')
      .style('display', 'table-cell')
      .style('text-align', 'center')
      .style('vertical-align', 'middle')
      .text(content);

    byTspan(content, s, x, y, width, height, textAttrs, conf);
    _setTextAttrs(text, textAttrs);
  }

  /**
   *
   * @param content
   * @param g
   * @param x
   * @param y
   * @param width
   * @param height
   * @param textAttrs
   * @param conf
   */
  async function byKatex(content, g, x, y, width, height, textAttrs, conf) {
    // TODO duplicate render calls, optimize

    const dim = await calculateMathMLDimensions(content, configApi.getConfig());
    const s = g.append('switch');
    const f = s
      .append('foreignObject')
      .attr('x', x + width / 2 - dim.width / 2)
      .attr('y', y + height / 2 - dim.height / 2)
      .attr('width', dim.width)
      .attr('height', dim.height);

    const text = f.append('xhtml:div').style('height', '100%').style('width', '100%');

    text
      .append('div')
      .style('text-align', 'center')
      .style('vertical-align', 'middle')
      .html(await renderKatexSanitized(content, configApi.getConfig()));

    byTspan(content, s, x, y, width, height, textAttrs, conf);
    _setTextAttrs(text, textAttrs);
  }

  /**
   * @param {any} toText
   * @param {any} fromTextAttrsDict
   */
  function _setTextAttrs(toText, fromTextAttrsDict) {
    for (const key in fromTextAttrsDict) {
      if (fromTextAttrsDict.hasOwnProperty(key)) {
        toText.attr(key, fromTextAttrsDict[key]);
      }
    }
  }

  return function (conf, hasKatex = false) {
    if (hasKatex) {
      return byKatex;
    }
    return conf.textPlacement === 'fo' ? byFo : conf.textPlacement === 'old' ? byText : byTspan;
  };
})();

const _drawMenuItemTextCandidateFunc = (function () {
  /**
   * @param {any} content
   * @param {any} g
   * @param {any} x
   * @param {any} y
   * @param {any} width
   * @param {any} height
   * @param {any} textAttrs
   */
  function byText(content, g, x, y, width, height, textAttrs) {
    const text = g
      .append('text')
      .attr('x', x)
      .attr('y', y)
      .style('text-anchor', 'start')
      .text(content);
    _setTextAttrs(text, textAttrs);
  }

  /**
   * @param {any} content
   * @param {any} g
   * @param {any} x
   * @param {any} y
   * @param {any} width
   * @param {any} height
   * @param {any} textAttrs
   * @param {any} conf
   */
  function byTspan(content, g, x, y, width, height, textAttrs, conf) {
    const { actorFontSize, actorFontFamily, actorFontWeight } = conf;

    const lines = content.split(common.lineBreakRegex);
    for (let i = 0; i < lines.length; i++) {
      const dy = i * actorFontSize - (actorFontSize * (lines.length - 1)) / 2;
      const text = g
        .append('text')
        .attr('x', x)
        .attr('y', y)
        .style('text-anchor', 'start')
        .style('font-size', actorFontSize)
        .style('font-weight', actorFontWeight)
        .style('font-family', actorFontFamily);
      text.append('tspan').attr('x', x).attr('dy', dy).text(lines[i]);

      text
        .attr('y', y + height / 2.0)
        .attr('dominant-baseline', 'central')
        .attr('alignment-baseline', 'central');

      _setTextAttrs(text, textAttrs);
    }
  }

  /**
   * @param {any} content
   * @param {any} g
   * @param {any} x
   * @param {any} y
   * @param {any} width
   * @param {any} height
   * @param {any} textAttrs
   * @param {any} conf
   */
  function byFo(content, g, x, y, width, height, textAttrs, conf) {
    const s = g.append('switch');
    const f = s
      .append('foreignObject')
      .attr('x', x)
      .attr('y', y)
      .attr('width', width)
      .attr('height', height);

    const text = f
      .append('xhtml:div')
      .style('display', 'table')
      .style('height', '100%')
      .style('width', '100%');

    text
      .append('div')
      .style('display', 'table-cell')
      .style('text-align', 'center')
      .style('vertical-align', 'middle')
      .text(content);

    byTspan(content, s, x, y, width, height, textAttrs, conf);
    _setTextAttrs(text, textAttrs);
  }

  /**
   * @param {any} toText
   * @param {any} fromTextAttrsDict
   */
  function _setTextAttrs(toText, fromTextAttrsDict) {
    for (const key in fromTextAttrsDict) {
      if (fromTextAttrsDict.hasOwnProperty(key)) {
        toText.attr(key, fromTextAttrsDict[key]);
      }
    }
  }

  return function (conf) {
    return conf.textPlacement === 'fo' ? byFo : conf.textPlacement === 'old' ? byText : byTspan;
  };
})();

export default {
  drawRect,
  drawText,
  drawLabel,
  drawActor,
  drawBox,
  drawPopup,
  anchorElement,
  drawActivation,
  drawLoop,
  drawBackgroundRect,
  insertArrowHead,
  insertArrowFilledHead,
  insertSequenceNumber,
  insertArrowCrossHead,
  insertDatabaseIcon,
  insertComputerIcon,
  insertClockIcon,
  getTextObj,
  getNoteRect,
  fixLifeLineHeights,
  sanitizeUrl,
};<|MERGE_RESOLUTION|>--- conflicted
+++ resolved
@@ -1,8 +1,6 @@
 import { sanitizeUrl } from '@braintree/sanitize-url';
 import * as configApi from '../../config.js';
-<<<<<<< HEAD
 import { getIconSVG } from '../../rendering-util/icons.js';
-=======
 import { ZERO_WIDTH_SPACE, parseFontSize } from '../../utils.js';
 import common, {
   calculateMathMLDimensions,
@@ -10,7 +8,6 @@
   renderKatexSanitized,
 } from '../common/common.js';
 import * as svgDrawCommon from '../common/svgDrawCommon.js';
->>>>>>> 69952484
 
 export const ACTOR_TYPE_WIDTH = 18 * 2;
 const TOP_ACTOR_CLASS = 'actor-top';
