--- conflicted
+++ resolved
@@ -1,13 +1,7 @@
-<<<<<<< HEAD
-import common from '../common/common';
+import common from '../common/common.js';
 import * as svgDrawCommon from '../common/svgDrawCommon';
-import { addFunction } from '../../interactionDb';
-import { parseFontSize } from '../../utils';
-=======
-import common from '../common/common.js';
 import { addFunction } from '../../interactionDb.js';
 import { parseFontSize } from '../../utils.js';
->>>>>>> bf379565
 import { sanitizeUrl } from '@braintree/sanitize-url';
 
 export const drawRect = function (elem, rectData) {
