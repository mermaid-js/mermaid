<<<<<<< HEAD
import common, { calculateMathMLDimensions, hasKatex, renderKatex } from '../common/common.js';
import * as svgDrawCommon from '../common/svgDrawCommon';
=======
import common from '../common/common.js';
import * as svgDrawCommon from '../common/svgDrawCommon.js';
>>>>>>> 12a47076
import { addFunction } from '../../interactionDb.js';
import { ZERO_WIDTH_SPACE, parseFontSize } from '../../utils.js';
import { sanitizeUrl } from '@braintree/sanitize-url';
import * as configApi from '../../config.js';

export const ACTOR_TYPE_WIDTH = 18 * 2;

export const drawRect = function (elem, rectData) {
  return svgDrawCommon.drawRect(elem, rectData);
};

const addPopupInteraction = (id, actorCnt) => {
  addFunction(() => {
    const arr = document.querySelectorAll(id);
    // This will be the case when running in sandboxed mode
    if (arr.length === 0) {
      return;
    }
    arr[0].addEventListener('mouseover', function () {
      popupMenuUpFunc('actor' + actorCnt + '_popup');
    });
    arr[0].addEventListener('mouseout', function () {
      popupMenuDownFunc('actor' + actorCnt + '_popup');
    });
  });
};

export const drawPopup = function (elem, actor, minMenuWidth, textAttrs, forceMenus) {
  if (actor.links === undefined || actor.links === null || Object.keys(actor.links).length === 0) {
    return { height: 0, width: 0 };
  }

  const links = actor.links;
  const actorCnt = actor.actorCnt;
  const rectData = actor.rectData;

  var displayValue = 'none';
  if (forceMenus) {
    displayValue = 'block !important';
  }

  const g = elem.append('g');
  g.attr('id', 'actor' + actorCnt + '_popup');
  g.attr('class', 'actorPopupMenu');
  g.attr('display', displayValue);
  addPopupInteraction('#actor' + actorCnt + '_popup', actorCnt);
  var actorClass = '';
  if (rectData.class !== undefined) {
    actorClass = ' ' + rectData.class;
  }

  let menuWidth = rectData.width > minMenuWidth ? rectData.width : minMenuWidth;

  const rectElem = g.append('rect');
  rectElem.attr('class', 'actorPopupMenuPanel' + actorClass);
  rectElem.attr('x', rectData.x);
  rectElem.attr('y', rectData.height);
  rectElem.attr('fill', rectData.fill);
  rectElem.attr('stroke', rectData.stroke);
  rectElem.attr('width', menuWidth);
  rectElem.attr('height', rectData.height);
  rectElem.attr('rx', rectData.rx);
  rectElem.attr('ry', rectData.ry);
  if (links != null) {
    var linkY = 20;
    for (let key in links) {
      var linkElem = g.append('a');
      var sanitizedLink = sanitizeUrl(links[key]);
      linkElem.attr('xlink:href', sanitizedLink);
      linkElem.attr('target', '_blank');

      _drawMenuItemTextCandidateFunc(textAttrs)(
        key,
        linkElem,
        rectData.x + 10,
        rectData.height + linkY,
        menuWidth,
        20,
        { class: 'actor' },
        textAttrs
      );

      linkY += 30;
    }
  }

  rectElem.attr('height', linkY);

  return { height: rectData.height + linkY, width: menuWidth };
};

export const popupMenu = function (popid) {
  return (
    "var pu = document.getElementById('" +
    popid +
    "'); if (pu != null) { pu.style.display = 'block'; }"
  );
};

export const popdownMenu = function (popid) {
  return (
    "var pu = document.getElementById('" +
    popid +
    "'); if (pu != null) { pu.style.display = 'none'; }"
  );
};

const popupMenuUpFunc = function (popupId) {
  var pu = document.getElementById(popupId);
  if (pu != null) {
    pu.style.display = 'block';
  }
};

const popupMenuDownFunc = function (popupId) {
  var pu = document.getElementById(popupId);
  if (pu != null) {
    pu.style.display = 'none';
  }
};

export const drawKatex = async function (elem, textData, msgModel = null) {
  let textElem = elem.append('foreignObject');
  const lines = await renderKatex(textData.text, configApi.getConfig());

  const divElem = textElem
    .append('xhtml:div')
    .attr('style', 'width: fit-content;')
    .attr('xmlns', 'http://www.w3.org/1999/xhtml')
    .html(lines);
  const dim = divElem.node().getBoundingClientRect();

  textElem.attr('height', Math.round(dim.height)).attr('width', Math.round(dim.width));

  if (textData.class === 'noteText') {
    const rectElem = elem.node().firstChild;

    rectElem.setAttribute('height', dim.height + 2 * textData.textMargin);
    const rectDim = rectElem.getBBox();

    textElem
      .attr('x', Math.round(rectDim.x + rectDim.width / 2 - dim.width / 2))
      .attr('y', Math.round(rectDim.y + rectDim.height / 2 - dim.height / 2));
  } else if (msgModel) {
    let { startx, stopx, starty } = msgModel;
    if (startx > stopx) {
      const temp = startx;
      startx = stopx;
      stopx = temp;
    }

    textElem.attr('x', Math.round(startx + Math.abs(startx - stopx) / 2 - dim.width / 2));
    if (textData.class === 'loopText') {
      textElem.attr('y', Math.round(starty));
    } else {
      textElem.attr('y', Math.round(starty - dim.height));
    }
  }

  return [textElem];
};

export const drawText = function (elem, textData) {
  let prevTextHeight = 0;
  let textHeight = 0;
  const lines = textData.text.split(common.lineBreakRegex);

  const [_textFontSize, _textFontSizePx] = parseFontSize(textData.fontSize);

  let textElems = [];
  let dy = 0;
  let yfunc = () => textData.y;
  if (
    textData.valign !== undefined &&
    textData.textMargin !== undefined &&
    textData.textMargin > 0
  ) {
    switch (textData.valign) {
      case 'top':
      case 'start':
        yfunc = () => Math.round(textData.y + textData.textMargin);
        break;
      case 'middle':
      case 'center':
        yfunc = () =>
          Math.round(textData.y + (prevTextHeight + textHeight + textData.textMargin) / 2);
        break;
      case 'bottom':
      case 'end':
        yfunc = () =>
          Math.round(
            textData.y +
              (prevTextHeight + textHeight + 2 * textData.textMargin) -
              textData.textMargin
          );
        break;
    }
  }

  if (
    textData.anchor !== undefined &&
    textData.textMargin !== undefined &&
    textData.width !== undefined
  ) {
    switch (textData.anchor) {
      case 'left':
      case 'start':
        textData.x = Math.round(textData.x + textData.textMargin);
        textData.anchor = 'start';
        textData.dominantBaseline = 'middle';
        textData.alignmentBaseline = 'middle';
        break;
      case 'middle':
      case 'center':
        textData.x = Math.round(textData.x + textData.width / 2);
        textData.anchor = 'middle';
        textData.dominantBaseline = 'middle';
        textData.alignmentBaseline = 'middle';
        break;
      case 'right':
      case 'end':
        textData.x = Math.round(textData.x + textData.width - textData.textMargin);
        textData.anchor = 'end';
        textData.dominantBaseline = 'middle';
        textData.alignmentBaseline = 'middle';
        break;
    }
  }

  for (let [i, line] of lines.entries()) {
    if (
      textData.textMargin !== undefined &&
      textData.textMargin === 0 &&
      _textFontSize !== undefined
    ) {
      dy = i * _textFontSize;
    }

    const textElem = elem.append('text');
    textElem.attr('x', textData.x);
    textElem.attr('y', yfunc());
    if (textData.anchor !== undefined) {
      textElem
        .attr('text-anchor', textData.anchor)
        .attr('dominant-baseline', textData.dominantBaseline)
        .attr('alignment-baseline', textData.alignmentBaseline);
    }
    if (textData.fontFamily !== undefined) {
      textElem.style('font-family', textData.fontFamily);
    }
    if (_textFontSizePx !== undefined) {
      textElem.style('font-size', _textFontSizePx);
    }
    if (textData.fontWeight !== undefined) {
      textElem.style('font-weight', textData.fontWeight);
    }
    if (textData.fill !== undefined) {
      textElem.attr('fill', textData.fill);
    }
    if (textData.class !== undefined) {
      textElem.attr('class', textData.class);
    }
    if (textData.dy !== undefined) {
      textElem.attr('dy', textData.dy);
    } else if (dy !== 0) {
      textElem.attr('dy', dy);
    }

    const text = line || ZERO_WIDTH_SPACE;
    if (textData.tspan) {
      const span = textElem.append('tspan');
      span.attr('x', textData.x);
      if (textData.fill !== undefined) {
        span.attr('fill', textData.fill);
      }
      span.text(text);
    } else {
      textElem.text(text);
    }
    if (
      textData.valign !== undefined &&
      textData.textMargin !== undefined &&
      textData.textMargin > 0
    ) {
      textHeight += (textElem._groups || textElem)[0][0].getBBox().height;
      prevTextHeight = textHeight;
    }

    textElems.push(textElem);
  }

  return textElems;
};

export const drawLabel = function (elem, txtObject) {
  /**
   * @param {any} x
   * @param {any} y
   * @param {any} width
   * @param {any} height
   * @param {any} cut
   * @returns {any}
   */
  function genPoints(x, y, width, height, cut) {
    return (
      x +
      ',' +
      y +
      ' ' +
      (x + width) +
      ',' +
      y +
      ' ' +
      (x + width) +
      ',' +
      (y + height - cut) +
      ' ' +
      (x + width - cut * 1.2) +
      ',' +
      (y + height) +
      ' ' +
      x +
      ',' +
      (y + height)
    );
  }
  const polygon = elem.append('polygon');
  polygon.attr('points', genPoints(txtObject.x, txtObject.y, txtObject.width, txtObject.height, 7));
  polygon.attr('class', 'labelBox');

  txtObject.y = txtObject.y + txtObject.height / 2;

  drawText(elem, txtObject);
  return polygon;
};

let actorCnt = -1;

export const fixLifeLineHeights = (diagram, actors, actorKeys, conf) => {
  if (!diagram.select) {
    return;
  }
  actorKeys.forEach((actorKey) => {
    const actor = actors[actorKey];
    const actorDOM = diagram.select('#actor' + actor.actorCnt);
    if (!conf.mirrorActors && actor.stopy) {
      actorDOM.attr('y2', actor.stopy + actor.height / 2);
    } else if (conf.mirrorActors) {
      actorDOM.attr('y2', actor.stopy);
    }
  });
};

/**
 * Draws an actor in the diagram with the attached line
 *
 * @param {any} elem - The diagram we'll draw to.
 * @param {any} actor - The actor to draw.
 * @param {any} conf - DrawText implementation discriminator object
 * @param {boolean} isFooter - If the actor is the footer one
 */
const drawActorTypeParticipant = async function (elem, actor, conf, isFooter) {
  const actorY = isFooter ? actor.stopy : actor.starty;
  const center = actor.x + actor.width / 2;
  const centerY = actorY + 5;

  const boxpluslineGroup = elem.append('g').lower();
  var g = boxpluslineGroup;

  if (!isFooter) {
    actorCnt++;
    g.append('line')
      .attr('id', 'actor' + actorCnt)
      .attr('x1', center)
      .attr('y1', centerY)
      .attr('x2', center)
      .attr('y2', 2000)
      .attr('class', 'actor-line')
      .attr('class', '200')
      .attr('stroke-width', '0.5px')
      .attr('stroke', '#999');

    g = boxpluslineGroup.append('g');
    actor.actorCnt = actorCnt;

    if (actor.links != null) {
      g.attr('id', 'root-' + actorCnt);
      addPopupInteraction('#root-' + actorCnt, actorCnt);
    }
  }

  const rect = svgDrawCommon.getNoteRect();
  var cssclass = 'actor';
  if (actor.properties != null && actor.properties['class']) {
    cssclass = actor.properties['class'];
  } else {
    rect.fill = '#eaeaea';
  }
  rect.x = actor.x;
  rect.y = actorY;
  rect.width = actor.width;
  rect.height = actor.height;
  rect.class = cssclass;
  rect.rx = 3;
  rect.ry = 3;
  const rectElem = drawRect(g, rect);
  actor.rectData = rect;

  if (actor.properties != null && actor.properties['icon']) {
    const iconSrc = actor.properties['icon'].trim();
    if (iconSrc.charAt(0) === '@') {
      svgDrawCommon.drawEmbeddedImage(g, rect.x + rect.width - 20, rect.y + 10, iconSrc.substr(1));
    } else {
      svgDrawCommon.drawImage(g, rect.x + rect.width - 20, rect.y + 10, iconSrc);
    }
  }

  await _drawTextCandidateFunc(conf, hasKatex(actor.description))(
    actor.description,
    g,
    rect.x,
    rect.y,
    rect.width,
    rect.height,
    { class: 'actor' },
    conf
  );

  let height = actor.height;
  if (rectElem.node) {
    const bounds = rectElem.node().getBBox();
    actor.height = bounds.height;
    height = bounds.height;
  }

  return height;
};

const drawActorTypeActor = async function (elem, actor, conf, isFooter) {
  const actorY = isFooter ? actor.stopy : actor.starty;
  const center = actor.x + actor.width / 2;
  const centerY = actorY + 80;

  elem.lower();

  if (!isFooter) {
    actorCnt++;
    elem
      .append('line')
      .attr('id', 'actor' + actorCnt)
      .attr('x1', center)
      .attr('y1', centerY)
      .attr('x2', center)
      .attr('y2', 2000)
      .attr('class', 'actor-line')
      .attr('class', '200')
      .attr('stroke-width', '0.5px')
      .attr('stroke', '#999');

    actor.actorCnt = actorCnt;
  }
  const actElem = elem.append('g');
  actElem.attr('class', 'actor-man');

  const rect = svgDrawCommon.getNoteRect();
  rect.x = actor.x;
  rect.y = actorY;
  rect.fill = '#eaeaea';
  rect.width = actor.width;
  rect.height = actor.height;
  rect.class = 'actor';
  rect.rx = 3;
  rect.ry = 3;

  actElem
    .append('line')
    .attr('id', 'actor-man-torso' + actorCnt)
    .attr('x1', center)
    .attr('y1', actorY + 25)
    .attr('x2', center)
    .attr('y2', actorY + 45);

  actElem
    .append('line')
    .attr('id', 'actor-man-arms' + actorCnt)
    .attr('x1', center - ACTOR_TYPE_WIDTH / 2)
    .attr('y1', actorY + 33)
    .attr('x2', center + ACTOR_TYPE_WIDTH / 2)
    .attr('y2', actorY + 33);
  actElem
    .append('line')
    .attr('x1', center - ACTOR_TYPE_WIDTH / 2)
    .attr('y1', actorY + 60)
    .attr('x2', center)
    .attr('y2', actorY + 45);
  actElem
    .append('line')
    .attr('x1', center)
    .attr('y1', actorY + 45)
    .attr('x2', center + ACTOR_TYPE_WIDTH / 2 - 2)
    .attr('y2', actorY + 60);

  const circle = actElem.append('circle');
  circle.attr('cx', actor.x + actor.width / 2);
  circle.attr('cy', actorY + 10);
  circle.attr('r', 15);
  circle.attr('width', actor.width);
  circle.attr('height', actor.height);

  const bounds = actElem.node().getBBox();
  actor.height = bounds.height;

  await _drawTextCandidateFunc(conf, hasKatex(actor.description))(
    actor.description,
    actElem,
    rect.x,
    rect.y + 35,
    rect.width,
    rect.height,
    { class: 'actor' },
    conf
  );

  return actor.height;
};

export const drawActor = async function (elem, actor, conf, isFooter) {
  switch (actor.type) {
    case 'actor':
      return await drawActorTypeActor(elem, actor, conf, isFooter);
    case 'participant':
      return await drawActorTypeParticipant(elem, actor, conf, isFooter);
  }
};

export const drawBox = async function (elem, box, conf) {
  const boxplustextGroup = elem.append('g');
  const g = boxplustextGroup;
  drawBackgroundRect(g, box);
  if (box.name) {
    await _drawTextCandidateFunc(conf)(
      box.name,
      g,
      box.x,
      box.y + (box.textMaxHeight || 0) / 2,
      box.width,
      0,
      { class: 'text' },
      conf
    );
  }
  g.lower();
};

export const anchorElement = function (elem) {
  return elem.append('g');
};

/**
 * Draws an activation in the diagram
 *
 * @param {any} elem - Element to append activation rect.
 * @param {any} bounds - Activation box bounds.
 * @param {any} verticalPos - Precise y coordinate of bottom activation box edge.
 * @param {any} conf - Sequence diagram config object.
 * @param {any} actorActivations - Number of activations on the actor.
 */
export const drawActivation = function (elem, bounds, verticalPos, conf, actorActivations) {
  const rect = svgDrawCommon.getNoteRect();
  const g = bounds.anchored;
  rect.x = bounds.startx;
  rect.y = bounds.starty;
  rect.class = 'activation' + (actorActivations % 3); // Will evaluate to 0, 1 or 2
  rect.width = bounds.stopx - bounds.startx;
  rect.height = verticalPos - bounds.starty;
  drawRect(g, rect);
};

/**
 * Draws a loop in the diagram
 *
 * @param {any} elem - Element to append the loop to.
 * @param {any} loopModel - LoopModel of the given loop.
 * @param {any} labelText - Text within the loop.
 * @param {any} conf - Diagram configuration
 * @returns {any}
 */
export const drawLoop = async function (elem, loopModel, labelText, conf) {
  const {
    boxMargin,
    boxTextMargin,
    labelBoxHeight,
    labelBoxWidth,
    messageFontFamily: fontFamily,
    messageFontSize: fontSize,
    messageFontWeight: fontWeight,
  } = conf;
  const g = elem.append('g');
  const drawLoopLine = function (startx, starty, stopx, stopy) {
    return g
      .append('line')
      .attr('x1', startx)
      .attr('y1', starty)
      .attr('x2', stopx)
      .attr('y2', stopy)
      .attr('class', 'loopLine');
  };
  drawLoopLine(loopModel.startx, loopModel.starty, loopModel.stopx, loopModel.starty);
  drawLoopLine(loopModel.stopx, loopModel.starty, loopModel.stopx, loopModel.stopy);
  drawLoopLine(loopModel.startx, loopModel.stopy, loopModel.stopx, loopModel.stopy);
  drawLoopLine(loopModel.startx, loopModel.starty, loopModel.startx, loopModel.stopy);
  if (loopModel.sections !== undefined) {
    loopModel.sections.forEach(function (item) {
      drawLoopLine(loopModel.startx, item.y, loopModel.stopx, item.y).style(
        'stroke-dasharray',
        '3, 3'
      );
    });
  }

  let txt = svgDrawCommon.getTextObj();
  txt.text = labelText;
  txt.x = loopModel.startx;
  txt.y = loopModel.starty;
  txt.fontFamily = fontFamily;
  txt.fontSize = fontSize;
  txt.fontWeight = fontWeight;
  txt.anchor = 'middle';
  txt.valign = 'middle';
  txt.tspan = false;
  txt.width = labelBoxWidth || 50;
  txt.height = labelBoxHeight || 20;
  txt.textMargin = boxTextMargin;
  txt.class = 'labelText';

  drawLabel(g, txt);
  txt = getTextObj();
  txt.text = loopModel.title;
  txt.x = loopModel.startx + labelBoxWidth / 2 + (loopModel.stopx - loopModel.startx) / 2;
  txt.y = loopModel.starty + boxMargin + boxTextMargin;
  txt.anchor = 'middle';
  txt.valign = 'middle';
  txt.textMargin = boxTextMargin;
  txt.class = 'loopText';
  txt.fontFamily = fontFamily;
  txt.fontSize = fontSize;
  txt.fontWeight = fontWeight;
  txt.wrap = true;

  let textElem = hasKatex(txt.text) ? await drawKatex(g, txt, loopModel) : drawText(g, txt);

  if (loopModel.sectionTitles !== undefined) {
    for (const [idx, item] of Object.entries(loopModel.sectionTitles)) {
      if (item.message) {
        txt.text = item.message;
        txt.x = loopModel.startx + (loopModel.stopx - loopModel.startx) / 2;
        txt.y = loopModel.sections[idx].y + boxMargin + boxTextMargin;
        txt.class = 'loopText';
        txt.anchor = 'middle';
        txt.valign = 'middle';
        txt.tspan = false;
        txt.fontFamily = fontFamily;
        txt.fontSize = fontSize;
        txt.fontWeight = fontWeight;
        txt.wrap = loopModel.wrap;

        if (hasKatex(txt.text)) {
          loopModel.starty = loopModel.sections[idx].y;
          await drawKatex(g, txt, loopModel);
        } else {
          drawText(g, txt);
        }
        let sectionHeight = Math.round(
          textElem
            .map((te) => (te._groups || te)[0][0].getBBox().height)
            .reduce((acc, curr) => acc + curr)
        );
        loopModel.sections[idx].height += sectionHeight - (boxMargin + boxTextMargin);
      }
    }
  }

  loopModel.height = Math.round(loopModel.stopy - loopModel.starty);
  return g;
};

/**
 * Draws a background rectangle
 *
 * @param {any} elem Diagram (reference for bounds)
 * @param {any} bounds Shape of the rectangle
 */
export const drawBackgroundRect = function (elem, bounds) {
  svgDrawCommon.drawBackgroundRect(elem, bounds);
};

export const insertDatabaseIcon = function (elem) {
  elem
    .append('defs')
    .append('symbol')
    .attr('id', 'database')
    .attr('fill-rule', 'evenodd')
    .attr('clip-rule', 'evenodd')
    .append('path')
    .attr('transform', 'scale(.5)')
    .attr(
      'd',
      'M12.258.001l.256.004.255.005.253.008.251.01.249.012.247.015.246.016.242.019.241.02.239.023.236.024.233.027.231.028.229.031.225.032.223.034.22.036.217.038.214.04.211.041.208.043.205.045.201.046.198.048.194.05.191.051.187.053.183.054.18.056.175.057.172.059.168.06.163.061.16.063.155.064.15.066.074.033.073.033.071.034.07.034.069.035.068.035.067.035.066.035.064.036.064.036.062.036.06.036.06.037.058.037.058.037.055.038.055.038.053.038.052.038.051.039.05.039.048.039.047.039.045.04.044.04.043.04.041.04.04.041.039.041.037.041.036.041.034.041.033.042.032.042.03.042.029.042.027.042.026.043.024.043.023.043.021.043.02.043.018.044.017.043.015.044.013.044.012.044.011.045.009.044.007.045.006.045.004.045.002.045.001.045v17l-.001.045-.002.045-.004.045-.006.045-.007.045-.009.044-.011.045-.012.044-.013.044-.015.044-.017.043-.018.044-.02.043-.021.043-.023.043-.024.043-.026.043-.027.042-.029.042-.03.042-.032.042-.033.042-.034.041-.036.041-.037.041-.039.041-.04.041-.041.04-.043.04-.044.04-.045.04-.047.039-.048.039-.05.039-.051.039-.052.038-.053.038-.055.038-.055.038-.058.037-.058.037-.06.037-.06.036-.062.036-.064.036-.064.036-.066.035-.067.035-.068.035-.069.035-.07.034-.071.034-.073.033-.074.033-.15.066-.155.064-.16.063-.163.061-.168.06-.172.059-.175.057-.18.056-.183.054-.187.053-.191.051-.194.05-.198.048-.201.046-.205.045-.208.043-.211.041-.214.04-.217.038-.22.036-.223.034-.225.032-.229.031-.231.028-.233.027-.236.024-.239.023-.241.02-.242.019-.246.016-.247.015-.249.012-.251.01-.253.008-.255.005-.256.004-.258.001-.258-.001-.256-.004-.255-.005-.253-.008-.251-.01-.249-.012-.247-.015-.245-.016-.243-.019-.241-.02-.238-.023-.236-.024-.234-.027-.231-.028-.228-.031-.226-.032-.223-.034-.22-.036-.217-.038-.214-.04-.211-.041-.208-.043-.204-.045-.201-.046-.198-.048-.195-.05-.19-.051-.187-.053-.184-.054-.179-.056-.176-.057-.172-.059-.167-.06-.164-.061-.159-.063-.155-.064-.151-.066-.074-.033-.072-.033-.072-.034-.07-.034-.069-.035-.068-.035-.067-.035-.066-.035-.064-.036-.063-.036-.062-.036-.061-.036-.06-.037-.058-.037-.057-.037-.056-.038-.055-.038-.053-.038-.052-.038-.051-.039-.049-.039-.049-.039-.046-.039-.046-.04-.044-.04-.043-.04-.041-.04-.04-.041-.039-.041-.037-.041-.036-.041-.034-.041-.033-.042-.032-.042-.03-.042-.029-.042-.027-.042-.026-.043-.024-.043-.023-.043-.021-.043-.02-.043-.018-.044-.017-.043-.015-.044-.013-.044-.012-.044-.011-.045-.009-.044-.007-.045-.006-.045-.004-.045-.002-.045-.001-.045v-17l.001-.045.002-.045.004-.045.006-.045.007-.045.009-.044.011-.045.012-.044.013-.044.015-.044.017-.043.018-.044.02-.043.021-.043.023-.043.024-.043.026-.043.027-.042.029-.042.03-.042.032-.042.033-.042.034-.041.036-.041.037-.041.039-.041.04-.041.041-.04.043-.04.044-.04.046-.04.046-.039.049-.039.049-.039.051-.039.052-.038.053-.038.055-.038.056-.038.057-.037.058-.037.06-.037.061-.036.062-.036.063-.036.064-.036.066-.035.067-.035.068-.035.069-.035.07-.034.072-.034.072-.033.074-.033.151-.066.155-.064.159-.063.164-.061.167-.06.172-.059.176-.057.179-.056.184-.054.187-.053.19-.051.195-.05.198-.048.201-.046.204-.045.208-.043.211-.041.214-.04.217-.038.22-.036.223-.034.226-.032.228-.031.231-.028.234-.027.236-.024.238-.023.241-.02.243-.019.245-.016.247-.015.249-.012.251-.01.253-.008.255-.005.256-.004.258-.001.258.001zm-9.258 20.499v.01l.001.021.003.021.004.022.005.021.006.022.007.022.009.023.01.022.011.023.012.023.013.023.015.023.016.024.017.023.018.024.019.024.021.024.022.025.023.024.024.025.052.049.056.05.061.051.066.051.07.051.075.051.079.052.084.052.088.052.092.052.097.052.102.051.105.052.11.052.114.051.119.051.123.051.127.05.131.05.135.05.139.048.144.049.147.047.152.047.155.047.16.045.163.045.167.043.171.043.176.041.178.041.183.039.187.039.19.037.194.035.197.035.202.033.204.031.209.03.212.029.216.027.219.025.222.024.226.021.23.02.233.018.236.016.24.015.243.012.246.01.249.008.253.005.256.004.259.001.26-.001.257-.004.254-.005.25-.008.247-.011.244-.012.241-.014.237-.016.233-.018.231-.021.226-.021.224-.024.22-.026.216-.027.212-.028.21-.031.205-.031.202-.034.198-.034.194-.036.191-.037.187-.039.183-.04.179-.04.175-.042.172-.043.168-.044.163-.045.16-.046.155-.046.152-.047.148-.048.143-.049.139-.049.136-.05.131-.05.126-.05.123-.051.118-.052.114-.051.11-.052.106-.052.101-.052.096-.052.092-.052.088-.053.083-.051.079-.052.074-.052.07-.051.065-.051.06-.051.056-.05.051-.05.023-.024.023-.025.021-.024.02-.024.019-.024.018-.024.017-.024.015-.023.014-.024.013-.023.012-.023.01-.023.01-.022.008-.022.006-.022.006-.022.004-.022.004-.021.001-.021.001-.021v-4.127l-.077.055-.08.053-.083.054-.085.053-.087.052-.09.052-.093.051-.095.05-.097.05-.1.049-.102.049-.105.048-.106.047-.109.047-.111.046-.114.045-.115.045-.118.044-.12.043-.122.042-.124.042-.126.041-.128.04-.13.04-.132.038-.134.038-.135.037-.138.037-.139.035-.142.035-.143.034-.144.033-.147.032-.148.031-.15.03-.151.03-.153.029-.154.027-.156.027-.158.026-.159.025-.161.024-.162.023-.163.022-.165.021-.166.02-.167.019-.169.018-.169.017-.171.016-.173.015-.173.014-.175.013-.175.012-.177.011-.178.01-.179.008-.179.008-.181.006-.182.005-.182.004-.184.003-.184.002h-.37l-.184-.002-.184-.003-.182-.004-.182-.005-.181-.006-.179-.008-.179-.008-.178-.01-.176-.011-.176-.012-.175-.013-.173-.014-.172-.015-.171-.016-.17-.017-.169-.018-.167-.019-.166-.02-.165-.021-.163-.022-.162-.023-.161-.024-.159-.025-.157-.026-.156-.027-.155-.027-.153-.029-.151-.03-.15-.03-.148-.031-.146-.032-.145-.033-.143-.034-.141-.035-.14-.035-.137-.037-.136-.037-.134-.038-.132-.038-.13-.04-.128-.04-.126-.041-.124-.042-.122-.042-.12-.044-.117-.043-.116-.045-.113-.045-.112-.046-.109-.047-.106-.047-.105-.048-.102-.049-.1-.049-.097-.05-.095-.05-.093-.052-.09-.051-.087-.052-.085-.053-.083-.054-.08-.054-.077-.054v4.127zm0-5.654v.011l.001.021.003.021.004.021.005.022.006.022.007.022.009.022.01.022.011.023.012.023.013.023.015.024.016.023.017.024.018.024.019.024.021.024.022.024.023.025.024.024.052.05.056.05.061.05.066.051.07.051.075.052.079.051.084.052.088.052.092.052.097.052.102.052.105.052.11.051.114.051.119.052.123.05.127.051.131.05.135.049.139.049.144.048.147.048.152.047.155.046.16.045.163.045.167.044.171.042.176.042.178.04.183.04.187.038.19.037.194.036.197.034.202.033.204.032.209.03.212.028.216.027.219.025.222.024.226.022.23.02.233.018.236.016.24.014.243.012.246.01.249.008.253.006.256.003.259.001.26-.001.257-.003.254-.006.25-.008.247-.01.244-.012.241-.015.237-.016.233-.018.231-.02.226-.022.224-.024.22-.025.216-.027.212-.029.21-.03.205-.032.202-.033.198-.035.194-.036.191-.037.187-.039.183-.039.179-.041.175-.042.172-.043.168-.044.163-.045.16-.045.155-.047.152-.047.148-.048.143-.048.139-.05.136-.049.131-.05.126-.051.123-.051.118-.051.114-.052.11-.052.106-.052.101-.052.096-.052.092-.052.088-.052.083-.052.079-.052.074-.051.07-.052.065-.051.06-.05.056-.051.051-.049.023-.025.023-.024.021-.025.02-.024.019-.024.018-.024.017-.024.015-.023.014-.023.013-.024.012-.022.01-.023.01-.023.008-.022.006-.022.006-.022.004-.021.004-.022.001-.021.001-.021v-4.139l-.077.054-.08.054-.083.054-.085.052-.087.053-.09.051-.093.051-.095.051-.097.05-.1.049-.102.049-.105.048-.106.047-.109.047-.111.046-.114.045-.115.044-.118.044-.12.044-.122.042-.124.042-.126.041-.128.04-.13.039-.132.039-.134.038-.135.037-.138.036-.139.036-.142.035-.143.033-.144.033-.147.033-.148.031-.15.03-.151.03-.153.028-.154.028-.156.027-.158.026-.159.025-.161.024-.162.023-.163.022-.165.021-.166.02-.167.019-.169.018-.169.017-.171.016-.173.015-.173.014-.175.013-.175.012-.177.011-.178.009-.179.009-.179.007-.181.007-.182.005-.182.004-.184.003-.184.002h-.37l-.184-.002-.184-.003-.182-.004-.182-.005-.181-.007-.179-.007-.179-.009-.178-.009-.176-.011-.176-.012-.175-.013-.173-.014-.172-.015-.171-.016-.17-.017-.169-.018-.167-.019-.166-.02-.165-.021-.163-.022-.162-.023-.161-.024-.159-.025-.157-.026-.156-.027-.155-.028-.153-.028-.151-.03-.15-.03-.148-.031-.146-.033-.145-.033-.143-.033-.141-.035-.14-.036-.137-.036-.136-.037-.134-.038-.132-.039-.13-.039-.128-.04-.126-.041-.124-.042-.122-.043-.12-.043-.117-.044-.116-.044-.113-.046-.112-.046-.109-.046-.106-.047-.105-.048-.102-.049-.1-.049-.097-.05-.095-.051-.093-.051-.09-.051-.087-.053-.085-.052-.083-.054-.08-.054-.077-.054v4.139zm0-5.666v.011l.001.02.003.022.004.021.005.022.006.021.007.022.009.023.01.022.011.023.012.023.013.023.015.023.016.024.017.024.018.023.019.024.021.025.022.024.023.024.024.025.052.05.056.05.061.05.066.051.07.051.075.052.079.051.084.052.088.052.092.052.097.052.102.052.105.051.11.052.114.051.119.051.123.051.127.05.131.05.135.05.139.049.144.048.147.048.152.047.155.046.16.045.163.045.167.043.171.043.176.042.178.04.183.04.187.038.19.037.194.036.197.034.202.033.204.032.209.03.212.028.216.027.219.025.222.024.226.021.23.02.233.018.236.017.24.014.243.012.246.01.249.008.253.006.256.003.259.001.26-.001.257-.003.254-.006.25-.008.247-.01.244-.013.241-.014.237-.016.233-.018.231-.02.226-.022.224-.024.22-.025.216-.027.212-.029.21-.03.205-.032.202-.033.198-.035.194-.036.191-.037.187-.039.183-.039.179-.041.175-.042.172-.043.168-.044.163-.045.16-.045.155-.047.152-.047.148-.048.143-.049.139-.049.136-.049.131-.051.126-.05.123-.051.118-.052.114-.051.11-.052.106-.052.101-.052.096-.052.092-.052.088-.052.083-.052.079-.052.074-.052.07-.051.065-.051.06-.051.056-.05.051-.049.023-.025.023-.025.021-.024.02-.024.019-.024.018-.024.017-.024.015-.023.014-.024.013-.023.012-.023.01-.022.01-.023.008-.022.006-.022.006-.022.004-.022.004-.021.001-.021.001-.021v-4.153l-.077.054-.08.054-.083.053-.085.053-.087.053-.09.051-.093.051-.095.051-.097.05-.1.049-.102.048-.105.048-.106.048-.109.046-.111.046-.114.046-.115.044-.118.044-.12.043-.122.043-.124.042-.126.041-.128.04-.13.039-.132.039-.134.038-.135.037-.138.036-.139.036-.142.034-.143.034-.144.033-.147.032-.148.032-.15.03-.151.03-.153.028-.154.028-.156.027-.158.026-.159.024-.161.024-.162.023-.163.023-.165.021-.166.02-.167.019-.169.018-.169.017-.171.016-.173.015-.173.014-.175.013-.175.012-.177.01-.178.01-.179.009-.179.007-.181.006-.182.006-.182.004-.184.003-.184.001-.185.001-.185-.001-.184-.001-.184-.003-.182-.004-.182-.006-.181-.006-.179-.007-.179-.009-.178-.01-.176-.01-.176-.012-.175-.013-.173-.014-.172-.015-.171-.016-.17-.017-.169-.018-.167-.019-.166-.02-.165-.021-.163-.023-.162-.023-.161-.024-.159-.024-.157-.026-.156-.027-.155-.028-.153-.028-.151-.03-.15-.03-.148-.032-.146-.032-.145-.033-.143-.034-.141-.034-.14-.036-.137-.036-.136-.037-.134-.038-.132-.039-.13-.039-.128-.041-.126-.041-.124-.041-.122-.043-.12-.043-.117-.044-.116-.044-.113-.046-.112-.046-.109-.046-.106-.048-.105-.048-.102-.048-.1-.05-.097-.049-.095-.051-.093-.051-.09-.052-.087-.052-.085-.053-.083-.053-.08-.054-.077-.054v4.153zm8.74-8.179l-.257.004-.254.005-.25.008-.247.011-.244.012-.241.014-.237.016-.233.018-.231.021-.226.022-.224.023-.22.026-.216.027-.212.028-.21.031-.205.032-.202.033-.198.034-.194.036-.191.038-.187.038-.183.04-.179.041-.175.042-.172.043-.168.043-.163.045-.16.046-.155.046-.152.048-.148.048-.143.048-.139.049-.136.05-.131.05-.126.051-.123.051-.118.051-.114.052-.11.052-.106.052-.101.052-.096.052-.092.052-.088.052-.083.052-.079.052-.074.051-.07.052-.065.051-.06.05-.056.05-.051.05-.023.025-.023.024-.021.024-.02.025-.019.024-.018.024-.017.023-.015.024-.014.023-.013.023-.012.023-.01.023-.01.022-.008.022-.006.023-.006.021-.004.022-.004.021-.001.021-.001.021.001.021.001.021.004.021.004.022.006.021.006.023.008.022.01.022.01.023.012.023.013.023.014.023.015.024.017.023.018.024.019.024.02.025.021.024.023.024.023.025.051.05.056.05.06.05.065.051.07.052.074.051.079.052.083.052.088.052.092.052.096.052.101.052.106.052.11.052.114.052.118.051.123.051.126.051.131.05.136.05.139.049.143.048.148.048.152.048.155.046.16.046.163.045.168.043.172.043.175.042.179.041.183.04.187.038.191.038.194.036.198.034.202.033.205.032.21.031.212.028.216.027.22.026.224.023.226.022.231.021.233.018.237.016.241.014.244.012.247.011.25.008.254.005.257.004.26.001.26-.001.257-.004.254-.005.25-.008.247-.011.244-.012.241-.014.237-.016.233-.018.231-.021.226-.022.224-.023.22-.026.216-.027.212-.028.21-.031.205-.032.202-.033.198-.034.194-.036.191-.038.187-.038.183-.04.179-.041.175-.042.172-.043.168-.043.163-.045.16-.046.155-.046.152-.048.148-.048.143-.048.139-.049.136-.05.131-.05.126-.051.123-.051.118-.051.114-.052.11-.052.106-.052.101-.052.096-.052.092-.052.088-.052.083-.052.079-.052.074-.051.07-.052.065-.051.06-.05.056-.05.051-.05.023-.025.023-.024.021-.024.02-.025.019-.024.018-.024.017-.023.015-.024.014-.023.013-.023.012-.023.01-.023.01-.022.008-.022.006-.023.006-.021.004-.022.004-.021.001-.021.001-.021-.001-.021-.001-.021-.004-.021-.004-.022-.006-.021-.006-.023-.008-.022-.01-.022-.01-.023-.012-.023-.013-.023-.014-.023-.015-.024-.017-.023-.018-.024-.019-.024-.02-.025-.021-.024-.023-.024-.023-.025-.051-.05-.056-.05-.06-.05-.065-.051-.07-.052-.074-.051-.079-.052-.083-.052-.088-.052-.092-.052-.096-.052-.101-.052-.106-.052-.11-.052-.114-.052-.118-.051-.123-.051-.126-.051-.131-.05-.136-.05-.139-.049-.143-.048-.148-.048-.152-.048-.155-.046-.16-.046-.163-.045-.168-.043-.172-.043-.175-.042-.179-.041-.183-.04-.187-.038-.191-.038-.194-.036-.198-.034-.202-.033-.205-.032-.21-.031-.212-.028-.216-.027-.22-.026-.224-.023-.226-.022-.231-.021-.233-.018-.237-.016-.241-.014-.244-.012-.247-.011-.25-.008-.254-.005-.257-.004-.26-.001-.26.001z'
    );
};

export const insertComputerIcon = function (elem) {
  elem
    .append('defs')
    .append('symbol')
    .attr('id', 'computer')
    .attr('width', '24')
    .attr('height', '24')
    .append('path')
    .attr('transform', 'scale(.5)')
    .attr(
      'd',
      'M2 2v13h20v-13h-20zm18 11h-16v-9h16v9zm-10.228 6l.466-1h3.524l.467 1h-4.457zm14.228 3h-24l2-6h2.104l-1.33 4h18.45l-1.297-4h2.073l2 6zm-5-10h-14v-7h14v7z'
    );
};

export const insertClockIcon = function (elem) {
  elem
    .append('defs')
    .append('symbol')
    .attr('id', 'clock')
    .attr('width', '24')
    .attr('height', '24')
    .append('path')
    .attr('transform', 'scale(.5)')
    .attr(
      'd',
      'M12 2c5.514 0 10 4.486 10 10s-4.486 10-10 10-10-4.486-10-10 4.486-10 10-10zm0-2c-6.627 0-12 5.373-12 12s5.373 12 12 12 12-5.373 12-12-5.373-12-12-12zm5.848 12.459c.202.038.202.333.001.372-1.907.361-6.045 1.111-6.547 1.111-.719 0-1.301-.582-1.301-1.301 0-.512.77-5.447 1.125-7.445.034-.192.312-.181.343.014l.985 6.238 5.394 1.011z'
    );
};

/**
 * Setup arrow head and define the marker. The result is appended to the svg.
 *
 * @param elem
 */
export const insertArrowHead = function (elem) {
  elem
    .append('defs')
    .append('marker')
    .attr('id', 'arrowhead')
    .attr('refX', 7.9)
    .attr('refY', 5)
    .attr('markerUnits', 'userSpaceOnUse')
    .attr('markerWidth', 12)
    .attr('markerHeight', 12)
    .attr('orient', 'auto')
    .append('path')
    .attr('d', 'M 0 0 L 10 5 L 0 10 z'); // this is actual shape for arrowhead
};

/**
 * Setup arrow head and define the marker. The result is appended to the svg.
 *
 * @param {any} elem
 */
export const insertArrowFilledHead = function (elem) {
  elem
    .append('defs')
    .append('marker')
    .attr('id', 'filled-head')
    .attr('refX', 15.5)
    .attr('refY', 7)
    .attr('markerWidth', 20)
    .attr('markerHeight', 28)
    .attr('orient', 'auto')
    .append('path')
    .attr('d', 'M 18,7 L9,13 L14,7 L9,1 Z');
};

/**
 * Setup node number. The result is appended to the svg.
 *
 * @param {any} elem
 */
export const insertSequenceNumber = function (elem) {
  elem
    .append('defs')
    .append('marker')
    .attr('id', 'sequencenumber')
    .attr('refX', 15)
    .attr('refY', 15)
    .attr('markerWidth', 60)
    .attr('markerHeight', 40)
    .attr('orient', 'auto')
    .append('circle')
    .attr('cx', 15)
    .attr('cy', 15)
    .attr('r', 6);
  // .style("fill", '#f00');
};

/**
 * Setup cross head and define the marker. The result is appended to the svg.
 *
 * @param {any} elem
 */
export const insertArrowCrossHead = function (elem) {
  const defs = elem.append('defs');
  const marker = defs
    .append('marker')
    .attr('id', 'crosshead')
    .attr('markerWidth', 15)
    .attr('markerHeight', 8)
    .attr('orient', 'auto')
    .attr('refX', 4)
    .attr('refY', 4.5);
  // The cross
  marker
    .append('path')
    .attr('fill', 'none')
    .attr('stroke', '#000000')
    .style('stroke-dasharray', '0, 0')
    .attr('stroke-width', '1pt')
    .attr('d', 'M 1,2 L 6,7 M 6,2 L 1,7');
  // this is actual shape for arrowhead
};

export const getTextObj = function () {
  return {
    x: 0,
    y: 0,
    fill: undefined,
    anchor: undefined,
    style: '#666',
    width: undefined,
    height: undefined,
    textMargin: 0,
    rx: 0,
    ry: 0,
    tspan: true,
    valign: undefined,
  };
};

export const getNoteRect = function () {
  return {
    x: 0,
    y: 0,
    fill: '#EDF2AE',
    stroke: '#666',
    width: 100,
    anchor: 'start',
    height: 100,
    rx: 0,
    ry: 0,
  };
};

const _drawTextCandidateFunc = (function () {
  /**
   * @param {any} content
   * @param {any} g
   * @param {any} x
   * @param {any} y
   * @param {any} width
   * @param {any} height
   * @param {any} textAttrs
   */
  function byText(content, g, x, y, width, height, textAttrs) {
    const text = g
      .append('text')
      .attr('x', x + width / 2)
      .attr('y', y + height / 2 + 5)
      .style('text-anchor', 'middle')
      .text(content);
    _setTextAttrs(text, textAttrs);
  }

  /**
   * @param {any} content
   * @param {any} g
   * @param {any} x
   * @param {any} y
   * @param {any} width
   * @param {any} height
   * @param {any} textAttrs
   * @param {any} conf
   */
  function byTspan(content, g, x, y, width, height, textAttrs, conf) {
    const { actorFontSize, actorFontFamily, actorFontWeight } = conf;

    const [_actorFontSize, _actorFontSizePx] = parseFontSize(actorFontSize);

    const lines = content.split(common.lineBreakRegex);
    for (let i = 0; i < lines.length; i++) {
      const dy = i * _actorFontSize - (_actorFontSize * (lines.length - 1)) / 2;
      const text = g
        .append('text')
        .attr('x', x + width / 2)
        .attr('y', y)
        .style('text-anchor', 'middle')
        .style('font-size', _actorFontSizePx)
        .style('font-weight', actorFontWeight)
        .style('font-family', actorFontFamily);
      text
        .append('tspan')
        .attr('x', x + width / 2)
        .attr('dy', dy)
        .text(lines[i]);

      text
        .attr('y', y + height / 2.0)
        .attr('dominant-baseline', 'central')
        .attr('alignment-baseline', 'central');

      _setTextAttrs(text, textAttrs);
    }
  }

  /**
   * @param {any} content
   * @param {any} g
   * @param {any} x
   * @param {any} y
   * @param {any} width
   * @param {any} height
   * @param {any} textAttrs
   * @param {any} conf
   */
  function byFo(content, g, x, y, width, height, textAttrs, conf) {
    const s = g.append('switch');
    const f = s
      .append('foreignObject')
      .attr('x', x)
      .attr('y', y)
      .attr('width', width)
      .attr('height', height);

    const text = f
      .append('xhtml:div')
      .style('display', 'table')
      .style('height', '100%')
      .style('width', '100%');

    text
      .append('div')
      .style('display', 'table-cell')
      .style('text-align', 'center')
      .style('vertical-align', 'middle')
      .text(content);

    byTspan(content, s, x, y, width, height, textAttrs, conf);
    _setTextAttrs(text, textAttrs);
  }

  /**
   *
   * @param content
   * @param g
   * @param x
   * @param y
   * @param width
   * @param height
   * @param textAttrs
   * @param conf
   */
  async function byKatex(content, g, x, y, width, height, textAttrs, conf) {
    // TODO duplicate render calls, optimize

    const dim = await calculateMathMLDimensions(content, configApi.getConfig());
    const s = g.append('switch');
    const f = s
      .append('foreignObject')
      .attr('x', x + width / 2 - dim.width / 2)
      .attr('y', y + height / 2 - dim.height / 2)
      .attr('width', dim.width)
      .attr('height', dim.height);

    const text = f.append('xhtml:div').style('height', '100%').style('width', '100%');

    text
      .append('div')
      .style('text-align', 'center')
      .style('vertical-align', 'middle')
      .html(await renderKatex(content, configApi.getConfig()));

    byTspan(content, s, x, y, width, height, textAttrs, conf);
    _setTextAttrs(text, textAttrs);
  }

  /**
   * @param {any} toText
   * @param {any} fromTextAttrsDict
   */
  function _setTextAttrs(toText, fromTextAttrsDict) {
    for (const key in fromTextAttrsDict) {
      if (fromTextAttrsDict.hasOwnProperty(key)) {
        toText.attr(key, fromTextAttrsDict[key]);
      }
    }
  }

  return function (conf, hasKatex = false) {
    if (hasKatex) {
      return byKatex;
    }
    return conf.textPlacement === 'fo' ? byFo : conf.textPlacement === 'old' ? byText : byTspan;
  };
})();

const _drawMenuItemTextCandidateFunc = (function () {
  /**
   * @param {any} content
   * @param {any} g
   * @param {any} x
   * @param {any} y
   * @param {any} width
   * @param {any} height
   * @param {any} textAttrs
   */
  function byText(content, g, x, y, width, height, textAttrs) {
    const text = g
      .append('text')
      .attr('x', x)
      .attr('y', y)
      .style('text-anchor', 'start')
      .text(content);
    _setTextAttrs(text, textAttrs);
  }

  /**
   * @param {any} content
   * @param {any} g
   * @param {any} x
   * @param {any} y
   * @param {any} width
   * @param {any} height
   * @param {any} textAttrs
   * @param {any} conf
   */
  function byTspan(content, g, x, y, width, height, textAttrs, conf) {
    const { actorFontSize, actorFontFamily, actorFontWeight } = conf;

    const lines = content.split(common.lineBreakRegex);
    for (let i = 0; i < lines.length; i++) {
      const dy = i * actorFontSize - (actorFontSize * (lines.length - 1)) / 2;
      const text = g
        .append('text')
        .attr('x', x)
        .attr('y', y)
        .style('text-anchor', 'start')
        .style('font-size', actorFontSize)
        .style('font-weight', actorFontWeight)
        .style('font-family', actorFontFamily);
      text.append('tspan').attr('x', x).attr('dy', dy).text(lines[i]);

      text
        .attr('y', y + height / 2.0)
        .attr('dominant-baseline', 'central')
        .attr('alignment-baseline', 'central');

      _setTextAttrs(text, textAttrs);
    }
  }

  /**
   * @param {any} content
   * @param {any} g
   * @param {any} x
   * @param {any} y
   * @param {any} width
   * @param {any} height
   * @param {any} textAttrs
   * @param {any} conf
   */
  function byFo(content, g, x, y, width, height, textAttrs, conf) {
    const s = g.append('switch');
    const f = s
      .append('foreignObject')
      .attr('x', x)
      .attr('y', y)
      .attr('width', width)
      .attr('height', height);

    const text = f
      .append('xhtml:div')
      .style('display', 'table')
      .style('height', '100%')
      .style('width', '100%');

    text
      .append('div')
      .style('display', 'table-cell')
      .style('text-align', 'center')
      .style('vertical-align', 'middle')
      .text(content);

    byTspan(content, s, x, y, width, height, textAttrs, conf);
    _setTextAttrs(text, textAttrs);
  }

  /**
   * @param {any} toText
   * @param {any} fromTextAttrsDict
   */
  function _setTextAttrs(toText, fromTextAttrsDict) {
    for (const key in fromTextAttrsDict) {
      if (fromTextAttrsDict.hasOwnProperty(key)) {
        toText.attr(key, fromTextAttrsDict[key]);
      }
    }
  }

  return function (conf) {
    return conf.textPlacement === 'fo' ? byFo : conf.textPlacement === 'old' ? byText : byTspan;
  };
})();

export default {
  drawRect,
  drawText,
  drawLabel,
  drawActor,
  drawBox,
  drawPopup,
  anchorElement,
  drawActivation,
  drawLoop,
  drawBackgroundRect,
  insertArrowHead,
  insertArrowFilledHead,
  insertSequenceNumber,
  insertArrowCrossHead,
  insertDatabaseIcon,
  insertComputerIcon,
  insertClockIcon,
  getTextObj,
  getNoteRect,
  popupMenu,
  popdownMenu,
  fixLifeLineHeights,
  sanitizeUrl,
};<|MERGE_RESOLUTION|>--- conflicted
+++ resolved
@@ -1,10 +1,5 @@
-<<<<<<< HEAD
 import common, { calculateMathMLDimensions, hasKatex, renderKatex } from '../common/common.js';
-import * as svgDrawCommon from '../common/svgDrawCommon';
-=======
-import common from '../common/common.js';
 import * as svgDrawCommon from '../common/svgDrawCommon.js';
->>>>>>> 12a47076
 import { addFunction } from '../../interactionDb.js';
 import { ZERO_WIDTH_SPACE, parseFontSize } from '../../utils.js';
 import { sanitizeUrl } from '@braintree/sanitize-url';
