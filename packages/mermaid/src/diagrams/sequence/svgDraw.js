import common, { calculateMathMLDimensions, hasKatex, renderKatex } from '../common/common.js';
import * as svgDrawCommon from '../common/svgDrawCommon.js';
import { ZERO_WIDTH_SPACE, parseFontSize } from '../../utils.js';
import { sanitizeUrl } from '@braintree/sanitize-url';
import * as configApi from '../../config.js';

export const ACTOR_TYPE_WIDTH = 18 * 2;
const TOP_ACTOR_CLASS = 'actor-top';
const BOTTOM_ACTOR_CLASS = 'actor-bottom';
const ACTOR_BOX_CLASS = 'actor-box';
const ACTOR_MAN_FIGURE_CLASS = 'actor-man';

export const drawRect = function (elem, rectData) {
  return svgDrawCommon.drawRect(elem, rectData);
};

export const drawPopup = function (elem, actor, minMenuWidth, textAttrs, forceMenus) {
  if (actor.links === undefined || actor.links === null || Object.keys(actor.links).length === 0) {
    return { height: 0, width: 0 };
  }

  const links = actor.links;
  const actorCnt = actor.actorCnt;
  const rectData = actor.rectData;

  var displayValue = 'none';
  if (forceMenus) {
    displayValue = 'block !important';
  }

  const g = elem.append('g');
  g.attr('id', 'actor' + actorCnt + '_popup');
  g.attr('class', 'actorPopupMenu');
  g.attr('display', displayValue);
  var actorClass = '';
  if (rectData.class !== undefined) {
    actorClass = ' ' + rectData.class;
  }

  let menuWidth = rectData.width > minMenuWidth ? rectData.width : minMenuWidth;

  const rectElem = g.append('rect');
  rectElem.attr('class', 'actorPopupMenuPanel' + actorClass);
  rectElem.attr('x', rectData.x);
  rectElem.attr('y', rectData.height);
  rectElem.attr('fill', rectData.fill);
  rectElem.attr('stroke', rectData.stroke);
  rectElem.attr('width', menuWidth);
  rectElem.attr('height', rectData.height);
  rectElem.attr('rx', rectData.rx);
  rectElem.attr('ry', rectData.ry);
  if (links != null) {
    var linkY = 20;
    for (let key in links) {
      var linkElem = g.append('a');
      var sanitizedLink = sanitizeUrl(links[key]);
      linkElem.attr('xlink:href', sanitizedLink);
      linkElem.attr('target', '_blank');

      _drawMenuItemTextCandidateFunc(textAttrs)(
        key,
        linkElem,
        rectData.x + 10,
        rectData.height + linkY,
        menuWidth,
        20,
        { class: 'actor' },
        textAttrs
      );

      linkY += 30;
    }
  }

  rectElem.attr('height', linkY);

  return { height: rectData.height + linkY, width: menuWidth };
};

const popupMenuToggle = function (popId) {
  return (
    "var pu = document.getElementById('" +
    popId +
    "'); if (pu != null) { pu.style.display = pu.style.display == 'block' ? 'none' : 'block'; }"
  );
};

export const drawKatex = async function (elem, textData, msgModel = null) {
  let textElem = elem.append('foreignObject');
  const lines = await renderKatex(textData.text, configApi.getConfig());

  const divElem = textElem
    .append('xhtml:div')
    .attr('style', 'width: fit-content;')
    .attr('xmlns', 'http://www.w3.org/1999/xhtml')
    .html(lines);
  const dim = divElem.node().getBoundingClientRect();

  textElem.attr('height', Math.round(dim.height)).attr('width', Math.round(dim.width));

  if (textData.class === 'noteText') {
    const rectElem = elem.node().firstChild;

    rectElem.setAttribute('height', dim.height + 2 * textData.textMargin);
    const rectDim = rectElem.getBBox();

    textElem
      .attr('x', Math.round(rectDim.x + rectDim.width / 2 - dim.width / 2))
      .attr('y', Math.round(rectDim.y + rectDim.height / 2 - dim.height / 2));
  } else if (msgModel) {
    let { startx, stopx, starty } = msgModel;
    if (startx > stopx) {
      const temp = startx;
      startx = stopx;
      stopx = temp;
    }

    // eslint-disable-next-line @typescript-eslint/restrict-plus-operands
    textElem.attr('x', Math.round(startx + Math.abs(startx - stopx) / 2 - dim.width / 2));
    if (textData.class === 'loopText') {
      textElem.attr('y', Math.round(starty));
    } else {
      textElem.attr('y', Math.round(starty - dim.height));
    }
  }

  return [textElem];
};

export const drawText = function (elem, textData) {
  let prevTextHeight = 0;
  let textHeight = 0;
  const lines = textData.text.split(common.lineBreakRegex);

  const [_textFontSize, _textFontSizePx] = parseFontSize(textData.fontSize);

  let textElems = [];
  let dy = 0;
  let yfunc = () => textData.y;
  if (
    textData.valign !== undefined &&
    textData.textMargin !== undefined &&
    textData.textMargin > 0
  ) {
    switch (textData.valign) {
      case 'top':
      case 'start':
        yfunc = () => Math.round(textData.y + textData.textMargin);
        break;
      case 'middle':
      case 'center':
        yfunc = () =>
          Math.round(textData.y + (prevTextHeight + textHeight + textData.textMargin) / 2);
        break;
      case 'bottom':
      case 'end':
        yfunc = () =>
          Math.round(
            textData.y +
              (prevTextHeight + textHeight + 2 * textData.textMargin) -
              textData.textMargin
          );
        break;
    }
  }

  if (
    textData.anchor !== undefined &&
    textData.textMargin !== undefined &&
    textData.width !== undefined
  ) {
    switch (textData.anchor) {
      case 'left':
      case 'start':
        textData.x = Math.round(textData.x + textData.textMargin);
        textData.anchor = 'start';
        textData.dominantBaseline = 'middle';
        textData.alignmentBaseline = 'middle';
        break;
      case 'middle':
      case 'center':
        textData.x = Math.round(textData.x + textData.width / 2);
        textData.anchor = 'middle';
        textData.dominantBaseline = 'middle';
        textData.alignmentBaseline = 'middle';
        break;
      case 'right':
      case 'end':
        textData.x = Math.round(textData.x + textData.width - textData.textMargin);
        textData.anchor = 'end';
        textData.dominantBaseline = 'middle';
        textData.alignmentBaseline = 'middle';
        break;
    }
  }

  for (let [i, line] of lines.entries()) {
    if (
      textData.textMargin !== undefined &&
      textData.textMargin === 0 &&
      _textFontSize !== undefined
    ) {
      dy = i * _textFontSize;
    }

    const textElem = elem.append('text');
    textElem.attr('x', textData.x);
    textElem.attr('y', yfunc());
    if (textData.anchor !== undefined) {
      textElem
        .attr('text-anchor', textData.anchor)
        .attr('dominant-baseline', textData.dominantBaseline)
        .attr('alignment-baseline', textData.alignmentBaseline);
    }
    if (textData.fontFamily !== undefined) {
      textElem.style('font-family', textData.fontFamily);
    }
    if (_textFontSizePx !== undefined) {
      textElem.style('font-size', _textFontSizePx);
    }
    if (textData.fontWeight !== undefined) {
      textElem.style('font-weight', textData.fontWeight);
    }
    if (textData.fill !== undefined) {
      textElem.attr('fill', textData.fill);
    }
    if (textData.class !== undefined) {
      textElem.attr('class', textData.class);
    }
    if (textData.dy !== undefined) {
      textElem.attr('dy', textData.dy);
    } else if (dy !== 0) {
      textElem.attr('dy', dy);
    }

    const text = line || ZERO_WIDTH_SPACE;
    if (textData.tspan) {
      const span = textElem.append('tspan');
      span.attr('x', textData.x);
      if (textData.fill !== undefined) {
        span.attr('fill', textData.fill);
      }
      span.text(text);
    } else {
      textElem.text(text);
    }
    if (
      textData.valign !== undefined &&
      textData.textMargin !== undefined &&
      textData.textMargin > 0
    ) {
      textHeight += (textElem._groups || textElem)[0][0].getBBox().height;
      prevTextHeight = textHeight;
    }

    textElems.push(textElem);
  }

  return textElems;
};

export const drawLabel = function (elem, txtObject) {
  /**
   * @param {any} x
   * @param {any} y
   * @param {any} width
   * @param {any} height
   * @param {any} cut
   * @returns {any}
   */
  function genPoints(x, y, width, height, cut) {
    return (
      x +
      ',' +
      y +
      ' ' +
      (x + width) +
      ',' +
      y +
      ' ' +
      (x + width) +
      ',' +
      (y + height - cut) +
      ' ' +
      (x + width - cut * 1.2) +
      ',' +
      (y + height) +
      ' ' +
      x +
      ',' +
      (y + height)
    );
  }
  const polygon = elem.append('polygon');
  polygon.attr('points', genPoints(txtObject.x, txtObject.y, txtObject.width, txtObject.height, 7));
  polygon.attr('class', 'labelBox');

  txtObject.y = txtObject.y + txtObject.height / 2;

  drawText(elem, txtObject);
  return polygon;
};

let actorCnt = -1;

export const fixLifeLineHeights = (diagram, actors, actorKeys, conf) => {
  if (!diagram.select) {
    return;
  }
  actorKeys.forEach((actorKey) => {
    const actor = actors.get(actorKey);
    const actorDOM = diagram.select('#actor' + actor.actorCnt);
    if (!conf.mirrorActors && actor.stopy) {
      actorDOM.attr('y2', actor.stopy + actor.height / 2);
    } else if (conf.mirrorActors) {
      actorDOM.attr('y2', actor.stopy);
    }
  });
};

/**
 * Draws an actor in the diagram with the attached line
 *
 * @param {any} elem - The diagram we'll draw to.
 * @param {any} actor - The actor to draw.
 * @param {any} conf - DrawText implementation discriminator object
 * @param {boolean} isFooter - If the actor is the footer one
 */
const drawActorTypeParticipant = function (elem, actor, conf, isFooter) {
  const actorY = isFooter ? actor.stopy : actor.starty;
  const center = actor.x + actor.width / 2;
  const centerY = actorY + 5;

  const boxplusLineGroup = elem.append('g').lower();
  var g = boxplusLineGroup;

  if (!isFooter) {
    actorCnt++;
    if (Object.keys(actor.links || {}).length && !conf.forceMenus) {
      g.attr('onclick', popupMenuToggle(`actor${actorCnt}_popup`)).attr('cursor', 'pointer');
    }
    g.append('line')
      .attr('id', 'actor' + actorCnt)
      .attr('data-et', 'life-line')
      .attr('data-id', actor.name)
      .attr('x1', center)
      .attr('y1', actor.starty || 0 + actor.height)
      .attr('x2', center)
      .attr('y2', 2000)
      .attr('class', 'actor-line 200')
      .attr('stroke-width', '0.5px')
      .attr('stroke', '#999')
      .attr('name', actor.name);

    g = boxplusLineGroup.append('g');
    actor.actorCnt = actorCnt;

    if (actor.links != null) {
      g.attr('id', 'root-' + actorCnt);
    }
  }

  const rect = svgDrawCommon.getNoteRect();
  var cssclass = 'actor';
  if (actor.properties?.class) {
    cssclass = actor.properties.class;
  } else {
    rect.fill = '#eaeaea';
  }
  if (isFooter) {
    cssclass += ` ${BOTTOM_ACTOR_CLASS}`;
  } else {
    cssclass += ` ${TOP_ACTOR_CLASS}`;
  }
  rect.x = actor.x;
  rect.y = actorY;
  rect.width = actor.width;
  rect.height = actor.height;
  rect.class = cssclass;
  rect.rx = 3;
  rect.ry = 3;
  rect.name = actor.name;
  const rectElem = drawRect(g, rect);
  actor.rectData = rect;

  if (actor.properties?.icon) {
    const iconSrc = actor.properties.icon.trim();
    if (iconSrc.charAt(0) === '@') {
      svgDrawCommon.drawEmbeddedImage(g, rect.x + rect.width - 20, rect.y + 10, iconSrc.substr(1));
    } else {
      svgDrawCommon.drawImage(g, rect.x + rect.width - 20, rect.y + 10, iconSrc);
    }
  }

<<<<<<< HEAD
  if (!isFooter) {
    g.attr('data-et', 'participant');
    g.attr('data-id', actor.name);
  }

  await _drawTextCandidateFunc(conf, hasKatex(actor.description))(
=======
  _drawTextCandidateFunc(conf, hasKatex(actor.description))(
>>>>>>> efd5cf1c
    actor.description,
    g,
    rect.x,
    rect.y,
    rect.width,
    rect.height,
    { class: `actor ${ACTOR_BOX_CLASS}` },
    conf
  );

  let height = actor.height;
  if (rectElem.node) {
    const bounds = rectElem.node().getBBox();
    actor.height = bounds.height;
    height = bounds.height;
  }

  return height;
};

const drawActorTypeActor = function (elem, actor, conf, isFooter) {
  const actorY = isFooter ? actor.stopy : actor.starty;
  const center = actor.x + actor.width / 2;
  const centerY = actorY + 80;

  const line = elem.append('g').lower();

  if (!isFooter) {
    actorCnt++;
    line
      .append('line')
      .attr('id', 'actor' + actorCnt)
      .attr('x1', center)
      .attr('y1', centerY)
      .attr('x2', center)
      .attr('y2', 2000)
      .attr('data-et', 'life-line')
      .attr('data-id', actor.name)
      .attr('class', 'actor-line 200')
      .attr('stroke-width', '0.5px')
      .attr('stroke', '#999')
      .attr('name', actor.name);

    actor.actorCnt = actorCnt;
  }
  const actElem = elem.append('g');
  let cssClass = ACTOR_MAN_FIGURE_CLASS;
  if (isFooter) {
    cssClass += ` ${BOTTOM_ACTOR_CLASS}`;
  } else {
    cssClass += ` ${TOP_ACTOR_CLASS}`;
  }
  actElem.attr('class', cssClass);
  actElem.attr('name', actor.name);

  if (!isFooter) {
    actElem.attr('data-et', 'participant').attr('data-id', actor.name);
  }

  const rect = svgDrawCommon.getNoteRect();
  rect.x = actor.x;
  rect.y = actorY;
  rect.fill = '#eaeaea';
  rect.width = actor.width;
  rect.height = actor.height;
  rect.class = 'actor';
  rect.rx = 3;
  rect.ry = 3;

  actElem
    .append('line')
    .attr('id', 'actor-man-torso' + actorCnt)
    .attr('x1', center)
    .attr('y1', actorY + 25)
    .attr('x2', center)
    .attr('y2', actorY + 45);

  actElem
    .append('line')
    .attr('id', 'actor-man-arms' + actorCnt)
    .attr('x1', center - ACTOR_TYPE_WIDTH / 2)
    .attr('y1', actorY + 33)
    .attr('x2', center + ACTOR_TYPE_WIDTH / 2)
    .attr('y2', actorY + 33);
  actElem
    .append('line')
    .attr('x1', center - ACTOR_TYPE_WIDTH / 2)
    .attr('y1', actorY + 60)
    .attr('x2', center)
    .attr('y2', actorY + 45);
  actElem
    .append('line')
    .attr('x1', center)
    .attr('y1', actorY + 45)
    .attr('x2', center + ACTOR_TYPE_WIDTH / 2 - 2)
    .attr('y2', actorY + 60);

  const circle = actElem.append('circle');
  circle.attr('cx', actor.x + actor.width / 2);
  circle.attr('cy', actorY + 10);
  circle.attr('r', 15);
  circle.attr('width', actor.width);
  circle.attr('height', actor.height);

  const bounds = actElem.node().getBBox();
  actor.height = bounds.height;

  _drawTextCandidateFunc(conf, hasKatex(actor.description))(
    actor.description,
    actElem,
    rect.x,
    rect.y + 35,
    rect.width,
    rect.height,
    { class: `actor ${ACTOR_MAN_FIGURE_CLASS}` },
    conf
  );

  return actor.height;
};

export const drawActor = async function (elem, actor, conf, isFooter) {
  switch (actor.type) {
    case 'actor':
      return await drawActorTypeActor(elem, actor, conf, isFooter);
    case 'participant':
      return await drawActorTypeParticipant(elem, actor, conf, isFooter);
  }
};

export const drawBox = function (elem, box, conf) {
  const boxplusTextGroup = elem.append('g');
  const g = boxplusTextGroup;
  drawBackgroundRect(g, box);
  if (box.name) {
    _drawTextCandidateFunc(conf)(
      box.name,
      g,
      box.x,
      box.y + (box.textMaxHeight || 0) / 2,
      box.width,
      0,
      { class: 'text' },
      conf
    );
  }
  g.lower();
};

export const anchorElement = function (elem) {
  return elem.append('g');
};

/**
 * Draws an activation in the diagram
 *
 * @param {any} elem - Element to append activation rect.
 * @param {any} bounds - Activation box bounds.
 * @param {any} verticalPos - Precise y coordinate of bottom activation box edge.
 * @param {any} conf - Sequence diagram config object.
 * @param {any} actorActivations - Number of activations on the actor.
 */
export const drawActivation = function (elem, bounds, verticalPos, conf, actorActivations) {
  const rect = svgDrawCommon.getNoteRect();
  const g = bounds.anchored;
  rect.x = bounds.startx;
  rect.y = bounds.starty;
  rect.class = 'activation' + (actorActivations % 3); // Will evaluate to 0, 1 or 2
  rect.width = bounds.stopx - bounds.startx;
  rect.height = verticalPos - bounds.starty;
  drawRect(g, rect);
};

/**
 * Draws a loop in the diagram
 *
 * @param {any} elem - Element to append the loop to.
 * @param {any} loopModel - LoopModel of the given loop.
 * @param {any} labelText - Text within the loop.
 * @param {any} conf - Diagram configuration
 * @param msg
 * @returns {any}
 */
export const drawLoop = async function (elem, loopModel, labelText, conf, msg) {
  const {
    boxMargin,
    boxTextMargin,
    labelBoxHeight,
    labelBoxWidth,
    messageFontFamily: fontFamily,
    messageFontSize: fontSize,
    messageFontWeight: fontWeight,
  } = conf;
  const g = elem
    .append('g')
    .attr('data-et', 'control-structure')
    .attr('data-id', 'i' + msg.id);

  const drawLoopLine = function (startx, starty, stopx, stopy) {
    return g
      .append('line')
      .attr('x1', startx)
      .attr('y1', starty)
      .attr('x2', stopx)
      .attr('y2', stopy)
      .attr('class', 'loopLine');
  };
  drawLoopLine(loopModel.startx, loopModel.starty, loopModel.stopx, loopModel.starty);
  drawLoopLine(loopModel.stopx, loopModel.starty, loopModel.stopx, loopModel.stopy);
  drawLoopLine(loopModel.startx, loopModel.stopy, loopModel.stopx, loopModel.stopy);
  drawLoopLine(loopModel.startx, loopModel.starty, loopModel.startx, loopModel.stopy);
  if (loopModel.sections !== undefined) {
    loopModel.sections.forEach(function (item) {
      drawLoopLine(loopModel.startx, item.y, loopModel.stopx, item.y).style(
        'stroke-dasharray',
        '3, 3'
      );
    });
  }

  let txt = svgDrawCommon.getTextObj();
  txt.text = labelText;
  txt.x = loopModel.startx;
  txt.y = loopModel.starty;
  txt.fontFamily = fontFamily;
  txt.fontSize = fontSize;
  txt.fontWeight = fontWeight;
  txt.anchor = 'middle';
  txt.valign = 'middle';
  txt.tspan = false;
  txt.width = labelBoxWidth || 50;
  txt.height = labelBoxHeight || 20;
  txt.textMargin = boxTextMargin;
  txt.class = 'labelText';

  drawLabel(g, txt);
  txt = getTextObj();
  txt.text = loopModel.title;
  txt.x = loopModel.startx + labelBoxWidth / 2 + (loopModel.stopx - loopModel.startx) / 2;
  txt.y = loopModel.starty + boxMargin + boxTextMargin;
  txt.anchor = 'middle';
  txt.valign = 'middle';
  txt.textMargin = boxTextMargin;
  txt.class = 'loopText';
  txt.fontFamily = fontFamily;
  txt.fontSize = fontSize;
  txt.fontWeight = fontWeight;
  txt.wrap = true;

  let textElem = hasKatex(txt.text) ? await drawKatex(g, txt, loopModel) : drawText(g, txt);

  if (loopModel.sectionTitles !== undefined) {
    for (const [idx, item] of Object.entries(loopModel.sectionTitles)) {
      if (item.message) {
        txt.text = item.message;
        txt.x = loopModel.startx + (loopModel.stopx - loopModel.startx) / 2;
        txt.y = loopModel.sections[idx].y + boxMargin + boxTextMargin;
        txt.class = 'loopText';
        txt.anchor = 'middle';
        txt.valign = 'middle';
        txt.tspan = false;
        txt.fontFamily = fontFamily;
        txt.fontSize = fontSize;
        txt.fontWeight = fontWeight;
        txt.wrap = loopModel.wrap;

        if (hasKatex(txt.text)) {
          loopModel.starty = loopModel.sections[idx].y;
          await drawKatex(g, txt, loopModel);
        } else {
          drawText(g, txt);
        }
        let sectionHeight = Math.round(
          textElem
            .map((te) => (te._groups || te)[0][0].getBBox().height)
            .reduce((acc, curr) => acc + curr)
        );
        loopModel.sections[idx].height += sectionHeight - (boxMargin + boxTextMargin);
      }
    }
  }

  loopModel.height = Math.round(loopModel.stopy - loopModel.starty);
  return g;
};

/**
 * Draws a background rectangle
 *
 * @param {any} elem Diagram (reference for bounds)
 * @param {any} bounds Shape of the rectangle
 */
export const drawBackgroundRect = function (elem, bounds) {
  svgDrawCommon.drawBackgroundRect(elem, bounds);
};

export const insertDatabaseIcon = function (elem) {
  elem
    .append('defs')
    .append('symbol')
    .attr('id', 'database')
    .attr('fill-rule', 'evenodd')
    .attr('clip-rule', 'evenodd')
    .append('path')
    .attr('transform', 'scale(.5)')
    .attr(
      'd',
      'M12.258.001l.256.004.255.005.253.008.251.01.249.012.247.015.246.016.242.019.241.02.239.023.236.024.233.027.231.028.229.031.225.032.223.034.22.036.217.038.214.04.211.041.208.043.205.045.201.046.198.048.194.05.191.051.187.053.183.054.18.056.175.057.172.059.168.06.163.061.16.063.155.064.15.066.074.033.073.033.071.034.07.034.069.035.068.035.067.035.066.035.064.036.064.036.062.036.06.036.06.037.058.037.058.037.055.038.055.038.053.038.052.038.051.039.05.039.048.039.047.039.045.04.044.04.043.04.041.04.04.041.039.041.037.041.036.041.034.041.033.042.032.042.03.042.029.042.027.042.026.043.024.043.023.043.021.043.02.043.018.044.017.043.015.044.013.044.012.044.011.045.009.044.007.045.006.045.004.045.002.045.001.045v17l-.001.045-.002.045-.004.045-.006.045-.007.045-.009.044-.011.045-.012.044-.013.044-.015.044-.017.043-.018.044-.02.043-.021.043-.023.043-.024.043-.026.043-.027.042-.029.042-.03.042-.032.042-.033.042-.034.041-.036.041-.037.041-.039.041-.04.041-.041.04-.043.04-.044.04-.045.04-.047.039-.048.039-.05.039-.051.039-.052.038-.053.038-.055.038-.055.038-.058.037-.058.037-.06.037-.06.036-.062.036-.064.036-.064.036-.066.035-.067.035-.068.035-.069.035-.07.034-.071.034-.073.033-.074.033-.15.066-.155.064-.16.063-.163.061-.168.06-.172.059-.175.057-.18.056-.183.054-.187.053-.191.051-.194.05-.198.048-.201.046-.205.045-.208.043-.211.041-.214.04-.217.038-.22.036-.223.034-.225.032-.229.031-.231.028-.233.027-.236.024-.239.023-.241.02-.242.019-.246.016-.247.015-.249.012-.251.01-.253.008-.255.005-.256.004-.258.001-.258-.001-.256-.004-.255-.005-.253-.008-.251-.01-.249-.012-.247-.015-.245-.016-.243-.019-.241-.02-.238-.023-.236-.024-.234-.027-.231-.028-.228-.031-.226-.032-.223-.034-.22-.036-.217-.038-.214-.04-.211-.041-.208-.043-.204-.045-.201-.046-.198-.048-.195-.05-.19-.051-.187-.053-.184-.054-.179-.056-.176-.057-.172-.059-.167-.06-.164-.061-.159-.063-.155-.064-.151-.066-.074-.033-.072-.033-.072-.034-.07-.034-.069-.035-.068-.035-.067-.035-.066-.035-.064-.036-.063-.036-.062-.036-.061-.036-.06-.037-.058-.037-.057-.037-.056-.038-.055-.038-.053-.038-.052-.038-.051-.039-.049-.039-.049-.039-.046-.039-.046-.04-.044-.04-.043-.04-.041-.04-.04-.041-.039-.041-.037-.041-.036-.041-.034-.041-.033-.042-.032-.042-.03-.042-.029-.042-.027-.042-.026-.043-.024-.043-.023-.043-.021-.043-.02-.043-.018-.044-.017-.043-.015-.044-.013-.044-.012-.044-.011-.045-.009-.044-.007-.045-.006-.045-.004-.045-.002-.045-.001-.045v-17l.001-.045.002-.045.004-.045.006-.045.007-.045.009-.044.011-.045.012-.044.013-.044.015-.044.017-.043.018-.044.02-.043.021-.043.023-.043.024-.043.026-.043.027-.042.029-.042.03-.042.032-.042.033-.042.034-.041.036-.041.037-.041.039-.041.04-.041.041-.04.043-.04.044-.04.046-.04.046-.039.049-.039.049-.039.051-.039.052-.038.053-.038.055-.038.056-.038.057-.037.058-.037.06-.037.061-.036.062-.036.063-.036.064-.036.066-.035.067-.035.068-.035.069-.035.07-.034.072-.034.072-.033.074-.033.151-.066.155-.064.159-.063.164-.061.167-.06.172-.059.176-.057.179-.056.184-.054.187-.053.19-.051.195-.05.198-.048.201-.046.204-.045.208-.043.211-.041.214-.04.217-.038.22-.036.223-.034.226-.032.228-.031.231-.028.234-.027.236-.024.238-.023.241-.02.243-.019.245-.016.247-.015.249-.012.251-.01.253-.008.255-.005.256-.004.258-.001.258.001zm-9.258 20.499v.01l.001.021.003.021.004.022.005.021.006.022.007.022.009.023.01.022.011.023.012.023.013.023.015.023.016.024.017.023.018.024.019.024.021.024.022.025.023.024.024.025.052.049.056.05.061.051.066.051.07.051.075.051.079.052.084.052.088.052.092.052.097.052.102.051.105.052.11.052.114.051.119.051.123.051.127.05.131.05.135.05.139.048.144.049.147.047.152.047.155.047.16.045.163.045.167.043.171.043.176.041.178.041.183.039.187.039.19.037.194.035.197.035.202.033.204.031.209.03.212.029.216.027.219.025.222.024.226.021.23.02.233.018.236.016.24.015.243.012.246.01.249.008.253.005.256.004.259.001.26-.001.257-.004.254-.005.25-.008.247-.011.244-.012.241-.014.237-.016.233-.018.231-.021.226-.021.224-.024.22-.026.216-.027.212-.028.21-.031.205-.031.202-.034.198-.034.194-.036.191-.037.187-.039.183-.04.179-.04.175-.042.172-.043.168-.044.163-.045.16-.046.155-.046.152-.047.148-.048.143-.049.139-.049.136-.05.131-.05.126-.05.123-.051.118-.052.114-.051.11-.052.106-.052.101-.052.096-.052.092-.052.088-.053.083-.051.079-.052.074-.052.07-.051.065-.051.06-.051.056-.05.051-.05.023-.024.023-.025.021-.024.02-.024.019-.024.018-.024.017-.024.015-.023.014-.024.013-.023.012-.023.01-.023.01-.022.008-.022.006-.022.006-.022.004-.022.004-.021.001-.021.001-.021v-4.127l-.077.055-.08.053-.083.054-.085.053-.087.052-.09.052-.093.051-.095.05-.097.05-.1.049-.102.049-.105.048-.106.047-.109.047-.111.046-.114.045-.115.045-.118.044-.12.043-.122.042-.124.042-.126.041-.128.04-.13.04-.132.038-.134.038-.135.037-.138.037-.139.035-.142.035-.143.034-.144.033-.147.032-.148.031-.15.03-.151.03-.153.029-.154.027-.156.027-.158.026-.159.025-.161.024-.162.023-.163.022-.165.021-.166.02-.167.019-.169.018-.169.017-.171.016-.173.015-.173.014-.175.013-.175.012-.177.011-.178.01-.179.008-.179.008-.181.006-.182.005-.182.004-.184.003-.184.002h-.37l-.184-.002-.184-.003-.182-.004-.182-.005-.181-.006-.179-.008-.179-.008-.178-.01-.176-.011-.176-.012-.175-.013-.173-.014-.172-.015-.171-.016-.17-.017-.169-.018-.167-.019-.166-.02-.165-.021-.163-.022-.162-.023-.161-.024-.159-.025-.157-.026-.156-.027-.155-.027-.153-.029-.151-.03-.15-.03-.148-.031-.146-.032-.145-.033-.143-.034-.141-.035-.14-.035-.137-.037-.136-.037-.134-.038-.132-.038-.13-.04-.128-.04-.126-.041-.124-.042-.122-.042-.12-.044-.117-.043-.116-.045-.113-.045-.112-.046-.109-.047-.106-.047-.105-.048-.102-.049-.1-.049-.097-.05-.095-.05-.093-.052-.09-.051-.087-.052-.085-.053-.083-.054-.08-.054-.077-.054v4.127zm0-5.654v.011l.001.021.003.021.004.021.005.022.006.022.007.022.009.022.01.022.011.023.012.023.013.023.015.024.016.023.017.024.018.024.019.024.021.024.022.024.023.025.024.024.052.05.056.05.061.05.066.051.07.051.075.052.079.051.084.052.088.052.092.052.097.052.102.052.105.052.11.051.114.051.119.052.123.05.127.051.131.05.135.049.139.049.144.048.147.048.152.047.155.046.16.045.163.045.167.044.171.042.176.042.178.04.183.04.187.038.19.037.194.036.197.034.202.033.204.032.209.03.212.028.216.027.219.025.222.024.226.022.23.02.233.018.236.016.24.014.243.012.246.01.249.008.253.006.256.003.259.001.26-.001.257-.003.254-.006.25-.008.247-.01.244-.012.241-.015.237-.016.233-.018.231-.02.226-.022.224-.024.22-.025.216-.027.212-.029.21-.03.205-.032.202-.033.198-.035.194-.036.191-.037.187-.039.183-.039.179-.041.175-.042.172-.043.168-.044.163-.045.16-.045.155-.047.152-.047.148-.048.143-.048.139-.05.136-.049.131-.05.126-.051.123-.051.118-.051.114-.052.11-.052.106-.052.101-.052.096-.052.092-.052.088-.052.083-.052.079-.052.074-.051.07-.052.065-.051.06-.05.056-.051.051-.049.023-.025.023-.024.021-.025.02-.024.019-.024.018-.024.017-.024.015-.023.014-.023.013-.024.012-.022.01-.023.01-.023.008-.022.006-.022.006-.022.004-.021.004-.022.001-.021.001-.021v-4.139l-.077.054-.08.054-.083.054-.085.052-.087.053-.09.051-.093.051-.095.051-.097.05-.1.049-.102.049-.105.048-.106.047-.109.047-.111.046-.114.045-.115.044-.118.044-.12.044-.122.042-.124.042-.126.041-.128.04-.13.039-.132.039-.134.038-.135.037-.138.036-.139.036-.142.035-.143.033-.144.033-.147.033-.148.031-.15.03-.151.03-.153.028-.154.028-.156.027-.158.026-.159.025-.161.024-.162.023-.163.022-.165.021-.166.02-.167.019-.169.018-.169.017-.171.016-.173.015-.173.014-.175.013-.175.012-.177.011-.178.009-.179.009-.179.007-.181.007-.182.005-.182.004-.184.003-.184.002h-.37l-.184-.002-.184-.003-.182-.004-.182-.005-.181-.007-.179-.007-.179-.009-.178-.009-.176-.011-.176-.012-.175-.013-.173-.014-.172-.015-.171-.016-.17-.017-.169-.018-.167-.019-.166-.02-.165-.021-.163-.022-.162-.023-.161-.024-.159-.025-.157-.026-.156-.027-.155-.028-.153-.028-.151-.03-.15-.03-.148-.031-.146-.033-.145-.033-.143-.033-.141-.035-.14-.036-.137-.036-.136-.037-.134-.038-.132-.039-.13-.039-.128-.04-.126-.041-.124-.042-.122-.043-.12-.043-.117-.044-.116-.044-.113-.046-.112-.046-.109-.046-.106-.047-.105-.048-.102-.049-.1-.049-.097-.05-.095-.051-.093-.051-.09-.051-.087-.053-.085-.052-.083-.054-.08-.054-.077-.054v4.139zm0-5.666v.011l.001.02.003.022.004.021.005.022.006.021.007.022.009.023.01.022.011.023.012.023.013.023.015.023.016.024.017.024.018.023.019.024.021.025.022.024.023.024.024.025.052.05.056.05.061.05.066.051.07.051.075.052.079.051.084.052.088.052.092.052.097.052.102.052.105.051.11.052.114.051.119.051.123.051.127.05.131.05.135.05.139.049.144.048.147.048.152.047.155.046.16.045.163.045.167.043.171.043.176.042.178.04.183.04.187.038.19.037.194.036.197.034.202.033.204.032.209.03.212.028.216.027.219.025.222.024.226.021.23.02.233.018.236.017.24.014.243.012.246.01.249.008.253.006.256.003.259.001.26-.001.257-.003.254-.006.25-.008.247-.01.244-.013.241-.014.237-.016.233-.018.231-.02.226-.022.224-.024.22-.025.216-.027.212-.029.21-.03.205-.032.202-.033.198-.035.194-.036.191-.037.187-.039.183-.039.179-.041.175-.042.172-.043.168-.044.163-.045.16-.045.155-.047.152-.047.148-.048.143-.049.139-.049.136-.049.131-.051.126-.05.123-.051.118-.052.114-.051.11-.052.106-.052.101-.052.096-.052.092-.052.088-.052.083-.052.079-.052.074-.052.07-.051.065-.051.06-.051.056-.05.051-.049.023-.025.023-.025.021-.024.02-.024.019-.024.018-.024.017-.024.015-.023.014-.024.013-.023.012-.023.01-.022.01-.023.008-.022.006-.022.006-.022.004-.022.004-.021.001-.021.001-.021v-4.153l-.077.054-.08.054-.083.053-.085.053-.087.053-.09.051-.093.051-.095.051-.097.05-.1.049-.102.048-.105.048-.106.048-.109.046-.111.046-.114.046-.115.044-.118.044-.12.043-.122.043-.124.042-.126.041-.128.04-.13.039-.132.039-.134.038-.135.037-.138.036-.139.036-.142.034-.143.034-.144.033-.147.032-.148.032-.15.03-.151.03-.153.028-.154.028-.156.027-.158.026-.159.024-.161.024-.162.023-.163.023-.165.021-.166.02-.167.019-.169.018-.169.017-.171.016-.173.015-.173.014-.175.013-.175.012-.177.01-.178.01-.179.009-.179.007-.181.006-.182.006-.182.004-.184.003-.184.001-.185.001-.185-.001-.184-.001-.184-.003-.182-.004-.182-.006-.181-.006-.179-.007-.179-.009-.178-.01-.176-.01-.176-.012-.175-.013-.173-.014-.172-.015-.171-.016-.17-.017-.169-.018-.167-.019-.166-.02-.165-.021-.163-.023-.162-.023-.161-.024-.159-.024-.157-.026-.156-.027-.155-.028-.153-.028-.151-.03-.15-.03-.148-.032-.146-.032-.145-.033-.143-.034-.141-.034-.14-.036-.137-.036-.136-.037-.134-.038-.132-.039-.13-.039-.128-.041-.126-.041-.124-.041-.122-.043-.12-.043-.117-.044-.116-.044-.113-.046-.112-.046-.109-.046-.106-.048-.105-.048-.102-.048-.1-.05-.097-.049-.095-.051-.093-.051-.09-.052-.087-.052-.085-.053-.083-.053-.08-.054-.077-.054v4.153zm8.74-8.179l-.257.004-.254.005-.25.008-.247.011-.244.012-.241.014-.237.016-.233.018-.231.021-.226.022-.224.023-.22.026-.216.027-.212.028-.21.031-.205.032-.202.033-.198.034-.194.036-.191.038-.187.038-.183.04-.179.041-.175.042-.172.043-.168.043-.163.045-.16.046-.155.046-.152.048-.148.048-.143.048-.139.049-.136.05-.131.05-.126.051-.123.051-.118.051-.114.052-.11.052-.106.052-.101.052-.096.052-.092.052-.088.052-.083.052-.079.052-.074.051-.07.052-.065.051-.06.05-.056.05-.051.05-.023.025-.023.024-.021.024-.02.025-.019.024-.018.024-.017.023-.015.024-.014.023-.013.023-.012.023-.01.023-.01.022-.008.022-.006.023-.006.021-.004.022-.004.021-.001.021-.001.021.001.021.001.021.004.021.004.022.006.021.006.023.008.022.01.022.01.023.012.023.013.023.014.023.015.024.017.023.018.024.019.024.02.025.021.024.023.024.023.025.051.05.056.05.06.05.065.051.07.052.074.051.079.052.083.052.088.052.092.052.096.052.101.052.106.052.11.052.114.052.118.051.123.051.126.051.131.05.136.05.139.049.143.048.148.048.152.048.155.046.16.046.163.045.168.043.172.043.175.042.179.041.183.04.187.038.191.038.194.036.198.034.202.033.205.032.21.031.212.028.216.027.22.026.224.023.226.022.231.021.233.018.237.016.241.014.244.012.247.011.25.008.254.005.257.004.26.001.26-.001.257-.004.254-.005.25-.008.247-.011.244-.012.241-.014.237-.016.233-.018.231-.021.226-.022.224-.023.22-.026.216-.027.212-.028.21-.031.205-.032.202-.033.198-.034.194-.036.191-.038.187-.038.183-.04.179-.041.175-.042.172-.043.168-.043.163-.045.16-.046.155-.046.152-.048.148-.048.143-.048.139-.049.136-.05.131-.05.126-.051.123-.051.118-.051.114-.052.11-.052.106-.052.101-.052.096-.052.092-.052.088-.052.083-.052.079-.052.074-.051.07-.052.065-.051.06-.05.056-.05.051-.05.023-.025.023-.024.021-.024.02-.025.019-.024.018-.024.017-.023.015-.024.014-.023.013-.023.012-.023.01-.023.01-.022.008-.022.006-.023.006-.021.004-.022.004-.021.001-.021.001-.021-.001-.021-.001-.021-.004-.021-.004-.022-.006-.021-.006-.023-.008-.022-.01-.022-.01-.023-.012-.023-.013-.023-.014-.023-.015-.024-.017-.023-.018-.024-.019-.024-.02-.025-.021-.024-.023-.024-.023-.025-.051-.05-.056-.05-.06-.05-.065-.051-.07-.052-.074-.051-.079-.052-.083-.052-.088-.052-.092-.052-.096-.052-.101-.052-.106-.052-.11-.052-.114-.052-.118-.051-.123-.051-.126-.051-.131-.05-.136-.05-.139-.049-.143-.048-.148-.048-.152-.048-.155-.046-.16-.046-.163-.045-.168-.043-.172-.043-.175-.042-.179-.041-.183-.04-.187-.038-.191-.038-.194-.036-.198-.034-.202-.033-.205-.032-.21-.031-.212-.028-.216-.027-.22-.026-.224-.023-.226-.022-.231-.021-.233-.018-.237-.016-.241-.014-.244-.012-.247-.011-.25-.008-.254-.005-.257-.004-.26-.001-.26.001z'
    );
};

export const insertComputerIcon = function (elem) {
  elem
    .append('defs')
    .append('symbol')
    .attr('id', 'computer')
    .attr('width', '24')
    .attr('height', '24')
    .append('path')
    .attr('transform', 'scale(.5)')
    .attr(
      'd',
      'M2 2v13h20v-13h-20zm18 11h-16v-9h16v9zm-10.228 6l.466-1h3.524l.467 1h-4.457zm14.228 3h-24l2-6h2.104l-1.33 4h18.45l-1.297-4h2.073l2 6zm-5-10h-14v-7h14v7z'
    );
};

export const insertClockIcon = function (elem) {
  elem
    .append('defs')
    .append('symbol')
    .attr('id', 'clock')
    .attr('width', '24')
    .attr('height', '24')
    .append('path')
    .attr('transform', 'scale(.5)')
    .attr(
      'd',
      'M12 2c5.514 0 10 4.486 10 10s-4.486 10-10 10-10-4.486-10-10 4.486-10 10-10zm0-2c-6.627 0-12 5.373-12 12s5.373 12 12 12 12-5.373 12-12-5.373-12-12-12zm5.848 12.459c.202.038.202.333.001.372-1.907.361-6.045 1.111-6.547 1.111-.719 0-1.301-.582-1.301-1.301 0-.512.77-5.447 1.125-7.445.034-.192.312-.181.343.014l.985 6.238 5.394 1.011z'
    );
};

/**
 * Setup arrow head and define the marker. The result is appended to the svg.
 *
 * @param elem
 */
export const insertArrowHead = function (elem) {
  elem
    .append('defs')
    .append('marker')
    .attr('id', 'arrowhead')
    .attr('refX', 7.9)
    .attr('refY', 5)
    .attr('markerUnits', 'userSpaceOnUse')
    .attr('markerWidth', 12)
    .attr('markerHeight', 12)
    .attr('orient', 'auto-start-reverse')
    .append('path')
    .attr('d', 'M -1 0 L 10 5 L 0 10 z'); // this is actual shape for arrowhead
};

/**
 * Setup arrow head and define the marker. The result is appended to the svg.
 *
 * @param {any} elem
 */
export const insertArrowFilledHead = function (elem) {
  elem
    .append('defs')
    .append('marker')
    .attr('id', 'filled-head')
    .attr('refX', 15.5)
    .attr('refY', 7)
    .attr('markerWidth', 20)
    .attr('markerHeight', 28)
    .attr('orient', 'auto')
    .append('path')
    .attr('d', 'M 18,7 L9,13 L14,7 L9,1 Z');
};

/**
 * Setup node number. The result is appended to the svg.
 *
 * @param {any} elem
 */
export const insertSequenceNumber = function (elem) {
  elem
    .append('defs')
    .append('marker')
    .attr('id', 'sequencenumber')
    .attr('refX', 15)
    .attr('refY', 15)
    .attr('markerWidth', 60)
    .attr('markerHeight', 40)
    .attr('orient', 'auto')
    .append('circle')
    .attr('cx', 15)
    .attr('cy', 15)
    .attr('r', 6);
  // .style("fill", '#f00');
};

/**
 * Setup cross head and define the marker. The result is appended to the svg.
 *
 * @param {any} elem
 */
export const insertArrowCrossHead = function (elem) {
  const defs = elem.append('defs');
  const marker = defs
    .append('marker')
    .attr('id', 'crosshead')
    .attr('markerWidth', 15)
    .attr('markerHeight', 8)
    .attr('orient', 'auto')
    .attr('refX', 4)
    .attr('refY', 4.5);
  // The cross
  marker
    .append('path')
    .attr('fill', 'none')
    .attr('stroke', '#000000')
    .style('stroke-dasharray', '0, 0')
    .attr('stroke-width', '1pt')
    .attr('d', 'M 1,2 L 6,7 M 6,2 L 1,7');
  // this is actual shape for arrowhead
};

export const getTextObj = function () {
  return {
    x: 0,
    y: 0,
    fill: undefined,
    anchor: undefined,
    style: '#666',
    width: undefined,
    height: undefined,
    textMargin: 0,
    rx: 0,
    ry: 0,
    tspan: true,
    valign: undefined,
  };
};

export const getNoteRect = function () {
  return {
    x: 0,
    y: 0,
    fill: '#EDF2AE',
    stroke: '#666',
    width: 100,
    anchor: 'start',
    height: 100,
    rx: 0,
    ry: 0,
  };
};

const _drawTextCandidateFunc = (function () {
  /**
   * @param {any} content
   * @param {any} g
   * @param {any} x
   * @param {any} y
   * @param {any} width
   * @param {any} height
   * @param {any} textAttrs
   */
  function byText(content, g, x, y, width, height, textAttrs) {
    const text = g
      .append('text')
      .attr('x', x + width / 2)
      .attr('y', y + height / 2 + 5)
      .style('text-anchor', 'middle')
      .text(content);
    _setTextAttrs(text, textAttrs);
  }

  /**
   * @param {any} content
   * @param {any} g
   * @param {any} x
   * @param {any} y
   * @param {any} width
   * @param {any} height
   * @param {any} textAttrs
   * @param {any} conf
   */
  function byTspan(content, g, x, y, width, height, textAttrs, conf) {
    const { actorFontSize, actorFontFamily, actorFontWeight } = conf;

    const [_actorFontSize, _actorFontSizePx] = parseFontSize(actorFontSize);

    const lines = content.split(common.lineBreakRegex);
    for (let i = 0; i < lines.length; i++) {
      const dy = i * _actorFontSize - (_actorFontSize * (lines.length - 1)) / 2;
      const text = g
        .append('text')
        .attr('x', x + width / 2)
        .attr('y', y)
        .style('text-anchor', 'middle')
        .style('font-size', _actorFontSizePx)
        .style('font-weight', actorFontWeight)
        .style('font-family', actorFontFamily);
      text
        .append('tspan')
        .attr('x', x + width / 2)
        .attr('dy', dy)
        .text(lines[i]);

      text
        .attr('y', y + height / 2.0)
        .attr('dominant-baseline', 'central')
        .attr('alignment-baseline', 'central');

      _setTextAttrs(text, textAttrs);
    }
  }

  /**
   * @param {any} content
   * @param {any} g
   * @param {any} x
   * @param {any} y
   * @param {any} width
   * @param {any} height
   * @param {any} textAttrs
   * @param {any} conf
   */
  function byFo(content, g, x, y, width, height, textAttrs, conf) {
    const s = g.append('switch');
    const f = s
      .append('foreignObject')
      .attr('x', x)
      .attr('y', y)
      .attr('width', width)
      .attr('height', height);

    const text = f
      .append('xhtml:div')
      .style('display', 'table')
      .style('height', '100%')
      .style('width', '100%');

    text
      .append('div')
      .style('display', 'table-cell')
      .style('text-align', 'center')
      .style('vertical-align', 'middle')
      .text(content);

    byTspan(content, s, x, y, width, height, textAttrs, conf);
    _setTextAttrs(text, textAttrs);
  }

  /**
   *
   * @param content
   * @param g
   * @param x
   * @param y
   * @param width
   * @param height
   * @param textAttrs
   * @param conf
   */
  async function byKatex(content, g, x, y, width, height, textAttrs, conf) {
    // TODO duplicate render calls, optimize

    const dim = await calculateMathMLDimensions(content, configApi.getConfig());
    const s = g.append('switch');
    const f = s
      .append('foreignObject')
      .attr('x', x + width / 2 - dim.width / 2)
      .attr('y', y + height / 2 - dim.height / 2)
      .attr('width', dim.width)
      .attr('height', dim.height);

    const text = f.append('xhtml:div').style('height', '100%').style('width', '100%');

    text
      .append('div')
      .style('text-align', 'center')
      .style('vertical-align', 'middle')
      .html(await renderKatex(content, configApi.getConfig()));

    byTspan(content, s, x, y, width, height, textAttrs, conf);
    _setTextAttrs(text, textAttrs);
  }

  /**
   * @param {any} toText
   * @param {any} fromTextAttrsDict
   */
  function _setTextAttrs(toText, fromTextAttrsDict) {
    for (const key in fromTextAttrsDict) {
      if (fromTextAttrsDict.hasOwnProperty(key)) {
        toText.attr(key, fromTextAttrsDict[key]);
      }
    }
  }

  return function (conf, hasKatex = false) {
    if (hasKatex) {
      return byKatex;
    }
    return conf.textPlacement === 'fo' ? byFo : conf.textPlacement === 'old' ? byText : byTspan;
  };
})();

const _drawMenuItemTextCandidateFunc = (function () {
  /**
   * @param {any} content
   * @param {any} g
   * @param {any} x
   * @param {any} y
   * @param {any} width
   * @param {any} height
   * @param {any} textAttrs
   */
  function byText(content, g, x, y, width, height, textAttrs) {
    const text = g
      .append('text')
      .attr('x', x)
      .attr('y', y)
      .style('text-anchor', 'start')
      .text(content);
    _setTextAttrs(text, textAttrs);
  }

  /**
   * @param {any} content
   * @param {any} g
   * @param {any} x
   * @param {any} y
   * @param {any} width
   * @param {any} height
   * @param {any} textAttrs
   * @param {any} conf
   */
  function byTspan(content, g, x, y, width, height, textAttrs, conf) {
    const { actorFontSize, actorFontFamily, actorFontWeight } = conf;

    const lines = content.split(common.lineBreakRegex);
    for (let i = 0; i < lines.length; i++) {
      const dy = i * actorFontSize - (actorFontSize * (lines.length - 1)) / 2;
      const text = g
        .append('text')
        .attr('x', x)
        .attr('y', y)
        .style('text-anchor', 'start')
        .style('font-size', actorFontSize)
        .style('font-weight', actorFontWeight)
        .style('font-family', actorFontFamily);
      text.append('tspan').attr('x', x).attr('dy', dy).text(lines[i]);

      text
        .attr('y', y + height / 2.0)
        .attr('dominant-baseline', 'central')
        .attr('alignment-baseline', 'central');

      _setTextAttrs(text, textAttrs);
    }
  }

  /**
   * @param {any} content
   * @param {any} g
   * @param {any} x
   * @param {any} y
   * @param {any} width
   * @param {any} height
   * @param {any} textAttrs
   * @param {any} conf
   */
  function byFo(content, g, x, y, width, height, textAttrs, conf) {
    const s = g.append('switch');
    const f = s
      .append('foreignObject')
      .attr('x', x)
      .attr('y', y)
      .attr('width', width)
      .attr('height', height);

    const text = f
      .append('xhtml:div')
      .style('display', 'table')
      .style('height', '100%')
      .style('width', '100%');

    text
      .append('div')
      .style('display', 'table-cell')
      .style('text-align', 'center')
      .style('vertical-align', 'middle')
      .text(content);

    byTspan(content, s, x, y, width, height, textAttrs, conf);
    _setTextAttrs(text, textAttrs);
  }

  /**
   * @param {any} toText
   * @param {any} fromTextAttrsDict
   */
  function _setTextAttrs(toText, fromTextAttrsDict) {
    for (const key in fromTextAttrsDict) {
      if (fromTextAttrsDict.hasOwnProperty(key)) {
        toText.attr(key, fromTextAttrsDict[key]);
      }
    }
  }

  return function (conf) {
    return conf.textPlacement === 'fo' ? byFo : conf.textPlacement === 'old' ? byText : byTspan;
  };
})();

export default {
  drawRect,
  drawText,
  drawLabel,
  drawActor,
  drawBox,
  drawPopup,
  anchorElement,
  drawActivation,
  drawLoop,
  drawBackgroundRect,
  insertArrowHead,
  insertArrowFilledHead,
  insertSequenceNumber,
  insertArrowCrossHead,
  insertDatabaseIcon,
  insertComputerIcon,
  insertClockIcon,
  getTextObj,
  getNoteRect,
  fixLifeLineHeights,
  sanitizeUrl,
};<|MERGE_RESOLUTION|>--- conflicted
+++ resolved
@@ -392,16 +392,12 @@
     }
   }
 
-<<<<<<< HEAD
   if (!isFooter) {
     g.attr('data-et', 'participant');
     g.attr('data-id', actor.name);
   }
 
   await _drawTextCandidateFunc(conf, hasKatex(actor.description))(
-=======
-  _drawTextCandidateFunc(conf, hasKatex(actor.description))(
->>>>>>> efd5cf1c
     actor.description,
     g,
     rect.x,
