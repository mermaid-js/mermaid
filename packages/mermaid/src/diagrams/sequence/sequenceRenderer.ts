// @ts-nocheck TODO: fix file
import { select } from 'd3';
import svgDraw, { drawKatex, ACTOR_TYPE_WIDTH, drawText, fixLifeLineHeights } from './svgDraw.js';
import { log } from '../../logger.js';
import common, { calculateMathMLDimensions, hasKatex } from '../common/common.js';
import * as svgDrawCommon from '../common/svgDrawCommon.js';
import { getConfig } from '../../diagram-api/diagramAPI.js';
import assignWithDepth from '../../assignWithDepth.js';
import utils from '../../utils.js';
import { configureSvgSize } from '../../setupGraphViewbox.js';
import type { Diagram } from '../../Diagram.js';

let conf = {};

export const bounds = {
  data: {
    startx: undefined,
    stopx: undefined,
    starty: undefined,
    stopy: undefined,
  },
  verticalPos: 0,
  sequenceItems: [],
  activations: [],
  models: {
    getHeight: function () {
      return (
        Math.max.apply(
          null,
          this.actors.length === 0 ? [0] : this.actors.map((actor) => actor.height || 0)
        ) +
        (this.loops.length === 0
          ? 0
          : this.loops.map((it) => it.height || 0).reduce((acc, h) => acc + h)) +
        (this.messages.length === 0
          ? 0
          : this.messages.map((it) => it.height || 0).reduce((acc, h) => acc + h)) +
        (this.notes.length === 0
          ? 0
          : this.notes.map((it) => it.height || 0).reduce((acc, h) => acc + h))
      );
    },
    clear: function () {
      this.actors = [];
      this.boxes = [];
      this.loops = [];
      this.messages = [];
      this.notes = [];
    },
    addBox: function (boxModel) {
      this.boxes.push(boxModel);
    },
    addActor: function (actorModel) {
      this.actors.push(actorModel);
    },
    addLoop: function (loopModel) {
      this.loops.push(loopModel);
    },
    addMessage: function (msgModel) {
      this.messages.push(msgModel);
    },
    addNote: function (noteModel) {
      this.notes.push(noteModel);
    },
    lastActor: function () {
      return this.actors[this.actors.length - 1];
    },
    lastLoop: function () {
      return this.loops[this.loops.length - 1];
    },
    lastMessage: function () {
      return this.messages[this.messages.length - 1];
    },
    lastNote: function () {
      return this.notes[this.notes.length - 1];
    },
    actors: [],
    boxes: [],
    loops: [],
    messages: [],
    notes: [],
  },
  init: function () {
    this.sequenceItems = [];
    this.activations = [];
    this.models.clear();
    this.data = {
      startx: undefined,
      stopx: undefined,
      starty: undefined,
      stopy: undefined,
    };
    this.verticalPos = 0;
    setConf(getConfig());
  },
  updateVal: function (obj, key, val, fun) {
    if (obj[key] === undefined) {
      obj[key] = val;
    } else {
      obj[key] = fun(val, obj[key]);
    }
  },
  updateBounds: function (startx, starty, stopx, stopy) {
    // eslint-disable-next-line @typescript-eslint/no-this-alias
    const _self = this;
    let cnt = 0;
    /** @param type - Either `activation` or `undefined` */
    function updateFn(type?: 'activation') {
      return function updateItemBounds(item) {
        cnt++;
        // The loop sequenceItems is a stack so the biggest margins in the beginning of the sequenceItems
        const n = _self.sequenceItems.length - cnt + 1;

        _self.updateVal(item, 'starty', starty - n * conf.boxMargin, Math.min);
        _self.updateVal(item, 'stopy', stopy + n * conf.boxMargin, Math.max);

        _self.updateVal(bounds.data, 'startx', startx - n * conf.boxMargin, Math.min);
        _self.updateVal(bounds.data, 'stopx', stopx + n * conf.boxMargin, Math.max);

        if (!(type === 'activation')) {
          _self.updateVal(item, 'startx', startx - n * conf.boxMargin, Math.min);
          _self.updateVal(item, 'stopx', stopx + n * conf.boxMargin, Math.max);

          _self.updateVal(bounds.data, 'starty', starty - n * conf.boxMargin, Math.min);
          _self.updateVal(bounds.data, 'stopy', stopy + n * conf.boxMargin, Math.max);
        }
      };
    }

    this.sequenceItems.forEach(updateFn());
    this.activations.forEach(updateFn('activation'));
  },
  insert: function (startx, starty, stopx, stopy) {
    const _startx = common.getMin(startx, stopx);
    const _stopx = common.getMax(startx, stopx);
    const _starty = common.getMin(starty, stopy);
    const _stopy = common.getMax(starty, stopy);

    this.updateVal(bounds.data, 'startx', _startx, Math.min);
    this.updateVal(bounds.data, 'starty', _starty, Math.min);
    this.updateVal(bounds.data, 'stopx', _stopx, Math.max);
    this.updateVal(bounds.data, 'stopy', _stopy, Math.max);

    this.updateBounds(_startx, _starty, _stopx, _stopy);
  },
  newActivation: function (message, diagram, actors) {
    const actorRect = actors[message.from.actor];
    const stackedSize = actorActivations(message.from.actor).length || 0;
    const x = actorRect.x + actorRect.width / 2 + ((stackedSize - 1) * conf.activationWidth) / 2;
    this.activations.push({
      startx: x,
      starty: this.verticalPos + 2,
      stopx: x + conf.activationWidth,
      stopy: undefined,
      actor: message.from.actor,
      anchored: svgDraw.anchorElement(diagram),
    });
  },
  endActivation: function (message) {
    // find most recent activation for given actor
    const lastActorActivationIdx = this.activations
      .map(function (activation) {
        return activation.actor;
      })
      .lastIndexOf(message.from.actor);
    return this.activations.splice(lastActorActivationIdx, 1)[0];
  },
  createLoop: function (title = { message: undefined, wrap: false, width: undefined }, fill) {
    return {
      startx: undefined,
      starty: this.verticalPos,
      stopx: undefined,
      stopy: undefined,
      title: title.message,
      wrap: title.wrap,
      width: title.width,
      height: 0,
      fill: fill,
    };
  },
  newLoop: function (title = { message: undefined, wrap: false, width: undefined }, fill) {
    this.sequenceItems.push(this.createLoop(title, fill));
  },
  endLoop: function () {
    return this.sequenceItems.pop();
  },
  isLoopOverlap: function () {
    return this.sequenceItems.length
      ? this.sequenceItems[this.sequenceItems.length - 1].overlap
      : false;
  },
  addSectionToLoop: function (message) {
    const loop = this.sequenceItems.pop();
    loop.sections = loop.sections || [];
    loop.sectionTitles = loop.sectionTitles || [];
    loop.sections.push({ y: bounds.getVerticalPos(), height: 0 });
    loop.sectionTitles.push(message);
    this.sequenceItems.push(loop);
  },
  saveVerticalPos: function () {
    if (this.isLoopOverlap()) {
      this.savedVerticalPos = this.verticalPos;
    }
  },
  resetVerticalPos: function () {
    if (this.isLoopOverlap()) {
      this.verticalPos = this.savedVerticalPos;
    }
  },
  bumpVerticalPos: function (bump) {
    this.verticalPos = this.verticalPos + bump;
    this.data.stopy = common.getMax(this.data.stopy, this.verticalPos);
  },
  getVerticalPos: function () {
    return this.verticalPos;
  },
  getBounds: function () {
    return { bounds: this.data, models: this.models };
  },
};

/** Options for drawing a note in {@link drawNote} */
interface NoteModel {
  /** x axis start position */
  startx: number;
  /** y axis position */
  starty: number;
  /** the message to be shown */
  message: string;
  /** Set this with a custom width to override the default configured width. */
  width: number;
}

/**
 * Draws an note in the diagram with the attached line
 *
 * @param elem - The diagram to draw to.
 * @param noteModel - Note model options.
 */
const drawNote = async function (elem: any, noteModel: NoteModel) {
  bounds.bumpVerticalPos(conf.boxMargin);
  noteModel.height = conf.boxMargin;
  noteModel.starty = bounds.getVerticalPos();
  const rect = svgDrawCommon.getNoteRect();
  rect.x = noteModel.startx;
  rect.y = noteModel.starty;
  rect.width = noteModel.width || conf.width;
  rect.class = 'note';

  const g = elem.append('g');
  const rectElem = svgDraw.drawRect(g, rect);
  const textObj = svgDrawCommon.getTextObj();
  textObj.x = noteModel.startx;
  textObj.y = noteModel.starty;
  textObj.width = rect.width;
  textObj.dy = '1em';
  textObj.text = noteModel.message;
  textObj.class = 'noteText';
  textObj.fontFamily = conf.noteFontFamily;
  textObj.fontSize = conf.noteFontSize;
  textObj.fontWeight = conf.noteFontWeight;
  textObj.anchor = conf.noteAlign;
  textObj.textMargin = conf.noteMargin;
  textObj.valign = 'center';

  const textElem = hasKatex(textObj.text) ? await drawKatex(g, textObj) : drawText(g, textObj);

  const textHeight = Math.round(
    textElem
      .map((te) => (te._groups || te)[0][0].getBBox().height)
      .reduce((acc, curr) => acc + curr)
  );

  rectElem.attr('height', textHeight + 2 * conf.noteMargin);
  noteModel.height += textHeight + 2 * conf.noteMargin;
  bounds.bumpVerticalPos(textHeight + 2 * conf.noteMargin);
  noteModel.stopy = noteModel.starty + textHeight + 2 * conf.noteMargin;
  noteModel.stopx = noteModel.startx + rect.width;
  bounds.insert(noteModel.startx, noteModel.starty, noteModel.stopx, noteModel.stopy);
  bounds.models.addNote(noteModel);
};

const messageFont = (cnf) => {
  return {
    fontFamily: cnf.messageFontFamily,
    fontSize: cnf.messageFontSize,
    fontWeight: cnf.messageFontWeight,
  };
};
const noteFont = (cnf) => {
  return {
    fontFamily: cnf.noteFontFamily,
    fontSize: cnf.noteFontSize,
    fontWeight: cnf.noteFontWeight,
  };
};
const actorFont = (cnf) => {
  return {
    fontFamily: cnf.actorFontFamily,
    fontSize: cnf.actorFontSize,
    fontWeight: cnf.actorFontWeight,
  };
};

/**
 * Process a message by adding its dimensions to the bound. It returns the Y coordinate of the
 * message so it can be drawn later. We do not draw the message at this point so the arrowhead can
 * be on top of the activation box.
 *
 * @param _diagram - The parent of the message element.
 * @param msgModel - The model containing fields describing a message
 * @returns `lineStartY` - The Y coordinate at which the message line starts
 */
async function boundMessage(_diagram, msgModel): Promise<number> {
  bounds.bumpVerticalPos(10);
  const { startx, stopx, message } = msgModel;
  const lines = common.splitBreaks(message).length;
  const isKatexMsg = hasKatex(message);
  const textDims = isKatexMsg
    ? await calculateMathMLDimensions(message, getConfig())
    : utils.calculateTextDimensions(message, messageFont(conf));

  if (!isKatexMsg) {
    const lineHeight = textDims.height / lines;
    msgModel.height += lineHeight;
    bounds.bumpVerticalPos(lineHeight);
  }

  let lineStartY;
  let totalOffset = textDims.height - 10;
  const textWidth = textDims.width;

  if (startx === stopx) {
    lineStartY = bounds.getVerticalPos() + totalOffset;
    if (!conf.rightAngles) {
      totalOffset += conf.boxMargin;
      lineStartY = bounds.getVerticalPos() + totalOffset;
    }
    totalOffset += 30;
    const dx = common.getMax(textWidth / 2, conf.width / 2);
    bounds.insert(
      startx - dx,
      bounds.getVerticalPos() - 10 + totalOffset,
      stopx + dx,
      bounds.getVerticalPos() + 30 + totalOffset
    );
  } else {
    totalOffset += conf.boxMargin;
    lineStartY = bounds.getVerticalPos() + totalOffset;
    bounds.insert(startx, lineStartY - 10, stopx, lineStartY);
  }
  bounds.bumpVerticalPos(totalOffset);
  msgModel.height += totalOffset;
  msgModel.stopy = msgModel.starty + msgModel.height;
  bounds.insert(msgModel.fromBounds, msgModel.starty, msgModel.toBounds, msgModel.stopy);

  return lineStartY;
}

/**
 * Draws a message. Note that the bounds have previously been updated by boundMessage.
 *
 * @param diagram - The parent of the message element
 * @param msgModel - The model containing fields describing a message
 * @param lineStartY - The Y coordinate at which the message line starts
 * @param diagObj - The diagram object.
 */
const drawMessage = async function (diagram, msgModel, lineStartY: number, diagObj: Diagram) {
  const { startx, stopx, starty, message, type, sequenceIndex, sequenceVisible } = msgModel;
  const textDims = utils.calculateTextDimensions(message, messageFont(conf));
  const textObj = svgDrawCommon.getTextObj();
  textObj.x = startx;
  textObj.y = starty + 10;
  textObj.width = stopx - startx;
  textObj.class = 'messageText';
  textObj.dy = '1em';
  textObj.text = message;
  textObj.fontFamily = conf.messageFontFamily;
  textObj.fontSize = conf.messageFontSize;
  textObj.fontWeight = conf.messageFontWeight;
  textObj.anchor = conf.messageAlign;
  textObj.valign = 'center';
  textObj.textMargin = conf.wrapPadding;
  textObj.tspan = false;

  hasKatex(textObj.text)
    ? await drawKatex(diagram, textObj, { startx, stopx, starty: lineStartY })
    : drawText(diagram, textObj);

  const textWidth = textDims.width;

  let line;
  if (startx === stopx) {
    if (conf.rightAngles) {
      line = diagram
        .append('path')
        .attr(
          'd',
          `M  ${startx},${lineStartY} H ${
            startx + common.getMax(conf.width / 2, textWidth / 2)
          } V ${lineStartY + 25} H ${startx}`
        );
    } else {
      line = diagram
        .append('path')
        .attr(
          'd',
          'M ' +
            startx +
            ',' +
            lineStartY +
            ' C ' +
            (startx + 60) +
            ',' +
            (lineStartY - 10) +
            ' ' +
            (startx + 60) +
            ',' +
            (lineStartY + 30) +
            ' ' +
            startx +
            ',' +
            (lineStartY + 20)
        );
    }
  } else {
    line = diagram.append('line');
    line.attr('x1', startx);
    line.attr('y1', lineStartY);
    line.attr('x2', stopx);
    line.attr('y2', lineStartY);
  }
  // Make an SVG Container
  // Draw the line
  if (
    type === diagObj.db.LINETYPE.DOTTED ||
    type === diagObj.db.LINETYPE.DOTTED_CROSS ||
    type === diagObj.db.LINETYPE.DOTTED_POINT ||
    type === diagObj.db.LINETYPE.DOTTED_OPEN
  ) {
    line.style('stroke-dasharray', '3, 3');
    line.attr('class', 'messageLine1');
  } else {
    line.attr('class', 'messageLine0');
  }

  line.attr('data-et', 'message');
  line.attr('data-id', 'i' + msgModel.id);
  line.attr('data-from', msgModel.from);
  line.attr('data-to', msgModel.to);

  let url = '';
  if (conf.arrowMarkerAbsolute) {
    url =
      window.location.protocol +
      '//' +
      window.location.host +
      window.location.pathname +
      window.location.search;
    url = url.replace(/\(/g, '\\(');
    url = url.replace(/\)/g, '\\)');
  }

  line.attr('stroke-width', 2);
  line.attr('stroke', 'none'); // handled by theme/css anyway
  line.style('fill', 'none'); // remove any fill colour
  if (type === diagObj.db.LINETYPE.SOLID || type === diagObj.db.LINETYPE.DOTTED) {
    line.attr('marker-end', 'url(' + url + '#arrowhead)');
  }
  if (type === diagObj.db.LINETYPE.SOLID_POINT || type === diagObj.db.LINETYPE.DOTTED_POINT) {
    line.attr('marker-end', 'url(' + url + '#filled-head)');
  }

  if (type === diagObj.db.LINETYPE.SOLID_CROSS || type === diagObj.db.LINETYPE.DOTTED_CROSS) {
    line.attr('marker-end', 'url(' + url + '#crosshead)');
  }

  // add node number
  if (sequenceVisible || conf.showSequenceNumbers) {
    line.attr('marker-start', 'url(' + url + '#sequencenumber)');
    diagram
      .append('text')
      .attr('x', startx)
      .attr('y', lineStartY + 4)
      .attr('font-family', 'sans-serif')
      .attr('font-size', '12px')
      .attr('text-anchor', 'middle')
      .attr('class', 'sequenceNumber')
      .text(sequenceIndex);
  }
};

const addActorRenderingData = async function (
  diagram,
  actors,
  createdActors,
  actorKeys,
  verticalPos,
  messages,
  isFooter
) {
  let prevWidth = 0;
  let prevMargin = 0;
  let prevBox = undefined;
  let maxHeight = 0;

  for (const actorKey of actorKeys) {
    const actor = actors[actorKey];
    const box = actor.box;

    // end of box
    if (prevBox && prevBox != box) {
      if (!isFooter) {
        bounds.models.addBox(prevBox);
      }
      prevMargin += conf.boxMargin + prevBox.margin;
    }

    // new box
    if (box && box != prevBox) {
      if (!isFooter) {
        box.x = prevWidth + prevMargin;
        box.y = verticalPos;
      }
      prevMargin += box.margin;
    }

    // Add some rendering data to the object
    actor.width = actor.width || conf.width;
    actor.height = common.getMax(actor.height || conf.height, conf.height);
    actor.margin = actor.margin || conf.actorMargin;

    maxHeight = common.getMax(maxHeight, actor.height);

    // if the actor is created by a message, widen margin
    if (createdActors[actor.name]) {
      prevMargin += actor.width / 2;
    }

    actor.x = prevWidth + prevMargin;
    actor.starty = bounds.getVerticalPos();

    bounds.insert(actor.x, verticalPos, actor.x + actor.width, actor.height);

    prevWidth += actor.width + prevMargin;
    if (actor.box) {
      actor.box.width = prevWidth + box.margin - actor.box.x;
    }
    prevMargin = actor.margin;
    prevBox = actor.box;
    bounds.models.addActor(actor);
  }

  // end of box
  if (prevBox && !isFooter) {
    bounds.models.addBox(prevBox);
  }

  // Add a margin between the actor boxes and the first arrow
  bounds.bumpVerticalPos(maxHeight);
};

export const drawActors = async function (diagram, actors, actorKeys, isFooter) {
  if (!isFooter) {
    for (const actorKey of actorKeys) {
      const actor = actors[actorKey];
      // Draw the box with the attached line
      await svgDraw.drawActor(diagram, actor, conf, false);
    }
  } else {
    let maxHeight = 0;
    bounds.bumpVerticalPos(conf.boxMargin * 2);
    for (const actorKey of actorKeys) {
      const actor = actors[actorKey];
      if (!actor.stopy) {
        actor.stopy = bounds.getVerticalPos();
      }
      const height = await svgDraw.drawActor(diagram, actor, conf, true);
      maxHeight = common.getMax(maxHeight, height);
    }
    bounds.bumpVerticalPos(maxHeight + conf.boxMargin);
  }
};

export const drawActorsPopup = function (diagram, actors, actorKeys, doc) {
  let maxHeight = 0;
  let maxWidth = 0;
  for (const actorKey of actorKeys) {
    const actor = actors[actorKey];
    const minMenuWidth = getRequiredPopupWidth(actor);
    const menuDimensions = svgDraw.drawPopup(
      diagram,
      actor,
      minMenuWidth,
      conf,
      conf.forceMenus,
      doc
    );
    if (menuDimensions.height > maxHeight) {
      maxHeight = menuDimensions.height;
    }
    if (menuDimensions.width + actor.x > maxWidth) {
      maxWidth = menuDimensions.width + actor.x;
    }
  }

  return { maxHeight: maxHeight, maxWidth: maxWidth };
};

export const setConf = function (cnf) {
  assignWithDepth(conf, cnf);

  if (cnf.fontFamily) {
    conf.actorFontFamily = conf.noteFontFamily = conf.messageFontFamily = cnf.fontFamily;
  }
  if (cnf.fontSize) {
    conf.actorFontSize = conf.noteFontSize = conf.messageFontSize = cnf.fontSize;
  }
  if (cnf.fontWeight) {
    conf.actorFontWeight = conf.noteFontWeight = conf.messageFontWeight = cnf.fontWeight;
  }
};

const actorActivations = function (actor) {
  return bounds.activations.filter(function (activation) {
    return activation.actor === actor;
  });
};

const activationBounds = function (actor, actors) {
  // handle multiple stacked activations for same actor
  const actorObj = actors[actor];
  const activations = actorActivations(actor);

  const left = activations.reduce(function (acc, activation) {
    return common.getMin(acc, activation.startx);
  }, actorObj.x + actorObj.width / 2 - 1);
  const right = activations.reduce(function (acc, activation) {
    return common.getMax(acc, activation.stopx);
  }, actorObj.x + actorObj.width / 2 + 1);
  return [left, right];
};

function adjustLoopHeightForWrap(loopWidths, msg, preMargin, postMargin, addLoopFn) {
  bounds.bumpVerticalPos(preMargin);
  let heightAdjust = postMargin;
  if (msg.id && msg.message && loopWidths[msg.id]) {
    const loopWidth = loopWidths[msg.id].width;
    const textConf = messageFont(conf);
    msg.message = utils.wrapLabel(`[${msg.message}]`, loopWidth - 2 * conf.wrapPadding, textConf);
    msg.width = loopWidth;
    msg.wrap = true;

    // const lines = common.splitBreaks(msg.message).length;
    const textDims = utils.calculateTextDimensions(msg.message, textConf);
    const totalOffset = common.getMax(textDims.height, conf.labelBoxHeight);
    heightAdjust = postMargin + totalOffset;
    log.debug(`${totalOffset} - ${msg.message}`);
  }
  addLoopFn(msg);
  bounds.bumpVerticalPos(heightAdjust);
}

/**
 * Adjust the msgModel and the actor for the rendering in case the latter is created or destroyed by the msg
 * @param msg - the potentially creating or destroying message
 * @param msgModel - the model associated with the message
 * @param lineStartY - the y position of the message line
 * @param index - the index of the current actor under consideration
 * @param actors - the array of all actors
 * @param createdActors - the array of actors created in the diagram
 * @param destroyedActors - the array of actors destroyed in the diagram
 */
function adjustCreatedDestroyedData(
  msg,
  msgModel,
  lineStartY,
  index,
  actors,
  createdActors,
  destroyedActors
) {
  function receiverAdjustment(actor, adjustment) {
    if (actor.x < actors[msg.from].x) {
      bounds.insert(
        msgModel.stopx - adjustment,
        msgModel.starty,
        msgModel.startx,
        msgModel.stopy + actor.height / 2 + conf.noteMargin
      );
      msgModel.stopx = msgModel.stopx + adjustment;
    } else {
      bounds.insert(
        msgModel.startx,
        msgModel.starty,
        msgModel.stopx + adjustment,
        msgModel.stopy + actor.height / 2 + conf.noteMargin
      );
      msgModel.stopx = msgModel.stopx - adjustment;
    }
  }

  function senderAdjustment(actor, adjustment) {
    if (actor.x < actors[msg.to].x) {
      bounds.insert(
        msgModel.startx - adjustment,
        msgModel.starty,
        msgModel.stopx,
        msgModel.stopy + actor.height / 2 + conf.noteMargin
      );
      msgModel.startx = msgModel.startx + adjustment;
    } else {
      bounds.insert(
        msgModel.stopx,
        msgModel.starty,
        msgModel.startx + adjustment,
        msgModel.stopy + actor.height / 2 + conf.noteMargin
      );
      msgModel.startx = msgModel.startx - adjustment;
    }
  }

  // if it is a create message
  if (createdActors[msg.to] == index) {
    const actor = actors[msg.to];
    const adjustment = actor.type == 'actor' ? ACTOR_TYPE_WIDTH / 2 + 3 : actor.width / 2 + 3;
    receiverAdjustment(actor, adjustment);
    actor.starty = lineStartY - actor.height / 2;
    bounds.bumpVerticalPos(actor.height / 2);
  }
  // if it is a destroy sender message
  else if (destroyedActors[msg.from] == index) {
    const actor = actors[msg.from];
    if (conf.mirrorActors) {
      const adjustment = actor.type == 'actor' ? ACTOR_TYPE_WIDTH / 2 : actor.width / 2;
      senderAdjustment(actor, adjustment);
    }
    actor.stopy = lineStartY - actor.height / 2;
    bounds.bumpVerticalPos(actor.height / 2);
  }
  // if it is a destroy receiver message
  else if (destroyedActors[msg.to] == index) {
    const actor = actors[msg.to];
    if (conf.mirrorActors) {
      const adjustment = actor.type == 'actor' ? ACTOR_TYPE_WIDTH / 2 + 3 : actor.width / 2 + 3;
      receiverAdjustment(actor, adjustment);
    }
    actor.stopy = lineStartY - actor.height / 2;
    bounds.bumpVerticalPos(actor.height / 2);
  }
}

/**
 * Draws a sequenceDiagram in the tag with id: id based on the graph definition in text.
 *
 * @param _text - The text of the diagram
 * @param id - The id of the diagram which will be used as a DOM element id¨
 * @param _version - Mermaid version from package.json
 * @param diagObj - A standard diagram containing the db and the text and type etc of the diagram
 */
export const draw = async function (_text: string, id: string, _version: string, diagObj: Diagram) {
  const { securityLevel, sequence } = getConfig();
  conf = sequence;
  // Handle root and Document for when rendering in sandbox mode
  let sandboxElement;
  if (securityLevel === 'sandbox') {
    sandboxElement = select('#i' + id);
  }

  const root =
    securityLevel === 'sandbox'
      ? select(sandboxElement.nodes()[0].contentDocument.body)
      : select('body');
  const doc = securityLevel === 'sandbox' ? sandboxElement.nodes()[0].contentDocument : document;
  bounds.init();
  log.debug(diagObj.db);

  const diagram =
    securityLevel === 'sandbox' ? root.select(`[id="${id}"]`) : select(`[id="${id}"]`);

  // Fetch data from the parsing
  const actors = diagObj.db.getActors();
  const createdActors = diagObj.db.getCreatedActors();
  const destroyedActors = diagObj.db.getDestroyedActors();
  const boxes = diagObj.db.getBoxes();
  let actorKeys = diagObj.db.getActorKeys();
  const messages = diagObj.db.getMessages();
  const title = diagObj.db.getDiagramTitle();
  const hasBoxes = diagObj.db.hasAtLeastOneBox();
  const hasBoxTitles = diagObj.db.hasAtLeastOneBoxWithTitle();
  const maxMessageWidthPerActor = await getMaxMessageWidthPerActor(actors, messages, diagObj);
  conf.height = await calculateActorMargins(actors, maxMessageWidthPerActor, boxes);

  svgDraw.insertComputerIcon(diagram);
  svgDraw.insertDatabaseIcon(diagram);
  svgDraw.insertClockIcon(diagram);

  if (hasBoxes) {
    bounds.bumpVerticalPos(conf.boxMargin);
    if (hasBoxTitles) {
      bounds.bumpVerticalPos(boxes[0].textMaxHeight);
    }
  }

  if (conf.hideUnusedParticipants === true) {
    const newActors = new Set();
    messages.forEach((message) => {
      newActors.add(message.from);
      newActors.add(message.to);
    });
    actorKeys = actorKeys.filter((actorKey) => newActors.has(actorKey));
  }

  await addActorRenderingData(diagram, actors, createdActors, actorKeys, 0, messages, false);
  const loopWidths = await calculateLoopBounds(messages, actors, maxMessageWidthPerActor, diagObj);

  // The arrow head definition is attached to the svg once
  svgDraw.insertArrowHead(diagram);
  svgDraw.insertArrowCrossHead(diagram);
  svgDraw.insertArrowFilledHead(diagram);
  svgDraw.insertSequenceNumber(diagram);

  /**
   * @param msg - The message to draw.
   * @param verticalPos - The vertical position of the message.
   */
  function activeEnd(msg: any, verticalPos: number) {
    const activationData = bounds.endActivation(msg);
    if (activationData.starty + 18 > verticalPos) {
      activationData.starty = verticalPos - 6;
      verticalPos += 12;
    }
    svgDraw.drawActivation(
      diagram,
      activationData,
      verticalPos,
      conf,
      actorActivations(msg.from.actor).length
    );

    bounds.insert(activationData.startx, verticalPos - 10, activationData.stopx, verticalPos);
  }

  // Draw the messages/signals
  let sequenceIndex = 1;
  let sequenceIndexStep = 1;
  const messagesToDraw = [];
  const backgrounds = [];
  let index = 0;
  for (const msg of messages) {
    let loopModel, noteModel, msgModel;

    switch (msg.type) {
      case diagObj.db.LINETYPE.NOTE:
        bounds.resetVerticalPos();
        noteModel = msg.noteModel;
        await drawNote(diagram, noteModel);
        break;
      case diagObj.db.LINETYPE.ACTIVE_START:
        bounds.newActivation(msg, diagram, actors);
        break;
      case diagObj.db.LINETYPE.ACTIVE_END:
        activeEnd(msg, bounds.getVerticalPos());
        break;
      case diagObj.db.LINETYPE.LOOP_START:
        adjustLoopHeightForWrap(
          loopWidths,
          msg,
          conf.boxMargin,
          conf.boxMargin + conf.boxTextMargin,
          (message) => bounds.newLoop(message)
        );
        break;
      case diagObj.db.LINETYPE.LOOP_END:
        loopModel = bounds.endLoop();
        await svgDraw.drawLoop(diagram, loopModel, 'loop', conf);
        bounds.bumpVerticalPos(loopModel.stopy - bounds.getVerticalPos());
        bounds.models.addLoop(loopModel);
        break;
      case diagObj.db.LINETYPE.RECT_START:
        adjustLoopHeightForWrap(loopWidths, msg, conf.boxMargin, conf.boxMargin, (message) =>
          bounds.newLoop(undefined, message.message)
        );
        break;
      case diagObj.db.LINETYPE.RECT_END:
        loopModel = bounds.endLoop();
        backgrounds.push(loopModel);
        bounds.models.addLoop(loopModel);
        bounds.bumpVerticalPos(loopModel.stopy - bounds.getVerticalPos());
        break;
      case diagObj.db.LINETYPE.OPT_START:
        adjustLoopHeightForWrap(
          loopWidths,
          msg,
          conf.boxMargin,
          conf.boxMargin + conf.boxTextMargin,
          (message) => bounds.newLoop(message)
        );
        break;
      case diagObj.db.LINETYPE.OPT_END:
        loopModel = bounds.endLoop();
        await svgDraw.drawLoop(diagram, loopModel, 'opt', conf);
        bounds.bumpVerticalPos(loopModel.stopy - bounds.getVerticalPos());
        bounds.models.addLoop(loopModel);
        break;
      case diagObj.db.LINETYPE.ALT_START:
        adjustLoopHeightForWrap(
          loopWidths,
          msg,
          conf.boxMargin,
          conf.boxMargin + conf.boxTextMargin,
          (message) => bounds.newLoop(message)
        );
        break;
      case diagObj.db.LINETYPE.ALT_ELSE:
        adjustLoopHeightForWrap(
          loopWidths,
          msg,
          conf.boxMargin + conf.boxTextMargin,
          conf.boxMargin,
          (message) => bounds.addSectionToLoop(message)
        );
        break;
      case diagObj.db.LINETYPE.ALT_END:
        loopModel = bounds.endLoop();
        await svgDraw.drawLoop(diagram, loopModel, 'alt', conf);
        bounds.bumpVerticalPos(loopModel.stopy - bounds.getVerticalPos());
        bounds.models.addLoop(loopModel);
        break;
      case diagObj.db.LINETYPE.PAR_START:
      case diagObj.db.LINETYPE.PAR_OVER_START:
        adjustLoopHeightForWrap(
          loopWidths,
          msg,
          conf.boxMargin,
          conf.boxMargin + conf.boxTextMargin,
          (message) => bounds.newLoop(message)
        );
        bounds.saveVerticalPos();
        break;
      case diagObj.db.LINETYPE.PAR_AND:
        adjustLoopHeightForWrap(
          loopWidths,
          msg,
          conf.boxMargin + conf.boxTextMargin,
          conf.boxMargin,
          (message) => bounds.addSectionToLoop(message)
        );
        break;
      case diagObj.db.LINETYPE.PAR_END:
        loopModel = bounds.endLoop();
        await svgDraw.drawLoop(diagram, loopModel, 'par', conf);
        bounds.bumpVerticalPos(loopModel.stopy - bounds.getVerticalPos());
        bounds.models.addLoop(loopModel);
        break;
      case diagObj.db.LINETYPE.AUTONUMBER:
        sequenceIndex = msg.message.start || sequenceIndex;
        sequenceIndexStep = msg.message.step || sequenceIndexStep;
        if (msg.message.visible) {
          diagObj.db.enableSequenceNumbers();
        } else {
          diagObj.db.disableSequenceNumbers();
        }
        break;
      case diagObj.db.LINETYPE.CRITICAL_START:
        adjustLoopHeightForWrap(
          loopWidths,
          msg,
          conf.boxMargin,
          conf.boxMargin + conf.boxTextMargin,
          (message) => bounds.newLoop(message)
        );
        break;
      case diagObj.db.LINETYPE.CRITICAL_OPTION:
        adjustLoopHeightForWrap(
          loopWidths,
          msg,
          conf.boxMargin + conf.boxTextMargin,
          conf.boxMargin,
          (message) => bounds.addSectionToLoop(message)
        );
        break;
      case diagObj.db.LINETYPE.CRITICAL_END:
        loopModel = bounds.endLoop();
        await svgDraw.drawLoop(diagram, loopModel, 'critical', conf);
        bounds.bumpVerticalPos(loopModel.stopy - bounds.getVerticalPos());
        bounds.models.addLoop(loopModel);
        break;
      case diagObj.db.LINETYPE.BREAK_START:
        adjustLoopHeightForWrap(
          loopWidths,
          msg,
          conf.boxMargin,
          conf.boxMargin + conf.boxTextMargin,
          (message) => bounds.newLoop(message)
        );
        break;
      case diagObj.db.LINETYPE.BREAK_END:
        loopModel = bounds.endLoop();
        await svgDraw.drawLoop(diagram, loopModel, 'break', conf);
        bounds.bumpVerticalPos(loopModel.stopy - bounds.getVerticalPos());
        bounds.models.addLoop(loopModel);
        break;
      default:
        try {
          msgModel = msg.msgModel;
          msgModel.starty = bounds.getVerticalPos();
          msgModel.sequenceIndex = sequenceIndex;
          msgModel.sequenceVisible = diagObj.db.showSequenceNumbers();
<<<<<<< HEAD
          msgModel.id = msg.id;
          msgModel.from = msg.from;
          msgModel.to = msg.to;
          const lineStartY = boundMessage(diagram, msgModel);
=======
          const lineStartY = await boundMessage(diagram, msgModel);
>>>>>>> dbeb0a47
          adjustCreatedDestroyedData(
            msg,
            msgModel,
            lineStartY,
            index,
            actors,
            createdActors,
            destroyedActors
          );
          messagesToDraw.push({ messageModel: msgModel, lineStartY: lineStartY });
          bounds.models.addMessage(msgModel);
        } catch (e) {
          log.error('error while drawing message', e);
        }
    }

    // Increment sequence counter if msg.type is a line (and not another event like activation or note, etc)
    if (
      [
        diagObj.db.LINETYPE.SOLID_OPEN,
        diagObj.db.LINETYPE.DOTTED_OPEN,
        diagObj.db.LINETYPE.SOLID,
        diagObj.db.LINETYPE.DOTTED,
        diagObj.db.LINETYPE.SOLID_CROSS,
        diagObj.db.LINETYPE.DOTTED_CROSS,
        diagObj.db.LINETYPE.SOLID_POINT,
        diagObj.db.LINETYPE.DOTTED_POINT,
      ].includes(msg.type)
    ) {
      sequenceIndex = sequenceIndex + sequenceIndexStep;
    }
    index++;
  }

  log.debug('createdActors', createdActors);
  log.debug('destroyedActors', destroyedActors);
  await drawActors(diagram, actors, actorKeys, false);

<<<<<<< HEAD
  drawActors(diagram, actors, actorKeys, false);
  messagesToDraw.forEach((e) => {
    drawMessage(diagram, e.messageModel, e.lineStartY, diagObj);
  });
=======
  for (const e of messagesToDraw) {
    await drawMessage(diagram, e.messageModel, e.lineStartY, diagObj);
  }
>>>>>>> dbeb0a47
  if (conf.mirrorActors) {
    await drawActors(diagram, actors, actorKeys, true);
  }
  backgrounds.forEach((e) => svgDraw.drawBackgroundRect(diagram, e));
  fixLifeLineHeights(diagram, actors, actorKeys, conf);

  for (const box of bounds.models.boxes) {
    box.height = bounds.getVerticalPos() - box.y;
    bounds.insert(box.x, box.y, box.x + box.width, box.height);
    box.startx = box.x;
    box.starty = box.y;
    box.stopx = box.startx + box.width;
    box.stopy = box.starty + box.height;
    box.stroke = 'rgb(0,0,0, 0.5)';
    await svgDraw.drawBox(diagram, box, conf);
  }

  if (hasBoxes) {
    bounds.bumpVerticalPos(conf.boxMargin);
  }

  // only draw popups for the top row of actors.
  const requiredBoxSize = drawActorsPopup(diagram, actors, actorKeys, doc);

  const { bounds: box } = bounds.getBounds();

  // Make sure the height of the diagram supports long menus.
  let boxHeight = box.stopy - box.starty;
  if (boxHeight < requiredBoxSize.maxHeight) {
    boxHeight = requiredBoxSize.maxHeight;
  }

  let height = boxHeight + 2 * conf.diagramMarginY;
  if (conf.mirrorActors) {
    height = height - conf.boxMargin + conf.bottomMarginAdj;
  }

  // Make sure the width of the diagram supports wide menus.
  let boxWidth = box.stopx - box.startx;
  if (boxWidth < requiredBoxSize.maxWidth) {
    boxWidth = requiredBoxSize.maxWidth;
  }
  const width = boxWidth + 2 * conf.diagramMarginX;

  if (title) {
    diagram
      .append('text')
      .text(title)
      .attr('x', (box.stopx - box.startx) / 2 - 2 * conf.diagramMarginX)
      .attr('y', -25);
  }

  configureSvgSize(diagram, height, width, conf.useMaxWidth);

  const extraVertForTitle = title ? 40 : 0;
  diagram.attr(
    'viewBox',
    box.startx -
      conf.diagramMarginX +
      ' -' +
      (conf.diagramMarginY + extraVertForTitle) +
      ' ' +
      width +
      ' ' +
      (height + extraVertForTitle)
  );

  log.debug(`models:`, bounds.models);
};

/**
 * Retrieves the max message width of each actor, supports signals (messages, loops) and notes.
 *
 * It will enumerate each given message, and will determine its text width, in relation to the actor
 * it originates from, and destined to.
 *
 * @param actors - The actors map
 * @param messages - A list of message objects to iterate
 * @param diagObj - The diagram object.
 * @returns The max message width of each actor.
 */
async function getMaxMessageWidthPerActor(
  actors: { [id: string]: any },
  messages: any[],
  diagObj: Diagram
): Promise<{ [id: string]: number }> {
  const maxMessageWidthPerActor = {};

  for (const msg of messages) {
    if (actors[msg.to] && actors[msg.from]) {
      const actor = actors[msg.to];

      // If this is the first actor, and the message is left of it, no need to calculate the margin
      if (msg.placement === diagObj.db.PLACEMENT.LEFTOF && !actor.prevActor) {
        continue;
      }

      // If this is the last actor, and the message is right of it, no need to calculate the margin
      if (msg.placement === diagObj.db.PLACEMENT.RIGHTOF && !actor.nextActor) {
        continue;
      }

      const isNote = msg.placement !== undefined;
      const isMessage = !isNote;

      const textFont = isNote ? noteFont(conf) : messageFont(conf);
      const wrappedMessage = msg.wrap
        ? utils.wrapLabel(msg.message, conf.width - 2 * conf.wrapPadding, textFont)
        : msg.message;
      const messageDimensions = hasKatex(wrappedMessage)
        ? await calculateMathMLDimensions(msg.message, getConfig())
        : utils.calculateTextDimensions(wrappedMessage, textFont);
      const messageWidth = messageDimensions.width + 2 * conf.wrapPadding;

      /*
       * The following scenarios should be supported:
       *
       * - There's a message (non-note) between fromActor and toActor
       *   - If fromActor is on the right and toActor is on the left, we should
       *     define the toActor's margin
       *   - If fromActor is on the left and toActor is on the right, we should
       *     define the fromActor's margin
       * - There's a note, in which case fromActor == toActor
       *   - If the note is to the left of the actor, we should define the previous actor
       *     margin
       *   - If the note is on the actor, we should define both the previous and next actor
       *     margins, each being the half of the note size
       *   - If the note is on the right of the actor, we should define the current actor
       *     margin
       */
      if (isMessage && msg.from === actor.nextActor) {
        maxMessageWidthPerActor[msg.to] = common.getMax(
          maxMessageWidthPerActor[msg.to] || 0,
          messageWidth
        );
      } else if (isMessage && msg.from === actor.prevActor) {
        maxMessageWidthPerActor[msg.from] = common.getMax(
          maxMessageWidthPerActor[msg.from] || 0,
          messageWidth
        );
      } else if (isMessage && msg.from === msg.to) {
        maxMessageWidthPerActor[msg.from] = common.getMax(
          maxMessageWidthPerActor[msg.from] || 0,
          messageWidth / 2
        );

        maxMessageWidthPerActor[msg.to] = common.getMax(
          maxMessageWidthPerActor[msg.to] || 0,
          messageWidth / 2
        );
      } else if (msg.placement === diagObj.db.PLACEMENT.RIGHTOF) {
        maxMessageWidthPerActor[msg.from] = common.getMax(
          maxMessageWidthPerActor[msg.from] || 0,
          messageWidth
        );
      } else if (msg.placement === diagObj.db.PLACEMENT.LEFTOF) {
        maxMessageWidthPerActor[actor.prevActor] = common.getMax(
          maxMessageWidthPerActor[actor.prevActor] || 0,
          messageWidth
        );
      } else if (msg.placement === diagObj.db.PLACEMENT.OVER) {
        if (actor.prevActor) {
          maxMessageWidthPerActor[actor.prevActor] = common.getMax(
            maxMessageWidthPerActor[actor.prevActor] || 0,
            messageWidth / 2
          );
        }

        if (actor.nextActor) {
          maxMessageWidthPerActor[msg.from] = common.getMax(
            maxMessageWidthPerActor[msg.from] || 0,
            messageWidth / 2
          );
        }
      }
    }
  }

  log.debug('maxMessageWidthPerActor:', maxMessageWidthPerActor);
  return maxMessageWidthPerActor;
}

const getRequiredPopupWidth = function (actor) {
  let requiredPopupWidth = 0;
  const textFont = actorFont(conf);
  for (const key in actor.links) {
    const labelDimensions = utils.calculateTextDimensions(key, textFont);
    const labelWidth = labelDimensions.width + 2 * conf.wrapPadding + 2 * conf.boxMargin;
    if (requiredPopupWidth < labelWidth) {
      requiredPopupWidth = labelWidth;
    }
  }

  return requiredPopupWidth;
};

/**
 * This will calculate the optimal margin for each given actor,
 * for a given actor → messageWidth map.
 *
 * An actor's margin is determined by the width of the actor, the width of the largest message that
 * originates from it, and the configured conf.actorMargin.
 *
 * @param actors - The actors map to calculate margins for
 * @param actorToMessageWidth - A map of actor key → max message width it holds
 * @param boxes - The boxes around the actors if any
 */
async function calculateActorMargins(
  actors: { [id: string]: any },
  actorToMessageWidth: Awaited<ReturnType<typeof getMaxMessageWidthPerActor>>,
  boxes
) {
  let maxHeight = 0;
  for (const prop of Object.keys(actors)) {
    const actor = actors[prop];
    if (actor.wrap) {
      actor.description = utils.wrapLabel(
        actor.description,
        conf.width - 2 * conf.wrapPadding,
        actorFont(conf)
      );
    }
    const actDims = hasKatex(actor.description)
      ? await calculateMathMLDimensions(actor.description, getConfig())
      : utils.calculateTextDimensions(actor.description, actorFont(conf));

    actor.width = actor.wrap
      ? conf.width
      : common.getMax(conf.width, actDims.width + 2 * conf.wrapPadding);

    actor.height = actor.wrap ? common.getMax(actDims.height, conf.height) : conf.height;
    maxHeight = common.getMax(maxHeight, actor.height);
  }

  for (const actorKey in actorToMessageWidth) {
    const actor = actors[actorKey];

    if (!actor) {
      continue;
    }

    const nextActor = actors[actor.nextActor];

    // No need to space out an actor that doesn't have a next link
    if (!nextActor) {
      const messageWidth = actorToMessageWidth[actorKey];
      const actorWidth = messageWidth + conf.actorMargin - actor.width / 2;
      actor.margin = common.getMax(actorWidth, conf.actorMargin);
      continue;
    }

    const messageWidth = actorToMessageWidth[actorKey];
    const actorWidth = messageWidth + conf.actorMargin - actor.width / 2 - nextActor.width / 2;

    actor.margin = common.getMax(actorWidth, conf.actorMargin);
  }

  let maxBoxHeight = 0;
  boxes.forEach((box) => {
    const textFont = messageFont(conf);
    let totalWidth = box.actorKeys.reduce((total, aKey) => {
      return (total += actors[aKey].width + (actors[aKey].margin || 0));
    }, 0);

    totalWidth -= 2 * conf.boxTextMargin;
    if (box.wrap) {
      box.name = utils.wrapLabel(box.name, totalWidth - 2 * conf.wrapPadding, textFont);
    }

    const boxMsgDimensions = utils.calculateTextDimensions(box.name, textFont);
    maxBoxHeight = common.getMax(boxMsgDimensions.height, maxBoxHeight);
    const minWidth = common.getMax(totalWidth, boxMsgDimensions.width + 2 * conf.wrapPadding);
    box.margin = conf.boxTextMargin;
    if (totalWidth < minWidth) {
      const missing = (minWidth - totalWidth) / 2;
      box.margin += missing;
    }
  });
  boxes.forEach((box) => (box.textMaxHeight = maxBoxHeight));

  return common.getMax(maxHeight, conf.height);
}

const buildNoteModel = async function (msg, actors, diagObj) {
  const startx = actors[msg.from].x;
  const stopx = actors[msg.to].x;
  const shouldWrap = msg.wrap && msg.message;

  let textDimensions: { width: number; height: number; lineHeight?: number } = hasKatex(msg.message)
    ? await calculateMathMLDimensions(msg.message, getConfig())
    : utils.calculateTextDimensions(
        shouldWrap ? utils.wrapLabel(msg.message, conf.width, noteFont(conf)) : msg.message,
        noteFont(conf)
      );
  const noteModel = {
    width: shouldWrap
      ? conf.width
      : common.getMax(conf.width, textDimensions.width + 2 * conf.noteMargin),
    height: 0,
    startx: actors[msg.from].x,
    stopx: 0,
    starty: 0,
    stopy: 0,
    message: msg.message,
  };
  if (msg.placement === diagObj.db.PLACEMENT.RIGHTOF) {
    noteModel.width = shouldWrap
      ? common.getMax(conf.width, textDimensions.width)
      : common.getMax(
          actors[msg.from].width / 2 + actors[msg.to].width / 2,
          textDimensions.width + 2 * conf.noteMargin
        );
    noteModel.startx = startx + (actors[msg.from].width + conf.actorMargin) / 2;
  } else if (msg.placement === diagObj.db.PLACEMENT.LEFTOF) {
    noteModel.width = shouldWrap
      ? common.getMax(conf.width, textDimensions.width + 2 * conf.noteMargin)
      : common.getMax(
          actors[msg.from].width / 2 + actors[msg.to].width / 2,
          textDimensions.width + 2 * conf.noteMargin
        );
    noteModel.startx = startx - noteModel.width + (actors[msg.from].width - conf.actorMargin) / 2;
  } else if (msg.to === msg.from) {
    textDimensions = utils.calculateTextDimensions(
      shouldWrap
        ? utils.wrapLabel(
            msg.message,
            common.getMax(conf.width, actors[msg.from].width),
            noteFont(conf)
          )
        : msg.message,
      noteFont(conf)
    );
    noteModel.width = shouldWrap
      ? common.getMax(conf.width, actors[msg.from].width)
      : common.getMax(
          actors[msg.from].width,
          conf.width,
          textDimensions.width + 2 * conf.noteMargin
        );
    noteModel.startx = startx + (actors[msg.from].width - noteModel.width) / 2;
  } else {
    noteModel.width =
      Math.abs(startx + actors[msg.from].width / 2 - (stopx + actors[msg.to].width / 2)) +
      conf.actorMargin;
    noteModel.startx =
      startx < stopx
        ? startx + actors[msg.from].width / 2 - conf.actorMargin / 2
        : stopx + actors[msg.to].width / 2 - conf.actorMargin / 2;
  }
  if (shouldWrap) {
    noteModel.message = utils.wrapLabel(
      msg.message,
      noteModel.width - 2 * conf.wrapPadding,
      noteFont(conf)
    );
  }
  log.debug(
    `NM:[${noteModel.startx},${noteModel.stopx},${noteModel.starty},${noteModel.stopy}:${noteModel.width},${noteModel.height}=${msg.message}]`
  );
  return noteModel;
};

const buildMessageModel = function (msg, actors, diagObj) {
  if (
    ![
      diagObj.db.LINETYPE.SOLID_OPEN,
      diagObj.db.LINETYPE.DOTTED_OPEN,
      diagObj.db.LINETYPE.SOLID,
      diagObj.db.LINETYPE.DOTTED,
      diagObj.db.LINETYPE.SOLID_CROSS,
      diagObj.db.LINETYPE.DOTTED_CROSS,
      diagObj.db.LINETYPE.SOLID_POINT,
      diagObj.db.LINETYPE.DOTTED_POINT,
    ].includes(msg.type)
  ) {
    return {};
  }
  const [fromLeft, fromRight] = activationBounds(msg.from, actors);
  const [toLeft, toRight] = activationBounds(msg.to, actors);
  const isArrowToRight = fromLeft <= toLeft;
  const startx = isArrowToRight ? fromRight : fromLeft;
  let stopx = isArrowToRight ? toLeft : toRight;

  // As the line width is considered, the left and right values will be off by 2.
  const isArrowToActivation = Math.abs(toLeft - toRight) > 2;

  /**
   * Adjust the value based on the arrow direction
   * @param value - The value to adjust
   * @returns The adjustment with correct sign to be added to the actual value.
   */
  const adjustValue = (value: number) => {
    return isArrowToRight ? -value : value;
  };

  if (msg.from === msg.to) {
    // This is a self reference, so we need to make sure the arrow is drawn correctly
    // There are many checks in the downstream rendering that checks for equality.
    // The lines on loops will be off by few pixels, but that's fine for now.
    stopx = startx;
  } else {
    /**
     * This is an edge case for the first activation.
     * Proper fix would require significant changes.
     * So, we set an activate flag in the message, and cross check that with isToActivation
     * In cases where the message is to an activation that was properly detected, we don't want to move the arrow head
     * The activation will not be detected on the first message, so we need to move the arrow head
     */
    if (msg.activate && !isArrowToActivation) {
      stopx += adjustValue(conf.activationWidth / 2 - 1);
    }

    /**
     * Shorten the length of arrow at the end and move the marker forward (using refX) to have a clean arrowhead
     * This is not required for open arrows that don't have arrowheads
     */
    if (![diagObj.db.LINETYPE.SOLID_OPEN, diagObj.db.LINETYPE.DOTTED_OPEN].includes(msg.type)) {
      stopx += adjustValue(3);
    }
  }

  const allBounds = [fromLeft, fromRight, toLeft, toRight];
  const boundedWidth = Math.abs(startx - stopx);
  if (msg.wrap && msg.message) {
    msg.message = utils.wrapLabel(
      msg.message,
      common.getMax(boundedWidth + 2 * conf.wrapPadding, conf.width),
      messageFont(conf)
    );
  }
  const msgDims = utils.calculateTextDimensions(msg.message, messageFont(conf));

  return {
    width: common.getMax(
      msg.wrap ? 0 : msgDims.width + 2 * conf.wrapPadding,
      boundedWidth + 2 * conf.wrapPadding,
      conf.width
    ),
    height: 0,
    startx,
    stopx,
    starty: 0,
    stopy: 0,
    message: msg.message,
    type: msg.type,
    wrap: msg.wrap,
    fromBounds: Math.min.apply(null, allBounds),
    toBounds: Math.max.apply(null, allBounds),
  };
};

const calculateLoopBounds = async function (messages, actors, _maxWidthPerActor, diagObj) {
  const loops = {};
  const stack = [];
  let current, noteModel, msgModel;

  for (const msg of messages) {
    msg.id = utils.random({ length: 10 });
    switch (msg.type) {
      case diagObj.db.LINETYPE.LOOP_START:
      case diagObj.db.LINETYPE.ALT_START:
      case diagObj.db.LINETYPE.OPT_START:
      case diagObj.db.LINETYPE.PAR_START:
      case diagObj.db.LINETYPE.PAR_OVER_START:
      case diagObj.db.LINETYPE.CRITICAL_START:
      case diagObj.db.LINETYPE.BREAK_START:
        stack.push({
          id: msg.id,
          msg: msg.message,
          from: Number.MAX_SAFE_INTEGER,
          to: Number.MIN_SAFE_INTEGER,
          width: 0,
        });
        break;
      case diagObj.db.LINETYPE.ALT_ELSE:
      case diagObj.db.LINETYPE.PAR_AND:
      case diagObj.db.LINETYPE.CRITICAL_OPTION:
        if (msg.message) {
          current = stack.pop();
          loops[current.id] = current;
          loops[msg.id] = current;
          stack.push(current);
        }
        break;
      case diagObj.db.LINETYPE.LOOP_END:
      case diagObj.db.LINETYPE.ALT_END:
      case diagObj.db.LINETYPE.OPT_END:
      case diagObj.db.LINETYPE.PAR_END:
      case diagObj.db.LINETYPE.CRITICAL_END:
      case diagObj.db.LINETYPE.BREAK_END:
        current = stack.pop();
        loops[current.id] = current;
        break;
      case diagObj.db.LINETYPE.ACTIVE_START:
        {
          const actorRect = actors[msg.from ? msg.from.actor : msg.to.actor];
          const stackedSize = actorActivations(msg.from ? msg.from.actor : msg.to.actor).length;
          const x =
            actorRect.x + actorRect.width / 2 + ((stackedSize - 1) * conf.activationWidth) / 2;
          const toAdd = {
            startx: x,
            stopx: x + conf.activationWidth,
            actor: msg.from.actor,
            enabled: true,
          };
          bounds.activations.push(toAdd);
        }
        break;
      case diagObj.db.LINETYPE.ACTIVE_END:
        {
          const lastActorActivationIdx = bounds.activations
            .map((a) => a.actor)
            .lastIndexOf(msg.from.actor);
          delete bounds.activations.splice(lastActorActivationIdx, 1)[0];
        }
        break;
    }
    const isNote = msg.placement !== undefined;
    if (isNote) {
      noteModel = await buildNoteModel(msg, actors, diagObj);
      msg.noteModel = noteModel;
      stack.forEach((stk) => {
        current = stk;
        current.from = common.getMin(current.from, noteModel.startx);
        current.to = common.getMax(current.to, noteModel.startx + noteModel.width);
        current.width =
          common.getMax(current.width, Math.abs(current.from - current.to)) - conf.labelBoxWidth;
      });
    } else {
      msgModel = buildMessageModel(msg, actors, diagObj);
      msg.msgModel = msgModel;
      if (msgModel.startx && msgModel.stopx && stack.length > 0) {
        stack.forEach((stk) => {
          current = stk;
          if (msgModel.startx === msgModel.stopx) {
            const from = actors[msg.from];
            const to = actors[msg.to];
            current.from = common.getMin(
              from.x - msgModel.width / 2,
              from.x - from.width / 2,
              current.from
            );
            current.to = common.getMax(
              to.x + msgModel.width / 2,
              to.x + from.width / 2,
              current.to
            );
            current.width =
              common.getMax(current.width, Math.abs(current.to - current.from)) -
              conf.labelBoxWidth;
          } else {
            current.from = common.getMin(msgModel.startx, current.from);
            current.to = common.getMax(msgModel.stopx, current.to);
            current.width = common.getMax(current.width, msgModel.width) - conf.labelBoxWidth;
          }
        });
      }
    }
  }
  bounds.activations = [];
  log.debug('Loop type widths:', loops);
  return loops;
};

export default {
  bounds,
  drawActors,
  drawActorsPopup,
  setConf,
  draw,
};<|MERGE_RESOLUTION|>--- conflicted
+++ resolved
@@ -1007,14 +1007,10 @@
           msgModel.starty = bounds.getVerticalPos();
           msgModel.sequenceIndex = sequenceIndex;
           msgModel.sequenceVisible = diagObj.db.showSequenceNumbers();
-<<<<<<< HEAD
           msgModel.id = msg.id;
           msgModel.from = msg.from;
           msgModel.to = msg.to;
           const lineStartY = boundMessage(diagram, msgModel);
-=======
-          const lineStartY = await boundMessage(diagram, msgModel);
->>>>>>> dbeb0a47
           adjustCreatedDestroyedData(
             msg,
             msgModel,
@@ -1053,16 +1049,9 @@
   log.debug('destroyedActors', destroyedActors);
   await drawActors(diagram, actors, actorKeys, false);
 
-<<<<<<< HEAD
-  drawActors(diagram, actors, actorKeys, false);
-  messagesToDraw.forEach((e) => {
-    drawMessage(diagram, e.messageModel, e.lineStartY, diagObj);
-  });
-=======
   for (const e of messagesToDraw) {
     await drawMessage(diagram, e.messageModel, e.lineStartY, diagObj);
   }
->>>>>>> dbeb0a47
   if (conf.mirrorActors) {
     await drawActors(diagram, actors, actorKeys, true);
   }
