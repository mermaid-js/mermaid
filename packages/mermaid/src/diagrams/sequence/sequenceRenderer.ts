// @ts-nocheck TODO: fix file
import { select } from 'd3';
import svgDraw, { drawKatex, ACTOR_TYPE_WIDTH, drawText, fixLifeLineHeights } from './svgDraw.js';
import { log } from '../../logger.js';
import common, { calculateMathMLDimensions, hasKatex } from '../common/common.js';
import * as svgDrawCommon from '../common/svgDrawCommon.js';
import { getConfig } from '../../diagram-api/diagramAPI.js';
import assignWithDepth from '../../assignWithDepth.js';
import utils from '../../utils.js';
import { configureSvgSize } from '../../setupGraphViewbox.js';
import type { Diagram } from '../../Diagram.js';

let conf = {};

export const bounds = {
  data: {
    startx: undefined,
    stopx: undefined,
    starty: undefined,
    stopy: undefined,
  },
  verticalPos: 0,
  sequenceItems: [],
  activations: [],
  models: {
    getHeight: function () {
      return (
        Math.max.apply(
          null,
          this.actors.length === 0 ? [0] : this.actors.map((actor) => actor.height || 0)
        ) +
        (this.loops.length === 0
          ? 0
          : this.loops.map((it) => it.height || 0).reduce((acc, h) => acc + h)) +
        (this.messages.length === 0
          ? 0
          : this.messages.map((it) => it.height || 0).reduce((acc, h) => acc + h)) +
        (this.notes.length === 0
          ? 0
          : this.notes.map((it) => it.height || 0).reduce((acc, h) => acc + h))
      );
    },
    clear: function () {
      this.actors = [];
      this.boxes = [];
      this.loops = [];
      this.messages = [];
      this.notes = [];
    },
    addBox: function (boxModel) {
      this.boxes.push(boxModel);
    },
    addActor: function (actorModel) {
      this.actors.push(actorModel);
    },
    addLoop: function (loopModel) {
      this.loops.push(loopModel);
    },
    addMessage: function (msgModel) {
      this.messages.push(msgModel);
    },
    addNote: function (noteModel) {
      this.notes.push(noteModel);
    },
    lastActor: function () {
      return this.actors[this.actors.length - 1];
    },
    lastLoop: function () {
      return this.loops[this.loops.length - 1];
    },
    lastMessage: function () {
      return this.messages[this.messages.length - 1];
    },
    lastNote: function () {
      return this.notes[this.notes.length - 1];
    },
    actors: [],
    boxes: [],
    loops: [],
    messages: [],
    notes: [],
  },
  init: function () {
    this.sequenceItems = [];
    this.activations = [];
    this.models.clear();
    this.data = {
      startx: undefined,
      stopx: undefined,
      starty: undefined,
      stopy: undefined,
    };
    this.verticalPos = 0;
    setConf(getConfig());
  },
  updateVal: function (obj, key, val, fun) {
    if (obj[key] === undefined) {
      obj[key] = val;
    } else {
      obj[key] = fun(val, obj[key]);
    }
  },
  updateBounds: function (startx, starty, stopx, stopy) {
    // eslint-disable-next-line @typescript-eslint/no-this-alias
    const _self = this;
    let cnt = 0;
    /** @param type - Either `activation` or `undefined` */
    function updateFn(type?: 'activation') {
      return function updateItemBounds(item) {
        cnt++;
        // The loop sequenceItems is a stack so the biggest margins in the beginning of the sequenceItems
        const n = _self.sequenceItems.length - cnt + 1;

        _self.updateVal(item, 'starty', starty - n * conf.boxMargin, Math.min);
        _self.updateVal(item, 'stopy', stopy + n * conf.boxMargin, Math.max);

        _self.updateVal(bounds.data, 'startx', startx - n * conf.boxMargin, Math.min);
        _self.updateVal(bounds.data, 'stopx', stopx + n * conf.boxMargin, Math.max);

        if (!(type === 'activation')) {
          _self.updateVal(item, 'startx', startx - n * conf.boxMargin, Math.min);
          _self.updateVal(item, 'stopx', stopx + n * conf.boxMargin, Math.max);

          _self.updateVal(bounds.data, 'starty', starty - n * conf.boxMargin, Math.min);
          _self.updateVal(bounds.data, 'stopy', stopy + n * conf.boxMargin, Math.max);
        }
      };
    }

    this.sequenceItems.forEach(updateFn());
    this.activations.forEach(updateFn('activation'));
  },
  insert: function (startx, starty, stopx, stopy) {
    const _startx = common.getMin(startx, stopx);
    const _stopx = common.getMax(startx, stopx);
    const _starty = common.getMin(starty, stopy);
    const _stopy = common.getMax(starty, stopy);

    this.updateVal(bounds.data, 'startx', _startx, Math.min);
    this.updateVal(bounds.data, 'starty', _starty, Math.min);
    this.updateVal(bounds.data, 'stopx', _stopx, Math.max);
    this.updateVal(bounds.data, 'stopy', _stopy, Math.max);

    this.updateBounds(_startx, _starty, _stopx, _stopy);
  },
  newActivation: function (message, diagram, actors) {
<<<<<<< HEAD
    const actorRect = actors.get(message.from.actor);
    const stackedSize = actorActivations(message.from.actor).length || 0;
=======
    const actorRect = actors[message.from];
    const stackedSize = actorActivations(message.from).length || 0;
>>>>>>> e68125eb
    const x = actorRect.x + actorRect.width / 2 + ((stackedSize - 1) * conf.activationWidth) / 2;
    this.activations.push({
      startx: x,
      starty: this.verticalPos + 2,
      stopx: x + conf.activationWidth,
      stopy: undefined,
      actor: message.from,
      anchored: svgDraw.anchorElement(diagram),
    });
  },
  endActivation: function (message) {
    // find most recent activation for given actor
    const lastActorActivationIdx = this.activations
      .map(function (activation) {
        return activation.actor;
      })
      .lastIndexOf(message.from);
    return this.activations.splice(lastActorActivationIdx, 1)[0];
  },
  createLoop: function (title = { message: undefined, wrap: false, width: undefined }, fill) {
    return {
      startx: undefined,
      starty: this.verticalPos,
      stopx: undefined,
      stopy: undefined,
      title: title.message,
      wrap: title.wrap,
      width: title.width,
      height: 0,
      fill: fill,
    };
  },
  newLoop: function (title = { message: undefined, wrap: false, width: undefined }, fill) {
    this.sequenceItems.push(this.createLoop(title, fill));
  },
  endLoop: function () {
    return this.sequenceItems.pop();
  },
  isLoopOverlap: function () {
    return this.sequenceItems.length
      ? this.sequenceItems[this.sequenceItems.length - 1].overlap
      : false;
  },
  addSectionToLoop: function (message) {
    const loop = this.sequenceItems.pop();
    loop.sections = loop.sections || [];
    loop.sectionTitles = loop.sectionTitles || [];
    loop.sections.push({ y: bounds.getVerticalPos(), height: 0 });
    loop.sectionTitles.push(message);
    this.sequenceItems.push(loop);
  },
  saveVerticalPos: function () {
    if (this.isLoopOverlap()) {
      this.savedVerticalPos = this.verticalPos;
    }
  },
  resetVerticalPos: function () {
    if (this.isLoopOverlap()) {
      this.verticalPos = this.savedVerticalPos;
    }
  },
  bumpVerticalPos: function (bump) {
    this.verticalPos = this.verticalPos + bump;
    this.data.stopy = common.getMax(this.data.stopy, this.verticalPos);
  },
  getVerticalPos: function () {
    return this.verticalPos;
  },
  getBounds: function () {
    return { bounds: this.data, models: this.models };
  },
};

/** Options for drawing a note in {@link drawNote} */
interface NoteModel {
  /** x axis start position */
  startx: number;
  /** y axis position */
  starty: number;
  /** the message to be shown */
  message: string;
  /** Set this with a custom width to override the default configured width. */
  width: number;
}

/**
 * Draws an note in the diagram with the attached line
 *
 * @param elem - The diagram to draw to.
 * @param noteModel - Note model options.
 */
const drawNote = async function (elem: any, noteModel: NoteModel) {
  bounds.bumpVerticalPos(conf.boxMargin);
  noteModel.height = conf.boxMargin;
  noteModel.starty = bounds.getVerticalPos();
  const rect = svgDrawCommon.getNoteRect();
  rect.x = noteModel.startx;
  rect.y = noteModel.starty;
  rect.width = noteModel.width || conf.width;
  rect.class = 'note';

  const g = elem.append('g');
  const rectElem = svgDraw.drawRect(g, rect);
  const textObj = svgDrawCommon.getTextObj();
  textObj.x = noteModel.startx;
  textObj.y = noteModel.starty;
  textObj.width = rect.width;
  textObj.dy = '1em';
  textObj.text = noteModel.message;
  textObj.class = 'noteText';
  textObj.fontFamily = conf.noteFontFamily;
  textObj.fontSize = conf.noteFontSize;
  textObj.fontWeight = conf.noteFontWeight;
  textObj.anchor = conf.noteAlign;
  textObj.textMargin = conf.noteMargin;
  textObj.valign = 'center';

  const textElem = hasKatex(textObj.text) ? await drawKatex(g, textObj) : drawText(g, textObj);

  const textHeight = Math.round(
    textElem
      .map((te) => (te._groups || te)[0][0].getBBox().height)
      .reduce((acc, curr) => acc + curr)
  );

  rectElem.attr('height', textHeight + 2 * conf.noteMargin);
  noteModel.height += textHeight + 2 * conf.noteMargin;
  bounds.bumpVerticalPos(textHeight + 2 * conf.noteMargin);
  noteModel.stopy = noteModel.starty + textHeight + 2 * conf.noteMargin;
  noteModel.stopx = noteModel.startx + rect.width;
  bounds.insert(noteModel.startx, noteModel.starty, noteModel.stopx, noteModel.stopy);
  bounds.models.addNote(noteModel);
};

const messageFont = (cnf) => {
  return {
    fontFamily: cnf.messageFontFamily,
    fontSize: cnf.messageFontSize,
    fontWeight: cnf.messageFontWeight,
  };
};
const noteFont = (cnf) => {
  return {
    fontFamily: cnf.noteFontFamily,
    fontSize: cnf.noteFontSize,
    fontWeight: cnf.noteFontWeight,
  };
};
const actorFont = (cnf) => {
  return {
    fontFamily: cnf.actorFontFamily,
    fontSize: cnf.actorFontSize,
    fontWeight: cnf.actorFontWeight,
  };
};

/**
 * Process a message by adding its dimensions to the bound. It returns the Y coordinate of the
 * message so it can be drawn later. We do not draw the message at this point so the arrowhead can
 * be on top of the activation box.
 *
 * @param _diagram - The parent of the message element.
 * @param msgModel - The model containing fields describing a message
 * @returns `lineStartY` - The Y coordinate at which the message line starts
 */
async function boundMessage(_diagram, msgModel): Promise<number> {
  bounds.bumpVerticalPos(10);
  const { startx, stopx, message } = msgModel;
  const lines = common.splitBreaks(message).length;
  const isKatexMsg = hasKatex(message);
  const textDims = isKatexMsg
    ? await calculateMathMLDimensions(message, getConfig())
    : utils.calculateTextDimensions(message, messageFont(conf));

  if (!isKatexMsg) {
    const lineHeight = textDims.height / lines;
    msgModel.height += lineHeight;
    bounds.bumpVerticalPos(lineHeight);
  }

  let lineStartY;
  let totalOffset = textDims.height - 10;
  const textWidth = textDims.width;

  if (startx === stopx) {
    lineStartY = bounds.getVerticalPos() + totalOffset;
    if (!conf.rightAngles) {
      totalOffset += conf.boxMargin;
      lineStartY = bounds.getVerticalPos() + totalOffset;
    }
    totalOffset += 30;
    const dx = common.getMax(textWidth / 2, conf.width / 2);
    bounds.insert(
      startx - dx,
      bounds.getVerticalPos() - 10 + totalOffset,
      stopx + dx,
      bounds.getVerticalPos() + 30 + totalOffset
    );
  } else {
    totalOffset += conf.boxMargin;
    lineStartY = bounds.getVerticalPos() + totalOffset;
    bounds.insert(startx, lineStartY - 10, stopx, lineStartY);
  }
  bounds.bumpVerticalPos(totalOffset);
  msgModel.height += totalOffset;
  msgModel.stopy = msgModel.starty + msgModel.height;
  bounds.insert(msgModel.fromBounds, msgModel.starty, msgModel.toBounds, msgModel.stopy);

  return lineStartY;
}

/**
 * Draws a message. Note that the bounds have previously been updated by boundMessage.
 *
 * @param diagram - The parent of the message element
 * @param msgModel - The model containing fields describing a message
 * @param lineStartY - The Y coordinate at which the message line starts
 * @param diagObj - The diagram object.
 */
const drawMessage = async function (diagram, msgModel, lineStartY: number, diagObj: Diagram) {
  const { startx, stopx, starty, message, type, sequenceIndex, sequenceVisible } = msgModel;
  const textDims = utils.calculateTextDimensions(message, messageFont(conf));
  const textObj = svgDrawCommon.getTextObj();
  textObj.x = startx;
  textObj.y = starty + 10;
  textObj.width = stopx - startx;
  textObj.class = 'messageText';
  textObj.dy = '1em';
  textObj.text = message;
  textObj.fontFamily = conf.messageFontFamily;
  textObj.fontSize = conf.messageFontSize;
  textObj.fontWeight = conf.messageFontWeight;
  textObj.anchor = conf.messageAlign;
  textObj.valign = 'center';
  textObj.textMargin = conf.wrapPadding;
  textObj.tspan = false;

  hasKatex(textObj.text)
    ? await drawKatex(diagram, textObj, { startx, stopx, starty: lineStartY })
    : drawText(diagram, textObj);

  const textWidth = textDims.width;

  let line;
  if (startx === stopx) {
    if (conf.rightAngles) {
      line = diagram
        .append('path')
        .attr(
          'd',
          `M  ${startx},${lineStartY} H ${
            startx + common.getMax(conf.width / 2, textWidth / 2)
          } V ${lineStartY + 25} H ${startx}`
        );
    } else {
      line = diagram
        .append('path')
        .attr(
          'd',
          'M ' +
            startx +
            ',' +
            lineStartY +
            ' C ' +
            (startx + 60) +
            ',' +
            (lineStartY - 10) +
            ' ' +
            (startx + 60) +
            ',' +
            (lineStartY + 30) +
            ' ' +
            startx +
            ',' +
            (lineStartY + 20)
        );
    }
  } else {
    line = diagram.append('line');
    line.attr('x1', startx);
    line.attr('y1', lineStartY);
    line.attr('x2', stopx);
    line.attr('y2', lineStartY);
  }
  // Make an SVG Container
  // Draw the line
  if (
    type === diagObj.db.LINETYPE.DOTTED ||
    type === diagObj.db.LINETYPE.DOTTED_CROSS ||
    type === diagObj.db.LINETYPE.DOTTED_POINT ||
    type === diagObj.db.LINETYPE.DOTTED_OPEN
  ) {
    line.style('stroke-dasharray', '3, 3');
    line.attr('class', 'messageLine1');
  } else {
    line.attr('class', 'messageLine0');
  }

  let url = '';
  if (conf.arrowMarkerAbsolute) {
    url =
      window.location.protocol +
      '//' +
      window.location.host +
      window.location.pathname +
      window.location.search;
    url = url.replace(/\(/g, '\\(');
    url = url.replace(/\)/g, '\\)');
  }

  line.attr('stroke-width', 2);
  line.attr('stroke', 'none'); // handled by theme/css anyway
  line.style('fill', 'none'); // remove any fill colour
  if (type === diagObj.db.LINETYPE.SOLID || type === diagObj.db.LINETYPE.DOTTED) {
    line.attr('marker-end', 'url(' + url + '#arrowhead)');
  }
  if (type === diagObj.db.LINETYPE.SOLID_POINT || type === diagObj.db.LINETYPE.DOTTED_POINT) {
    line.attr('marker-end', 'url(' + url + '#filled-head)');
  }

  if (type === diagObj.db.LINETYPE.SOLID_CROSS || type === diagObj.db.LINETYPE.DOTTED_CROSS) {
    line.attr('marker-end', 'url(' + url + '#crosshead)');
  }

  // add node number
  if (sequenceVisible || conf.showSequenceNumbers) {
    line.attr('marker-start', 'url(' + url + '#sequencenumber)');
    diagram
      .append('text')
      .attr('x', startx)
      .attr('y', lineStartY + 4)
      .attr('font-family', 'sans-serif')
      .attr('font-size', '12px')
      .attr('text-anchor', 'middle')
      .attr('class', 'sequenceNumber')
      .text(sequenceIndex);
  }
};

const addActorRenderingData = async function (
  diagram,
  actors,
  createdActors: Map<string, any>,
  actorKeys,
  verticalPos,
  messages,
  isFooter
) {
  let prevWidth = 0;
  let prevMargin = 0;
  let prevBox = undefined;
  let maxHeight = 0;

  for (const actorKey of actorKeys) {
    const actor = actors.get(actorKey);
    const box = actor.box;

    // end of box
    if (prevBox && prevBox != box) {
      if (!isFooter) {
        bounds.models.addBox(prevBox);
      }
      prevMargin += conf.boxMargin + prevBox.margin;
    }

    // new box
    if (box && box != prevBox) {
      if (!isFooter) {
        box.x = prevWidth + prevMargin;
        box.y = verticalPos;
      }
      prevMargin += box.margin;
    }

    // Add some rendering data to the object
    actor.width = actor.width || conf.width;
    actor.height = common.getMax(actor.height || conf.height, conf.height);
    actor.margin = actor.margin || conf.actorMargin;

    maxHeight = common.getMax(maxHeight, actor.height);

    // if the actor is created by a message, widen margin
    if (createdActors.get(actor.name)) {
      prevMargin += actor.width / 2;
    }

    actor.x = prevWidth + prevMargin;
    actor.starty = bounds.getVerticalPos();

    bounds.insert(actor.x, verticalPos, actor.x + actor.width, actor.height);

    prevWidth += actor.width + prevMargin;
    if (actor.box) {
      actor.box.width = prevWidth + box.margin - actor.box.x;
    }
    prevMargin = actor.margin;
    prevBox = actor.box;
    bounds.models.addActor(actor);
  }

  // end of box
  if (prevBox && !isFooter) {
    bounds.models.addBox(prevBox);
  }

  // Add a margin between the actor boxes and the first arrow
  bounds.bumpVerticalPos(maxHeight);
};

export const drawActors = async function (diagram, actors, actorKeys, isFooter) {
  if (!isFooter) {
    for (const actorKey of actorKeys) {
      const actor = actors.get(actorKey);
      // Draw the box with the attached line
      await svgDraw.drawActor(diagram, actor, conf, false);
    }
  } else {
    let maxHeight = 0;
    bounds.bumpVerticalPos(conf.boxMargin * 2);
    for (const actorKey of actorKeys) {
      const actor = actors.get(actorKey);
      if (!actor.stopy) {
        actor.stopy = bounds.getVerticalPos();
      }
      const height = await svgDraw.drawActor(diagram, actor, conf, true);
      maxHeight = common.getMax(maxHeight, height);
    }
    bounds.bumpVerticalPos(maxHeight + conf.boxMargin);
  }
};

export const drawActorsPopup = function (diagram, actors, actorKeys, doc) {
  let maxHeight = 0;
  let maxWidth = 0;
  for (const actorKey of actorKeys) {
    const actor = actors.get(actorKey);
    const minMenuWidth = getRequiredPopupWidth(actor);
    const menuDimensions = svgDraw.drawPopup(
      diagram,
      actor,
      minMenuWidth,
      conf,
      conf.forceMenus,
      doc
    );
    if (menuDimensions.height > maxHeight) {
      maxHeight = menuDimensions.height;
    }
    if (menuDimensions.width + actor.x > maxWidth) {
      maxWidth = menuDimensions.width + actor.x;
    }
  }

  return { maxHeight: maxHeight, maxWidth: maxWidth };
};

export const setConf = function (cnf) {
  assignWithDepth(conf, cnf);

  if (cnf.fontFamily) {
    conf.actorFontFamily = conf.noteFontFamily = conf.messageFontFamily = cnf.fontFamily;
  }
  if (cnf.fontSize) {
    conf.actorFontSize = conf.noteFontSize = conf.messageFontSize = cnf.fontSize;
  }
  if (cnf.fontWeight) {
    conf.actorFontWeight = conf.noteFontWeight = conf.messageFontWeight = cnf.fontWeight;
  }
};

const actorActivations = function (actor) {
  return bounds.activations.filter(function (activation) {
    return activation.actor === actor;
  });
};

const activationBounds = function (actor, actors) {
  // handle multiple stacked activations for same actor
  const actorObj = actors.get(actor);
  const activations = actorActivations(actor);

  const left = activations.reduce(
    function (acc, activation) {
      return common.getMin(acc, activation.startx);
    },
    actorObj.x + actorObj.width / 2 - 1
  );
  const right = activations.reduce(
    function (acc, activation) {
      return common.getMax(acc, activation.stopx);
    },
    actorObj.x + actorObj.width / 2 + 1
  );
  return [left, right];
};

function adjustLoopHeightForWrap(loopWidths, msg, preMargin, postMargin, addLoopFn) {
  bounds.bumpVerticalPos(preMargin);
  let heightAdjust = postMargin;
  if (msg.id && msg.message && loopWidths[msg.id]) {
    const loopWidth = loopWidths[msg.id].width;
    const textConf = messageFont(conf);
    msg.message = utils.wrapLabel(`[${msg.message}]`, loopWidth - 2 * conf.wrapPadding, textConf);
    msg.width = loopWidth;
    msg.wrap = true;

    // const lines = common.splitBreaks(msg.message).length;
    const textDims = utils.calculateTextDimensions(msg.message, textConf);
    const totalOffset = common.getMax(textDims.height, conf.labelBoxHeight);
    heightAdjust = postMargin + totalOffset;
    log.debug(`${totalOffset} - ${msg.message}`);
  }
  addLoopFn(msg);
  bounds.bumpVerticalPos(heightAdjust);
}

/**
 * Adjust the msgModel and the actor for the rendering in case the latter is created or destroyed by the msg
 * @param msg - the potentially creating or destroying message
 * @param msgModel - the model associated with the message
 * @param lineStartY - the y position of the message line
 * @param index - the index of the current actor under consideration
 * @param actors - the array of all actors
 * @param createdActors - the array of actors created in the diagram
 * @param destroyedActors - the array of actors destroyed in the diagram
 */
function adjustCreatedDestroyedData(
  msg,
  msgModel,
  lineStartY,
  index,
  actors,
  createdActors,
  destroyedActors
) {
  function receiverAdjustment(actor, adjustment) {
    if (actor.x < actors.get(msg.from).x) {
      bounds.insert(
        msgModel.stopx - adjustment,
        msgModel.starty,
        msgModel.startx,
        msgModel.stopy + actor.height / 2 + conf.noteMargin
      );
      msgModel.stopx = msgModel.stopx + adjustment;
    } else {
      bounds.insert(
        msgModel.startx,
        msgModel.starty,
        msgModel.stopx + adjustment,
        msgModel.stopy + actor.height / 2 + conf.noteMargin
      );
      msgModel.stopx = msgModel.stopx - adjustment;
    }
  }

  function senderAdjustment(actor, adjustment) {
    if (actor.x < actors.get(msg.to).x) {
      bounds.insert(
        msgModel.startx - adjustment,
        msgModel.starty,
        msgModel.stopx,
        msgModel.stopy + actor.height / 2 + conf.noteMargin
      );
      msgModel.startx = msgModel.startx + adjustment;
    } else {
      bounds.insert(
        msgModel.stopx,
        msgModel.starty,
        msgModel.startx + adjustment,
        msgModel.stopy + actor.height / 2 + conf.noteMargin
      );
      msgModel.startx = msgModel.startx - adjustment;
    }
  }

  // if it is a create message
  if (createdActors.get(msg.to) == index) {
    const actor = actors.get(msg.to);
    const adjustment = actor.type == 'actor' ? ACTOR_TYPE_WIDTH / 2 + 3 : actor.width / 2 + 3;
    receiverAdjustment(actor, adjustment);
    actor.starty = lineStartY - actor.height / 2;
    bounds.bumpVerticalPos(actor.height / 2);
  }
  // if it is a destroy sender message
  else if (destroyedActors.get(msg.from) == index) {
    const actor = actors.get(msg.from);
    if (conf.mirrorActors) {
      const adjustment = actor.type == 'actor' ? ACTOR_TYPE_WIDTH / 2 : actor.width / 2;
      senderAdjustment(actor, adjustment);
    }
    actor.stopy = lineStartY - actor.height / 2;
    bounds.bumpVerticalPos(actor.height / 2);
  }
  // if it is a destroy receiver message
  else if (destroyedActors.get(msg.to) == index) {
    const actor = actors.get(msg.to);
    if (conf.mirrorActors) {
      const adjustment = actor.type == 'actor' ? ACTOR_TYPE_WIDTH / 2 + 3 : actor.width / 2 + 3;
      receiverAdjustment(actor, adjustment);
    }
    actor.stopy = lineStartY - actor.height / 2;
    bounds.bumpVerticalPos(actor.height / 2);
  }
}

/**
 * Draws a sequenceDiagram in the tag with id: id based on the graph definition in text.
 *
 * @param _text - The text of the diagram
 * @param id - The id of the diagram which will be used as a DOM element id¨
 * @param _version - Mermaid version from package.json
 * @param diagObj - A standard diagram containing the db and the text and type etc of the diagram
 */
export const draw = async function (_text: string, id: string, _version: string, diagObj: Diagram) {
  const { securityLevel, sequence } = getConfig();
  conf = sequence;
  // Handle root and Document for when rendering in sandbox mode
  let sandboxElement;
  if (securityLevel === 'sandbox') {
    sandboxElement = select('#i' + id);
  }

  const root =
    securityLevel === 'sandbox'
      ? select(sandboxElement.nodes()[0].contentDocument.body)
      : select('body');
  const doc = securityLevel === 'sandbox' ? sandboxElement.nodes()[0].contentDocument : document;
  bounds.init();
  log.debug(diagObj.db);

  const diagram =
    securityLevel === 'sandbox' ? root.select(`[id="${id}"]`) : select(`[id="${id}"]`);

  // Fetch data from the parsing
  const actors = diagObj.db.getActors();
  const createdActors = diagObj.db.getCreatedActors();
  const destroyedActors = diagObj.db.getDestroyedActors();
  const boxes = diagObj.db.getBoxes();
  let actorKeys = diagObj.db.getActorKeys();
  const messages = diagObj.db.getMessages();
  const title = diagObj.db.getDiagramTitle();
  const hasBoxes = diagObj.db.hasAtLeastOneBox();
  const hasBoxTitles = diagObj.db.hasAtLeastOneBoxWithTitle();
  const maxMessageWidthPerActor = await getMaxMessageWidthPerActor(actors, messages, diagObj);
  conf.height = await calculateActorMargins(actors, maxMessageWidthPerActor, boxes);

  svgDraw.insertComputerIcon(diagram);
  svgDraw.insertDatabaseIcon(diagram);
  svgDraw.insertClockIcon(diagram);

  if (hasBoxes) {
    bounds.bumpVerticalPos(conf.boxMargin);
    if (hasBoxTitles) {
      bounds.bumpVerticalPos(boxes[0].textMaxHeight);
    }
  }

  if (conf.hideUnusedParticipants === true) {
    const newActors = new Set();
    messages.forEach((message) => {
      newActors.add(message.from);
      newActors.add(message.to);
    });
    actorKeys = actorKeys.filter((actorKey) => newActors.has(actorKey));
  }

  await addActorRenderingData(diagram, actors, createdActors, actorKeys, 0, messages, false);
  const loopWidths = await calculateLoopBounds(messages, actors, maxMessageWidthPerActor, diagObj);

  // The arrow head definition is attached to the svg once
  svgDraw.insertArrowHead(diagram);
  svgDraw.insertArrowCrossHead(diagram);
  svgDraw.insertArrowFilledHead(diagram);
  svgDraw.insertSequenceNumber(diagram);

  /**
   * @param msg - The message to draw.
   * @param verticalPos - The vertical position of the message.
   */
  function activeEnd(msg: any, verticalPos: number) {
    const activationData = bounds.endActivation(msg);
    if (activationData.starty + 18 > verticalPos) {
      activationData.starty = verticalPos - 6;
      verticalPos += 12;
    }
    svgDraw.drawActivation(
      diagram,
      activationData,
      verticalPos,
      conf,
      actorActivations(msg.from).length
    );

    bounds.insert(activationData.startx, verticalPos - 10, activationData.stopx, verticalPos);
  }

  // Draw the messages/signals
  let sequenceIndex = 1;
  let sequenceIndexStep = 1;
  const messagesToDraw = [];
  const backgrounds = [];
  let index = 0;
  for (const msg of messages) {
    let loopModel, noteModel, msgModel;

    switch (msg.type) {
      case diagObj.db.LINETYPE.NOTE:
        bounds.resetVerticalPos();
        noteModel = msg.noteModel;
        await drawNote(diagram, noteModel);
        break;
      case diagObj.db.LINETYPE.ACTIVE_START:
        bounds.newActivation(msg, diagram, actors);
        break;
      case diagObj.db.LINETYPE.ACTIVE_END:
        activeEnd(msg, bounds.getVerticalPos());
        break;
      case diagObj.db.LINETYPE.LOOP_START:
        adjustLoopHeightForWrap(
          loopWidths,
          msg,
          conf.boxMargin,
          conf.boxMargin + conf.boxTextMargin,
          (message) => bounds.newLoop(message)
        );
        break;
      case diagObj.db.LINETYPE.LOOP_END:
        loopModel = bounds.endLoop();
        await svgDraw.drawLoop(diagram, loopModel, 'loop', conf);
        bounds.bumpVerticalPos(loopModel.stopy - bounds.getVerticalPos());
        bounds.models.addLoop(loopModel);
        break;
      case diagObj.db.LINETYPE.RECT_START:
        adjustLoopHeightForWrap(loopWidths, msg, conf.boxMargin, conf.boxMargin, (message) =>
          bounds.newLoop(undefined, message.message)
        );
        break;
      case diagObj.db.LINETYPE.RECT_END:
        loopModel = bounds.endLoop();
        backgrounds.push(loopModel);
        bounds.models.addLoop(loopModel);
        bounds.bumpVerticalPos(loopModel.stopy - bounds.getVerticalPos());
        break;
      case diagObj.db.LINETYPE.OPT_START:
        adjustLoopHeightForWrap(
          loopWidths,
          msg,
          conf.boxMargin,
          conf.boxMargin + conf.boxTextMargin,
          (message) => bounds.newLoop(message)
        );
        break;
      case diagObj.db.LINETYPE.OPT_END:
        loopModel = bounds.endLoop();
        await svgDraw.drawLoop(diagram, loopModel, 'opt', conf);
        bounds.bumpVerticalPos(loopModel.stopy - bounds.getVerticalPos());
        bounds.models.addLoop(loopModel);
        break;
      case diagObj.db.LINETYPE.ALT_START:
        adjustLoopHeightForWrap(
          loopWidths,
          msg,
          conf.boxMargin,
          conf.boxMargin + conf.boxTextMargin,
          (message) => bounds.newLoop(message)
        );
        break;
      case diagObj.db.LINETYPE.ALT_ELSE:
        adjustLoopHeightForWrap(
          loopWidths,
          msg,
          conf.boxMargin + conf.boxTextMargin,
          conf.boxMargin,
          (message) => bounds.addSectionToLoop(message)
        );
        break;
      case diagObj.db.LINETYPE.ALT_END:
        loopModel = bounds.endLoop();
        await svgDraw.drawLoop(diagram, loopModel, 'alt', conf);
        bounds.bumpVerticalPos(loopModel.stopy - bounds.getVerticalPos());
        bounds.models.addLoop(loopModel);
        break;
      case diagObj.db.LINETYPE.PAR_START:
      case diagObj.db.LINETYPE.PAR_OVER_START:
        adjustLoopHeightForWrap(
          loopWidths,
          msg,
          conf.boxMargin,
          conf.boxMargin + conf.boxTextMargin,
          (message) => bounds.newLoop(message)
        );
        bounds.saveVerticalPos();
        break;
      case diagObj.db.LINETYPE.PAR_AND:
        adjustLoopHeightForWrap(
          loopWidths,
          msg,
          conf.boxMargin + conf.boxTextMargin,
          conf.boxMargin,
          (message) => bounds.addSectionToLoop(message)
        );
        break;
      case diagObj.db.LINETYPE.PAR_END:
        loopModel = bounds.endLoop();
        await svgDraw.drawLoop(diagram, loopModel, 'par', conf);
        bounds.bumpVerticalPos(loopModel.stopy - bounds.getVerticalPos());
        bounds.models.addLoop(loopModel);
        break;
      case diagObj.db.LINETYPE.AUTONUMBER:
        sequenceIndex = msg.message.start || sequenceIndex;
        sequenceIndexStep = msg.message.step || sequenceIndexStep;
        if (msg.message.visible) {
          diagObj.db.enableSequenceNumbers();
        } else {
          diagObj.db.disableSequenceNumbers();
        }
        break;
      case diagObj.db.LINETYPE.CRITICAL_START:
        adjustLoopHeightForWrap(
          loopWidths,
          msg,
          conf.boxMargin,
          conf.boxMargin + conf.boxTextMargin,
          (message) => bounds.newLoop(message)
        );
        break;
      case diagObj.db.LINETYPE.CRITICAL_OPTION:
        adjustLoopHeightForWrap(
          loopWidths,
          msg,
          conf.boxMargin + conf.boxTextMargin,
          conf.boxMargin,
          (message) => bounds.addSectionToLoop(message)
        );
        break;
      case diagObj.db.LINETYPE.CRITICAL_END:
        loopModel = bounds.endLoop();
        await svgDraw.drawLoop(diagram, loopModel, 'critical', conf);
        bounds.bumpVerticalPos(loopModel.stopy - bounds.getVerticalPos());
        bounds.models.addLoop(loopModel);
        break;
      case diagObj.db.LINETYPE.BREAK_START:
        adjustLoopHeightForWrap(
          loopWidths,
          msg,
          conf.boxMargin,
          conf.boxMargin + conf.boxTextMargin,
          (message) => bounds.newLoop(message)
        );
        break;
      case diagObj.db.LINETYPE.BREAK_END:
        loopModel = bounds.endLoop();
        await svgDraw.drawLoop(diagram, loopModel, 'break', conf);
        bounds.bumpVerticalPos(loopModel.stopy - bounds.getVerticalPos());
        bounds.models.addLoop(loopModel);
        break;
      default:
        try {
          msgModel = msg.msgModel;
          msgModel.starty = bounds.getVerticalPos();
          msgModel.sequenceIndex = sequenceIndex;
          msgModel.sequenceVisible = diagObj.db.showSequenceNumbers();
          const lineStartY = await boundMessage(diagram, msgModel);
          adjustCreatedDestroyedData(
            msg,
            msgModel,
            lineStartY,
            index,
            actors,
            createdActors,
            destroyedActors
          );
          messagesToDraw.push({ messageModel: msgModel, lineStartY: lineStartY });
          bounds.models.addMessage(msgModel);
        } catch (e) {
          log.error('error while drawing message', e);
        }
    }

    // Increment sequence counter if msg.type is a line (and not another event like activation or note, etc)
    if (
      [
        diagObj.db.LINETYPE.SOLID_OPEN,
        diagObj.db.LINETYPE.DOTTED_OPEN,
        diagObj.db.LINETYPE.SOLID,
        diagObj.db.LINETYPE.DOTTED,
        diagObj.db.LINETYPE.SOLID_CROSS,
        diagObj.db.LINETYPE.DOTTED_CROSS,
        diagObj.db.LINETYPE.SOLID_POINT,
        diagObj.db.LINETYPE.DOTTED_POINT,
      ].includes(msg.type)
    ) {
      sequenceIndex = sequenceIndex + sequenceIndexStep;
    }
    index++;
  }

  log.debug('createdActors', createdActors);
  log.debug('destroyedActors', destroyedActors);
  await drawActors(diagram, actors, actorKeys, false);

  for (const e of messagesToDraw) {
    await drawMessage(diagram, e.messageModel, e.lineStartY, diagObj);
  }
  if (conf.mirrorActors) {
    await drawActors(diagram, actors, actorKeys, true);
  }
  backgrounds.forEach((e) => svgDraw.drawBackgroundRect(diagram, e));
  fixLifeLineHeights(diagram, actors, actorKeys, conf);

  for (const box of bounds.models.boxes) {
    box.height = bounds.getVerticalPos() - box.y;
    bounds.insert(box.x, box.y, box.x + box.width, box.height);
    box.startx = box.x;
    box.starty = box.y;
    box.stopx = box.startx + box.width;
    box.stopy = box.starty + box.height;
    box.stroke = 'rgb(0,0,0, 0.5)';
    await svgDraw.drawBox(diagram, box, conf);
  }

  if (hasBoxes) {
    bounds.bumpVerticalPos(conf.boxMargin);
  }

  // only draw popups for the top row of actors.
  const requiredBoxSize = drawActorsPopup(diagram, actors, actorKeys, doc);

  const { bounds: box } = bounds.getBounds();

  // Make sure the height of the diagram supports long menus.
  let boxHeight = box.stopy - box.starty;
  if (boxHeight < requiredBoxSize.maxHeight) {
    boxHeight = requiredBoxSize.maxHeight;
  }

  let height = boxHeight + 2 * conf.diagramMarginY;
  if (conf.mirrorActors) {
    height = height - conf.boxMargin + conf.bottomMarginAdj;
  }

  // Make sure the width of the diagram supports wide menus.
  let boxWidth = box.stopx - box.startx;
  if (boxWidth < requiredBoxSize.maxWidth) {
    boxWidth = requiredBoxSize.maxWidth;
  }
  const width = boxWidth + 2 * conf.diagramMarginX;

  if (title) {
    diagram
      .append('text')
      .text(title)
      .attr('x', (box.stopx - box.startx) / 2 - 2 * conf.diagramMarginX)
      .attr('y', -25);
  }

  configureSvgSize(diagram, height, width, conf.useMaxWidth);

  const extraVertForTitle = title ? 40 : 0;
  diagram.attr(
    'viewBox',
    box.startx -
      conf.diagramMarginX +
      ' -' +
      (conf.diagramMarginY + extraVertForTitle) +
      ' ' +
      width +
      ' ' +
      (height + extraVertForTitle)
  );

  log.debug(`models:`, bounds.models);
};

/**
 * Retrieves the max message width of each actor, supports signals (messages, loops) and notes.
 *
 * It will enumerate each given message, and will determine its text width, in relation to the actor
 * it originates from, and destined to.
 *
 * @param actors - The actors map
 * @param messages - A list of message objects to iterate
 * @param diagObj - The diagram object.
 * @returns The max message width of each actor.
 */
async function getMaxMessageWidthPerActor(
  actors: Map<string, any>,
  messages: any[],
  diagObj: Diagram
): Promise<{ [id: string]: number }> {
  const maxMessageWidthPerActor = {};

  for (const msg of messages) {
    if (actors.get(msg.to) && actors.get(msg.from)) {
      const actor = actors.get(msg.to);

      // If this is the first actor, and the message is left of it, no need to calculate the margin
      if (msg.placement === diagObj.db.PLACEMENT.LEFTOF && !actor.prevActor) {
        continue;
      }

      // If this is the last actor, and the message is right of it, no need to calculate the margin
      if (msg.placement === diagObj.db.PLACEMENT.RIGHTOF && !actor.nextActor) {
        continue;
      }

      const isNote = msg.placement !== undefined;
      const isMessage = !isNote;

      const textFont = isNote ? noteFont(conf) : messageFont(conf);
      const wrappedMessage = msg.wrap
        ? utils.wrapLabel(msg.message, conf.width - 2 * conf.wrapPadding, textFont)
        : msg.message;
      const messageDimensions = hasKatex(wrappedMessage)
        ? await calculateMathMLDimensions(msg.message, getConfig())
        : utils.calculateTextDimensions(wrappedMessage, textFont);
      const messageWidth = messageDimensions.width + 2 * conf.wrapPadding;

      /*
       * The following scenarios should be supported:
       *
       * - There's a message (non-note) between fromActor and toActor
       *   - If fromActor is on the right and toActor is on the left, we should
       *     define the toActor's margin
       *   - If fromActor is on the left and toActor is on the right, we should
       *     define the fromActor's margin
       * - There's a note, in which case fromActor == toActor
       *   - If the note is to the left of the actor, we should define the previous actor
       *     margin
       *   - If the note is on the actor, we should define both the previous and next actor
       *     margins, each being the half of the note size
       *   - If the note is on the right of the actor, we should define the current actor
       *     margin
       */
      if (isMessage && msg.from === actor.nextActor) {
        maxMessageWidthPerActor[msg.to] = common.getMax(
          maxMessageWidthPerActor[msg.to] || 0,
          messageWidth
        );
      } else if (isMessage && msg.from === actor.prevActor) {
        maxMessageWidthPerActor[msg.from] = common.getMax(
          maxMessageWidthPerActor[msg.from] || 0,
          messageWidth
        );
      } else if (isMessage && msg.from === msg.to) {
        maxMessageWidthPerActor[msg.from] = common.getMax(
          maxMessageWidthPerActor[msg.from] || 0,
          messageWidth / 2
        );

        maxMessageWidthPerActor[msg.to] = common.getMax(
          maxMessageWidthPerActor[msg.to] || 0,
          messageWidth / 2
        );
      } else if (msg.placement === diagObj.db.PLACEMENT.RIGHTOF) {
        maxMessageWidthPerActor[msg.from] = common.getMax(
          maxMessageWidthPerActor[msg.from] || 0,
          messageWidth
        );
      } else if (msg.placement === diagObj.db.PLACEMENT.LEFTOF) {
        maxMessageWidthPerActor[actor.prevActor] = common.getMax(
          maxMessageWidthPerActor[actor.prevActor] || 0,
          messageWidth
        );
      } else if (msg.placement === diagObj.db.PLACEMENT.OVER) {
        if (actor.prevActor) {
          maxMessageWidthPerActor[actor.prevActor] = common.getMax(
            maxMessageWidthPerActor[actor.prevActor] || 0,
            messageWidth / 2
          );
        }

        if (actor.nextActor) {
          maxMessageWidthPerActor[msg.from] = common.getMax(
            maxMessageWidthPerActor[msg.from] || 0,
            messageWidth / 2
          );
        }
      }
    }
  }

  log.debug('maxMessageWidthPerActor:', maxMessageWidthPerActor);
  return maxMessageWidthPerActor;
}

const getRequiredPopupWidth = function (actor) {
  let requiredPopupWidth = 0;
  const textFont = actorFont(conf);
  for (const key in actor.links) {
    const labelDimensions = utils.calculateTextDimensions(key, textFont);
    const labelWidth = labelDimensions.width + 2 * conf.wrapPadding + 2 * conf.boxMargin;
    if (requiredPopupWidth < labelWidth) {
      requiredPopupWidth = labelWidth;
    }
  }

  return requiredPopupWidth;
};

/**
 * This will calculate the optimal margin for each given actor,
 * for a given actor → messageWidth map.
 *
 * An actor's margin is determined by the width of the actor, the width of the largest message that
 * originates from it, and the configured conf.actorMargin.
 *
 * @param actors - The actors map to calculate margins for
 * @param actorToMessageWidth - A map of actor key → max message width it holds
 * @param boxes - The boxes around the actors if any
 */
async function calculateActorMargins(
  actors: Map<string, any>,
  actorToMessageWidth: Awaited<ReturnType<typeof getMaxMessageWidthPerActor>>,
  boxes
) {
  let maxHeight = 0;
  for (const prop of actors.keys()) {
    const actor = actors.get(prop);
    if (actor.wrap) {
      actor.description = utils.wrapLabel(
        actor.description,
        conf.width - 2 * conf.wrapPadding,
        actorFont(conf)
      );
    }
    const actDims = hasKatex(actor.description)
      ? await calculateMathMLDimensions(actor.description, getConfig())
      : utils.calculateTextDimensions(actor.description, actorFont(conf));

    actor.width = actor.wrap
      ? conf.width
      : common.getMax(conf.width, actDims.width + 2 * conf.wrapPadding);

    actor.height = actor.wrap ? common.getMax(actDims.height, conf.height) : conf.height;
    maxHeight = common.getMax(maxHeight, actor.height);
  }

  for (const actorKey in actorToMessageWidth) {
    const actor = actors.get(actorKey);

    if (!actor) {
      continue;
    }

    const nextActor = actors.get(actor.nextActor);

    // No need to space out an actor that doesn't have a next link
    if (!nextActor) {
      const messageWidth = actorToMessageWidth[actorKey];
      const actorWidth = messageWidth + conf.actorMargin - actor.width / 2;
      actor.margin = common.getMax(actorWidth, conf.actorMargin);
      continue;
    }

    const messageWidth = actorToMessageWidth[actorKey];
    const actorWidth = messageWidth + conf.actorMargin - actor.width / 2 - nextActor.width / 2;

    actor.margin = common.getMax(actorWidth, conf.actorMargin);
  }

  let maxBoxHeight = 0;
  boxes.forEach((box) => {
    const textFont = messageFont(conf);
    let totalWidth = box.actorKeys.reduce((total, aKey) => {
      return (total += actors.get(aKey).width + (actors.get(aKey).margin || 0));
    }, 0);

    totalWidth -= 2 * conf.boxTextMargin;
    if (box.wrap) {
      box.name = utils.wrapLabel(box.name, totalWidth - 2 * conf.wrapPadding, textFont);
    }

    const boxMsgDimensions = utils.calculateTextDimensions(box.name, textFont);
    maxBoxHeight = common.getMax(boxMsgDimensions.height, maxBoxHeight);
    const minWidth = common.getMax(totalWidth, boxMsgDimensions.width + 2 * conf.wrapPadding);
    box.margin = conf.boxTextMargin;
    if (totalWidth < minWidth) {
      const missing = (minWidth - totalWidth) / 2;
      box.margin += missing;
    }
  });
  boxes.forEach((box) => (box.textMaxHeight = maxBoxHeight));

  return common.getMax(maxHeight, conf.height);
}

const buildNoteModel = async function (msg, actors, diagObj) {
  const fromActor = actors.get(msg.from);
  const toActor = actors.get(msg.to);
  const startx = fromActor.x;
  const stopx = toActor.x;
  const shouldWrap = msg.wrap && msg.message;

  let textDimensions: { width: number; height: number; lineHeight?: number } = hasKatex(msg.message)
    ? await calculateMathMLDimensions(msg.message, getConfig())
    : utils.calculateTextDimensions(
        shouldWrap ? utils.wrapLabel(msg.message, conf.width, noteFont(conf)) : msg.message,
        noteFont(conf)
      );
  const noteModel = {
    width: shouldWrap
      ? conf.width
      : common.getMax(conf.width, textDimensions.width + 2 * conf.noteMargin),
    height: 0,
    startx: fromActor.x,
    stopx: 0,
    starty: 0,
    stopy: 0,
    message: msg.message,
  };
  if (msg.placement === diagObj.db.PLACEMENT.RIGHTOF) {
    noteModel.width = shouldWrap
      ? common.getMax(conf.width, textDimensions.width)
      : common.getMax(
          fromActor.width / 2 + toActor.width / 2,
          textDimensions.width + 2 * conf.noteMargin
        );
    noteModel.startx = startx + (fromActor.width + conf.actorMargin) / 2;
  } else if (msg.placement === diagObj.db.PLACEMENT.LEFTOF) {
    noteModel.width = shouldWrap
      ? common.getMax(conf.width, textDimensions.width + 2 * conf.noteMargin)
      : common.getMax(
          fromActor.width / 2 + toActor.width / 2,
          textDimensions.width + 2 * conf.noteMargin
        );
    noteModel.startx = startx - noteModel.width + (fromActor.width - conf.actorMargin) / 2;
  } else if (msg.to === msg.from) {
    textDimensions = utils.calculateTextDimensions(
      shouldWrap
        ? utils.wrapLabel(msg.message, common.getMax(conf.width, fromActor.width), noteFont(conf))
        : msg.message,
      noteFont(conf)
    );
    noteModel.width = shouldWrap
      ? common.getMax(conf.width, fromActor.width)
      : common.getMax(fromActor.width, conf.width, textDimensions.width + 2 * conf.noteMargin);
    noteModel.startx = startx + (fromActor.width - noteModel.width) / 2;
  } else {
    noteModel.width =
      Math.abs(startx + fromActor.width / 2 - (stopx + toActor.width / 2)) + conf.actorMargin;
    noteModel.startx =
      startx < stopx
        ? startx + fromActor.width / 2 - conf.actorMargin / 2
        : stopx + toActor.width / 2 - conf.actorMargin / 2;
  }
  if (shouldWrap) {
    noteModel.message = utils.wrapLabel(
      msg.message,
      noteModel.width - 2 * conf.wrapPadding,
      noteFont(conf)
    );
  }
  log.debug(
    `NM:[${noteModel.startx},${noteModel.stopx},${noteModel.starty},${noteModel.stopy}:${noteModel.width},${noteModel.height}=${msg.message}]`
  );
  return noteModel;
};

const buildMessageModel = function (msg, actors, diagObj) {
  if (
    ![
      diagObj.db.LINETYPE.SOLID_OPEN,
      diagObj.db.LINETYPE.DOTTED_OPEN,
      diagObj.db.LINETYPE.SOLID,
      diagObj.db.LINETYPE.DOTTED,
      diagObj.db.LINETYPE.SOLID_CROSS,
      diagObj.db.LINETYPE.DOTTED_CROSS,
      diagObj.db.LINETYPE.SOLID_POINT,
      diagObj.db.LINETYPE.DOTTED_POINT,
    ].includes(msg.type)
  ) {
    return {};
  }
  const [fromLeft, fromRight] = activationBounds(msg.from, actors);
  const [toLeft, toRight] = activationBounds(msg.to, actors);
  const isArrowToRight = fromLeft <= toLeft;
  const startx = isArrowToRight ? fromRight : fromLeft;
  let stopx = isArrowToRight ? toLeft : toRight;

  // As the line width is considered, the left and right values will be off by 2.
  const isArrowToActivation = Math.abs(toLeft - toRight) > 2;

  /**
   * Adjust the value based on the arrow direction
   * @param value - The value to adjust
   * @returns The adjustment with correct sign to be added to the actual value.
   */
  const adjustValue = (value: number) => {
    return isArrowToRight ? -value : value;
  };

  if (msg.from === msg.to) {
    // This is a self reference, so we need to make sure the arrow is drawn correctly
    // There are many checks in the downstream rendering that checks for equality.
    // The lines on loops will be off by few pixels, but that's fine for now.
    stopx = startx;
  } else {
    /**
     * This is an edge case for the first activation.
     * Proper fix would require significant changes.
     * So, we set an activate flag in the message, and cross check that with isToActivation
     * In cases where the message is to an activation that was properly detected, we don't want to move the arrow head
     * The activation will not be detected on the first message, so we need to move the arrow head
     */
    if (msg.activate && !isArrowToActivation) {
      stopx += adjustValue(conf.activationWidth / 2 - 1);
    }

    /**
     * Shorten the length of arrow at the end and move the marker forward (using refX) to have a clean arrowhead
     * This is not required for open arrows that don't have arrowheads
     */
    if (![diagObj.db.LINETYPE.SOLID_OPEN, diagObj.db.LINETYPE.DOTTED_OPEN].includes(msg.type)) {
      stopx += adjustValue(3);
    }
  }

  const allBounds = [fromLeft, fromRight, toLeft, toRight];
  const boundedWidth = Math.abs(startx - stopx);
  if (msg.wrap && msg.message) {
    msg.message = utils.wrapLabel(
      msg.message,
      common.getMax(boundedWidth + 2 * conf.wrapPadding, conf.width),
      messageFont(conf)
    );
  }
  const msgDims = utils.calculateTextDimensions(msg.message, messageFont(conf));

  return {
    width: common.getMax(
      msg.wrap ? 0 : msgDims.width + 2 * conf.wrapPadding,
      boundedWidth + 2 * conf.wrapPadding,
      conf.width
    ),
    height: 0,
    startx,
    stopx,
    starty: 0,
    stopy: 0,
    message: msg.message,
    type: msg.type,
    wrap: msg.wrap,
    fromBounds: Math.min.apply(null, allBounds),
    toBounds: Math.max.apply(null, allBounds),
  };
};

const calculateLoopBounds = async function (messages, actors, _maxWidthPerActor, diagObj) {
  const loops = {};
  const stack = [];
  let current, noteModel, msgModel;

  for (const msg of messages) {
    msg.id = utils.random({ length: 10 });
    switch (msg.type) {
      case diagObj.db.LINETYPE.LOOP_START:
      case diagObj.db.LINETYPE.ALT_START:
      case diagObj.db.LINETYPE.OPT_START:
      case diagObj.db.LINETYPE.PAR_START:
      case diagObj.db.LINETYPE.PAR_OVER_START:
      case diagObj.db.LINETYPE.CRITICAL_START:
      case diagObj.db.LINETYPE.BREAK_START:
        stack.push({
          id: msg.id,
          msg: msg.message,
          from: Number.MAX_SAFE_INTEGER,
          to: Number.MIN_SAFE_INTEGER,
          width: 0,
        });
        break;
      case diagObj.db.LINETYPE.ALT_ELSE:
      case diagObj.db.LINETYPE.PAR_AND:
      case diagObj.db.LINETYPE.CRITICAL_OPTION:
        if (msg.message) {
          current = stack.pop();
          loops[current.id] = current;
          loops[msg.id] = current;
          stack.push(current);
        }
        break;
      case diagObj.db.LINETYPE.LOOP_END:
      case diagObj.db.LINETYPE.ALT_END:
      case diagObj.db.LINETYPE.OPT_END:
      case diagObj.db.LINETYPE.PAR_END:
      case diagObj.db.LINETYPE.CRITICAL_END:
      case diagObj.db.LINETYPE.BREAK_END:
        current = stack.pop();
        loops[current.id] = current;
        break;
      case diagObj.db.LINETYPE.ACTIVE_START:
        {
<<<<<<< HEAD
          const actorRect = actors.get(msg.from ? msg.from.actor : msg.to.actor);
          const stackedSize = actorActivations(msg.from ? msg.from.actor : msg.to.actor).length;
=======
          const actorRect = actors[msg.from ? msg.from : msg.to.actor];
          const stackedSize = actorActivations(msg.from ? msg.from : msg.to.actor).length;
>>>>>>> e68125eb
          const x =
            actorRect.x + actorRect.width / 2 + ((stackedSize - 1) * conf.activationWidth) / 2;
          const toAdd = {
            startx: x,
            stopx: x + conf.activationWidth,
            actor: msg.from,
            enabled: true,
          };
          bounds.activations.push(toAdd);
        }
        break;
      case diagObj.db.LINETYPE.ACTIVE_END:
        {
          const lastActorActivationIdx = bounds.activations
            .map((a) => a.actor)
            .lastIndexOf(msg.from);
          delete bounds.activations.splice(lastActorActivationIdx, 1)[0];
        }
        break;
    }
    const isNote = msg.placement !== undefined;
    if (isNote) {
      noteModel = await buildNoteModel(msg, actors, diagObj);
      msg.noteModel = noteModel;
      stack.forEach((stk) => {
        current = stk;
        current.from = common.getMin(current.from, noteModel.startx);
        current.to = common.getMax(current.to, noteModel.startx + noteModel.width);
        current.width =
          common.getMax(current.width, Math.abs(current.from - current.to)) - conf.labelBoxWidth;
      });
    } else {
      msgModel = buildMessageModel(msg, actors, diagObj);
      msg.msgModel = msgModel;
      if (msgModel.startx && msgModel.stopx && stack.length > 0) {
        stack.forEach((stk) => {
          current = stk;
          if (msgModel.startx === msgModel.stopx) {
            const from = actors.get(msg.from);
            const to = actors.get(msg.to);
            current.from = common.getMin(
              from.x - msgModel.width / 2,
              from.x - from.width / 2,
              current.from
            );
            current.to = common.getMax(
              to.x + msgModel.width / 2,
              to.x + from.width / 2,
              current.to
            );
            current.width =
              common.getMax(current.width, Math.abs(current.to - current.from)) -
              conf.labelBoxWidth;
          } else {
            current.from = common.getMin(msgModel.startx, current.from);
            current.to = common.getMax(msgModel.stopx, current.to);
            current.width = common.getMax(current.width, msgModel.width) - conf.labelBoxWidth;
          }
        });
      }
    }
  }
  bounds.activations = [];
  log.debug('Loop type widths:', loops);
  return loops;
};

export default {
  bounds,
  drawActors,
  drawActorsPopup,
  setConf,
  draw,
};<|MERGE_RESOLUTION|>--- conflicted
+++ resolved
@@ -144,13 +144,8 @@
     this.updateBounds(_startx, _starty, _stopx, _stopy);
   },
   newActivation: function (message, diagram, actors) {
-<<<<<<< HEAD
-    const actorRect = actors.get(message.from.actor);
-    const stackedSize = actorActivations(message.from.actor).length || 0;
-=======
-    const actorRect = actors[message.from];
+    const actorRect = actors.get(message.from);
     const stackedSize = actorActivations(message.from).length || 0;
->>>>>>> e68125eb
     const x = actorRect.x + actorRect.width / 2 + ((stackedSize - 1) * conf.activationWidth) / 2;
     this.activations.push({
       startx: x,
@@ -1543,13 +1538,8 @@
         break;
       case diagObj.db.LINETYPE.ACTIVE_START:
         {
-<<<<<<< HEAD
-          const actorRect = actors.get(msg.from ? msg.from.actor : msg.to.actor);
-          const stackedSize = actorActivations(msg.from ? msg.from.actor : msg.to.actor).length;
-=======
-          const actorRect = actors[msg.from ? msg.from : msg.to.actor];
+          const actorRect = actors.get(msg.from ? msg.from : msg.to.actor);
           const stackedSize = actorActivations(msg.from ? msg.from : msg.to.actor).length;
->>>>>>> e68125eb
           const x =
             actorRect.x + actorRect.width / 2 + ((stackedSize - 1) * conf.activationWidth) / 2;
           const toAdd = {
