// @ts-nocheck TODO: fix file
import { select, selectAll } from 'd3';
import svgDraw, { drawKatex, drawText, fixLifeLineHeights } from './svgDraw.js';
import { log } from '../../logger.js';
<<<<<<< HEAD
import common, { calculateMathMLDimensions, hasKatex } from '../common/common.js';
=======
import common from '../common/common.js';
import * as svgDrawCommon from '../common/svgDrawCommon';
>>>>>>> 2216bbad
import * as configApi from '../../config.js';
import assignWithDepth from '../../assignWithDepth.js';
import utils from '../../utils.js';
import { configureSvgSize } from '../../setupGraphViewbox.js';
import { Diagram } from '../../Diagram.js';

let conf = {};

export const bounds = {
  data: {
    startx: undefined,
    stopx: undefined,
    starty: undefined,
    stopy: undefined,
  },
  verticalPos: 0,
  sequenceItems: [],
  activations: [],
  models: {
    getHeight: function () {
      return (
        Math.max.apply(
          null,
          this.actors.length === 0 ? [0] : this.actors.map((actor) => actor.height || 0)
        ) +
        (this.loops.length === 0
          ? 0
          : this.loops.map((it) => it.height || 0).reduce((acc, h) => acc + h)) +
        (this.messages.length === 0
          ? 0
          : this.messages.map((it) => it.height || 0).reduce((acc, h) => acc + h)) +
        (this.notes.length === 0
          ? 0
          : this.notes.map((it) => it.height || 0).reduce((acc, h) => acc + h))
      );
    },
    clear: function () {
      this.actors = [];
      this.boxes = [];
      this.loops = [];
      this.messages = [];
      this.notes = [];
    },
    addBox: function (boxModel) {
      this.boxes.push(boxModel);
    },
    addActor: function (actorModel) {
      this.actors.push(actorModel);
    },
    addLoop: function (loopModel) {
      this.loops.push(loopModel);
    },
    addMessage: function (msgModel) {
      this.messages.push(msgModel);
    },
    addNote: function (noteModel) {
      this.notes.push(noteModel);
    },
    lastActor: function () {
      return this.actors[this.actors.length - 1];
    },
    lastLoop: function () {
      return this.loops[this.loops.length - 1];
    },
    lastMessage: function () {
      return this.messages[this.messages.length - 1];
    },
    lastNote: function () {
      return this.notes[this.notes.length - 1];
    },
    actors: [],
    boxes: [],
    loops: [],
    messages: [],
    notes: [],
  },
  init: function () {
    this.sequenceItems = [];
    this.activations = [];
    this.models.clear();
    this.data = {
      startx: undefined,
      stopx: undefined,
      starty: undefined,
      stopy: undefined,
    };
    this.verticalPos = 0;
    setConf(configApi.getConfig());
  },
  updateVal: function (obj, key, val, fun) {
    if (obj[key] === undefined) {
      obj[key] = val;
    } else {
      obj[key] = fun(val, obj[key]);
    }
  },
  updateBounds: function (startx, starty, stopx, stopy) {
    // eslint-disable-next-line @typescript-eslint/no-this-alias
    const _self = this;
    let cnt = 0;
    /** @param type - Either `activation` or `undefined` */
    function updateFn(type?: 'activation') {
      return function updateItemBounds(item) {
        cnt++;
        // The loop sequenceItems is a stack so the biggest margins in the beginning of the sequenceItems
        const n = _self.sequenceItems.length - cnt + 1;

        _self.updateVal(item, 'starty', starty - n * conf.boxMargin, Math.min);
        _self.updateVal(item, 'stopy', stopy + n * conf.boxMargin, Math.max);

        _self.updateVal(bounds.data, 'startx', startx - n * conf.boxMargin, Math.min);
        _self.updateVal(bounds.data, 'stopx', stopx + n * conf.boxMargin, Math.max);

        if (!(type === 'activation')) {
          _self.updateVal(item, 'startx', startx - n * conf.boxMargin, Math.min);
          _self.updateVal(item, 'stopx', stopx + n * conf.boxMargin, Math.max);

          _self.updateVal(bounds.data, 'starty', starty - n * conf.boxMargin, Math.min);
          _self.updateVal(bounds.data, 'stopy', stopy + n * conf.boxMargin, Math.max);
        }
      };
    }

    this.sequenceItems.forEach(updateFn());
    this.activations.forEach(updateFn('activation'));
  },
  insert: function (startx, starty, stopx, stopy) {
    const _startx = Math.min(startx, stopx);
    const _stopx = Math.max(startx, stopx);
    const _starty = Math.min(starty, stopy);
    const _stopy = Math.max(starty, stopy);

    this.updateVal(bounds.data, 'startx', _startx, Math.min);
    this.updateVal(bounds.data, 'starty', _starty, Math.min);
    this.updateVal(bounds.data, 'stopx', _stopx, Math.max);
    this.updateVal(bounds.data, 'stopy', _stopy, Math.max);

    this.updateBounds(_startx, _starty, _stopx, _stopy);
  },
  newActivation: function (message, diagram, actors) {
    const actorRect = actors[message.from.actor];
    const stackedSize = actorActivations(message.from.actor).length || 0;
    const x = actorRect.x + actorRect.width / 2 + ((stackedSize - 1) * conf.activationWidth) / 2;
    this.activations.push({
      startx: x,
      starty: this.verticalPos + 2,
      stopx: x + conf.activationWidth,
      stopy: undefined,
      actor: message.from.actor,
      anchored: svgDraw.anchorElement(diagram),
    });
  },
  endActivation: function (message) {
    // find most recent activation for given actor
    const lastActorActivationIdx = this.activations
      .map(function (activation) {
        return activation.actor;
      })
      .lastIndexOf(message.from.actor);
    return this.activations.splice(lastActorActivationIdx, 1)[0];
  },
  createLoop: function (title = { message: undefined, wrap: false, width: undefined }, fill) {
    return {
      startx: undefined,
      starty: this.verticalPos,
      stopx: undefined,
      stopy: undefined,
      title: title.message,
      wrap: title.wrap,
      width: title.width,
      height: 0,
      fill: fill,
    };
  },
  newLoop: function (title = { message: undefined, wrap: false, width: undefined }, fill) {
    this.sequenceItems.push(this.createLoop(title, fill));
  },
  endLoop: function () {
    return this.sequenceItems.pop();
  },
  addSectionToLoop: function (message) {
    const loop = this.sequenceItems.pop();
    loop.sections = loop.sections || [];
    loop.sectionTitles = loop.sectionTitles || [];
    loop.sections.push({ y: bounds.getVerticalPos(), height: 0 });
    loop.sectionTitles.push(message);
    this.sequenceItems.push(loop);
  },
  bumpVerticalPos: function (bump) {
    this.verticalPos = this.verticalPos + bump;
    this.data.stopy = this.verticalPos;
  },
  getVerticalPos: function () {
    return this.verticalPos;
  },
  getBounds: function () {
    return { bounds: this.data, models: this.models };
  },
};

/** Options for drawing a note in {@link drawNote} */
interface NoteModel {
  /** x axis start position */
  startx: number;
  /** y axis position */
  starty: number;
  /** the message to be shown */
  message: string;
  /** Set this with a custom width to override the default configured width. */
  width: number;
}

/**
 * Draws an note in the diagram with the attached line
 *
 * @param elem - The diagram to draw to.
 * @param noteModel - Note model options.
 */
const drawNote = function (elem: any, noteModel: NoteModel) {
  bounds.bumpVerticalPos(conf.boxMargin);
  noteModel.height = conf.boxMargin;
  noteModel.starty = bounds.getVerticalPos();
  const rect = svgDrawCommon.getNoteRect();
  rect.x = noteModel.startx;
  rect.y = noteModel.starty;
  rect.width = noteModel.width || conf.width;
  rect.class = 'note';

  const g = elem.append('g');
  const rectElem = svgDraw.drawRect(g, rect);
  const textObj = svgDrawCommon.getTextObj();
  textObj.x = noteModel.startx;
  textObj.y = noteModel.starty;
  textObj.width = rect.width;
  textObj.dy = '1em';
  textObj.text = noteModel.message;
  textObj.class = 'noteText';
  textObj.fontFamily = conf.noteFontFamily;
  textObj.fontSize = conf.noteFontSize;
  textObj.fontWeight = conf.noteFontWeight;
  textObj.anchor = conf.noteAlign;
  textObj.textMargin = conf.noteMargin;
  textObj.valign = 'center';

  const textElem = hasKatex(textObj.text) ? drawKatex(g, textObj) : drawText(g, textObj);

  const textHeight = Math.round(
    textElem
      .map((te) => (te._groups || te)[0][0].getBBox().height)
      .reduce((acc, curr) => acc + curr)
  );

  rectElem.attr('height', textHeight + 2 * conf.noteMargin);
  noteModel.height += textHeight + 2 * conf.noteMargin;
  bounds.bumpVerticalPos(textHeight + 2 * conf.noteMargin);
  noteModel.stopy = noteModel.starty + textHeight + 2 * conf.noteMargin;
  noteModel.stopx = noteModel.startx + rect.width;
  bounds.insert(noteModel.startx, noteModel.starty, noteModel.stopx, noteModel.stopy);
  bounds.models.addNote(noteModel);
};

const messageFont = (cnf) => {
  return {
    fontFamily: cnf.messageFontFamily,
    fontSize: cnf.messageFontSize,
    fontWeight: cnf.messageFontWeight,
  };
};
const noteFont = (cnf) => {
  return {
    fontFamily: cnf.noteFontFamily,
    fontSize: cnf.noteFontSize,
    fontWeight: cnf.noteFontWeight,
  };
};
const actorFont = (cnf) => {
  return {
    fontFamily: cnf.actorFontFamily,
    fontSize: cnf.actorFontSize,
    fontWeight: cnf.actorFontWeight,
  };
};

/**
 * Process a message by adding its dimensions to the bound. It returns the Y coordinate of the
 * message so it can be drawn later. We do not draw the message at this point so the arrowhead can
 * be on top of the activation box.
 *
 * @param _diagram - The parent of the message element.
 * @param msgModel - The model containing fields describing a message
 * @returns `lineStartY` - The Y coordinate at which the message line starts
 */
function boundMessage(_diagram, msgModel): number {
  bounds.bumpVerticalPos(10);
  const { startx, stopx, message } = msgModel;
  const lines = common.splitBreaks(message).length;
  const isKatexMsg = hasKatex(message);
  const textDims = isKatexMsg ?
    calculateMathMLDimensions(message, configApi.getConfig()) :
    utils.calculateTextDimensions(message, messageFont(conf));

  if (!isKatexMsg) {
    const lineHeight = textDims.height / lines;
    msgModel.height += lineHeight;
    bounds.bumpVerticalPos(lineHeight);
  }

  let lineStartY;
  let totalOffset = textDims.height - 10;
  const textWidth = textDims.width;

  if (startx === stopx) {
    lineStartY = bounds.getVerticalPos() + totalOffset;
    if (!conf.rightAngles) {
      totalOffset += conf.boxMargin;
      lineStartY = bounds.getVerticalPos() + totalOffset;
    }
    totalOffset += 30;
    const dx = Math.max(textWidth / 2, conf.width / 2);
    bounds.insert(
      startx - dx,
      bounds.getVerticalPos() - 10 + totalOffset,
      stopx + dx,
      bounds.getVerticalPos() + 30 + totalOffset
    );
  } else {
    totalOffset += conf.boxMargin;
    lineStartY = bounds.getVerticalPos() + totalOffset;
    bounds.insert(startx, lineStartY - 10, stopx, lineStartY);
  }
  bounds.bumpVerticalPos(totalOffset);
  msgModel.height += totalOffset;
  msgModel.stopy = msgModel.starty + msgModel.height;
  bounds.insert(msgModel.fromBounds, msgModel.starty, msgModel.toBounds, msgModel.stopy);

  return lineStartY;
}

/**
 * Draws a message. Note that the bounds have previously been updated by boundMessage.
 *
 * @param diagram - The parent of the message element
 * @param msgModel - The model containing fields describing a message
 * @param lineStartY - The Y coordinate at which the message line starts
 * @param diagObj - The diagram object.
 */
const drawMessage = function (diagram, msgModel, lineStartY: number, diagObj: Diagram) {
  const { startx, stopx, starty, message, type, sequenceIndex, sequenceVisible } = msgModel;
  const textDims = utils.calculateTextDimensions(message, messageFont(conf));
  const textObj = svgDrawCommon.getTextObj();
  textObj.x = startx;
  textObj.y = starty + 10;
  textObj.width = stopx - startx;
  textObj.class = 'messageText';
  textObj.dy = '1em';
  textObj.text = message;
  textObj.fontFamily = conf.messageFontFamily;
  textObj.fontSize = conf.messageFontSize;
  textObj.fontWeight = conf.messageFontWeight;
  textObj.anchor = conf.messageAlign;
  textObj.valign = 'center';
  textObj.textMargin = conf.wrapPadding;
  textObj.tspan = false;

  hasKatex(textObj.text) ? drawKatex(diagram, textObj, {startx, stopx, starty: lineStartY}) : drawText(diagram, textObj);

  const textWidth = textDims.width;

  let line;
  if (startx === stopx) {
    if (conf.rightAngles) {
      line = diagram
        .append('path')
        .attr(
          'd',
          `M  ${startx},${lineStartY} H ${startx + Math.max(conf.width / 2, textWidth / 2)} V ${
            lineStartY + 25
          } H ${startx}`
        );
    } else {
      line = diagram
        .append('path')
        .attr(
          'd',
          'M ' +
            startx +
            ',' +
            lineStartY +
            ' C ' +
            (startx + 60) +
            ',' +
            (lineStartY - 10) +
            ' ' +
            (startx + 60) +
            ',' +
            (lineStartY + 30) +
            ' ' +
            startx +
            ',' +
            (lineStartY + 20)
        );
    }
  } else {
    line = diagram.append('line');
    line.attr('x1', startx);
    line.attr('y1', lineStartY);
    line.attr('x2', stopx);
    line.attr('y2', lineStartY);
  }
  // Make an SVG Container
  // Draw the line
  if (
    type === diagObj.db.LINETYPE.DOTTED ||
    type === diagObj.db.LINETYPE.DOTTED_CROSS ||
    type === diagObj.db.LINETYPE.DOTTED_POINT ||
    type === diagObj.db.LINETYPE.DOTTED_OPEN
  ) {
    line.style('stroke-dasharray', '3, 3');
    line.attr('class', 'messageLine1');
  } else {
    line.attr('class', 'messageLine0');
  }

  let url = '';
  if (conf.arrowMarkerAbsolute) {
    url =
      window.location.protocol +
      '//' +
      window.location.host +
      window.location.pathname +
      window.location.search;
    url = url.replace(/\(/g, '\\(');
    url = url.replace(/\)/g, '\\)');
  }

  line.attr('stroke-width', 2);
  line.attr('stroke', 'none'); // handled by theme/css anyway
  line.style('fill', 'none'); // remove any fill colour
  if (type === diagObj.db.LINETYPE.SOLID || type === diagObj.db.LINETYPE.DOTTED) {
    line.attr('marker-end', 'url(' + url + '#arrowhead)');
  }
  if (type === diagObj.db.LINETYPE.SOLID_POINT || type === diagObj.db.LINETYPE.DOTTED_POINT) {
    line.attr('marker-end', 'url(' + url + '#filled-head)');
  }

  if (type === diagObj.db.LINETYPE.SOLID_CROSS || type === diagObj.db.LINETYPE.DOTTED_CROSS) {
    line.attr('marker-end', 'url(' + url + '#crosshead)');
  }

  // add node number
  if (sequenceVisible || conf.showSequenceNumbers) {
    line.attr('marker-start', 'url(' + url + '#sequencenumber)');
    diagram
      .append('text')
      .attr('x', startx)
      .attr('y', lineStartY + 4)
      .attr('font-family', 'sans-serif')
      .attr('font-size', '12px')
      .attr('text-anchor', 'middle')
      .attr('class', 'sequenceNumber')
      .text(sequenceIndex);
  }
};

export const drawActors = function (
  diagram,
  actors,
  actorKeys,
  verticalPos,
  configuration,
  messages,
  isFooter
) {
  if (configuration.hideUnusedParticipants === true) {
    const newActors = new Set();
    messages.forEach((message) => {
      newActors.add(message.from);
      newActors.add(message.to);
    });
    actorKeys = actorKeys.filter((actorKey) => newActors.has(actorKey));
  }

  // Draw the actors
  let prevWidth = 0;
  let prevMargin = 0;
  let maxHeight = 0;
  let prevBox = undefined;

  for (const actorKey of actorKeys) {
    const actor = actors[actorKey];
    const box = actor.box;

    // end of box
    if (prevBox && prevBox != box) {
      if (!isFooter) {
        bounds.models.addBox(prevBox);
      }
      prevMargin += conf.boxMargin + prevBox.margin;
    }

    // new box
    if (box && box != prevBox) {
      if (!isFooter) {
        box.x = prevWidth + prevMargin;
        box.y = verticalPos;
      }
      prevMargin += box.margin;
    }

    // Add some rendering data to the object
    actor.width = actor.width || conf.width;
    actor.height = Math.max(actor.height || conf.height, conf.height);
    actor.margin = actor.margin || conf.actorMargin;

    actor.x = prevWidth + prevMargin;
    actor.y = bounds.getVerticalPos();

    // Draw the box with the attached line
    const height = svgDraw.drawActor(diagram, actor, conf, isFooter);
    maxHeight = Math.max(maxHeight, height);
    bounds.insert(actor.x, verticalPos, actor.x + actor.width, actor.height);

    prevWidth += actor.width + prevMargin;
    if (actor.box) {
      actor.box.width = prevWidth + box.margin - actor.box.x;
    }
    prevMargin = actor.margin;
    prevBox = actor.box;
    bounds.models.addActor(actor);
  }

  // end of box
  if (prevBox && !isFooter) {
    bounds.models.addBox(prevBox);
  }

  // Add a margin between the actor boxes and the first arrow
  bounds.bumpVerticalPos(maxHeight);
};

export const drawActorsPopup = function (diagram, actors, actorKeys, doc) {
  let maxHeight = 0;
  let maxWidth = 0;
  for (const actorKey of actorKeys) {
    const actor = actors[actorKey];
    const minMenuWidth = getRequiredPopupWidth(actor);
    const menuDimensions = svgDraw.drawPopup(
      diagram,
      actor,
      minMenuWidth,
      conf,
      conf.forceMenus,
      doc
    );
    if (menuDimensions.height > maxHeight) {
      maxHeight = menuDimensions.height;
    }
    if (menuDimensions.width + actor.x > maxWidth) {
      maxWidth = menuDimensions.width + actor.x;
    }
  }

  return { maxHeight: maxHeight, maxWidth: maxWidth };
};

export const setConf = function (cnf) {
  assignWithDepth(conf, cnf);

  if (cnf.fontFamily) {
    conf.actorFontFamily = conf.noteFontFamily = conf.messageFontFamily = cnf.fontFamily;
  }
  if (cnf.fontSize) {
    conf.actorFontSize = conf.noteFontSize = conf.messageFontSize = cnf.fontSize;
  }
  if (cnf.fontWeight) {
    conf.actorFontWeight = conf.noteFontWeight = conf.messageFontWeight = cnf.fontWeight;
  }
};

const actorActivations = function (actor) {
  return bounds.activations.filter(function (activation) {
    return activation.actor === actor;
  });
};

const activationBounds = function (actor, actors) {
  // handle multiple stacked activations for same actor
  const actorObj = actors[actor];
  const activations = actorActivations(actor);

  const left = activations.reduce(function (acc, activation) {
    return Math.min(acc, activation.startx);
  }, actorObj.x + actorObj.width / 2);
  const right = activations.reduce(function (acc, activation) {
    return Math.max(acc, activation.stopx);
  }, actorObj.x + actorObj.width / 2);
  return [left, right];
};

function adjustLoopHeightForWrap(loopWidths, msg, preMargin, postMargin, addLoopFn) {
  bounds.bumpVerticalPos(preMargin);
  let heightAdjust = postMargin;
  if (msg.id && msg.message && loopWidths[msg.id]) {
    const loopWidth = loopWidths[msg.id].width;
    const textConf = messageFont(conf);
    msg.message = utils.wrapLabel(`[${msg.message}]`, loopWidth - 2 * conf.wrapPadding, textConf);
    msg.width = loopWidth;
    msg.wrap = true;

    // const lines = common.splitBreaks(msg.message).length;
    const textDims = utils.calculateTextDimensions(msg.message, textConf);
    const totalOffset = Math.max(textDims.height, conf.labelBoxHeight);
    heightAdjust = postMargin + totalOffset;
    log.debug(`${totalOffset} - ${msg.message}`);
  }
  addLoopFn(msg);
  bounds.bumpVerticalPos(heightAdjust);
}

/**
 * Draws a sequenceDiagram in the tag with id: id based on the graph definition in text.
 *
 * @param _text - The text of the diagram
 * @param id - The id of the diagram which will be used as a DOM element id¨
 * @param _version - Mermaid version from package.json
 * @param diagObj - A standard diagram containing the db and the text and type etc of the diagram
 */
export const draw = function (_text: string, id: string, _version: string, diagObj: Diagram) {
  const { securityLevel, sequence } = configApi.getConfig();
  conf = sequence;
  diagObj.db.clear();
  // Parse the graph definition
  diagObj.parser.parse(_text);
  // Handle root and Document for when rendering in sandbox mode
  let sandboxElement;
  if (securityLevel === 'sandbox') {
    sandboxElement = select('#i' + id);
  }

  const root =
    securityLevel === 'sandbox'
      ? select(sandboxElement.nodes()[0].contentDocument.body)
      : select('body');
  const doc = securityLevel === 'sandbox' ? sandboxElement.nodes()[0].contentDocument : document;
  bounds.init();
  log.debug(diagObj.db);

  const diagram =
    securityLevel === 'sandbox' ? root.select(`[id="${id}"]`) : select(`[id="${id}"]`);

  // Fetch data from the parsing
  const actors = diagObj.db.getActors();
  const boxes = diagObj.db.getBoxes();
  const actorKeys = diagObj.db.getActorKeys();
  const messages = diagObj.db.getMessages();
  const title = diagObj.db.getDiagramTitle();
  const hasBoxes = diagObj.db.hasAtLeastOneBox();
  const hasBoxTitles = diagObj.db.hasAtLeastOneBoxWithTitle();
  const maxMessageWidthPerActor = getMaxMessageWidthPerActor(actors, messages, diagObj);
  conf.height = calculateActorMargins(actors, maxMessageWidthPerActor, boxes);

  svgDraw.insertComputerIcon(diagram);
  svgDraw.insertDatabaseIcon(diagram);
  svgDraw.insertClockIcon(diagram);

  if (hasBoxes) {
    bounds.bumpVerticalPos(conf.boxMargin);
    if (hasBoxTitles) {
      bounds.bumpVerticalPos(boxes[0].textMaxHeight);
    }
  }

  drawActors(diagram, actors, actorKeys, 0, conf, messages, false);
  const loopWidths = calculateLoopBounds(messages, actors, maxMessageWidthPerActor, diagObj);

  // The arrow head definition is attached to the svg once
  svgDraw.insertArrowHead(diagram);
  svgDraw.insertArrowCrossHead(diagram);
  svgDraw.insertArrowFilledHead(diagram);
  svgDraw.insertSequenceNumber(diagram);

  /**
   * @param msg - The message to draw.
   * @param verticalPos - The vertical position of the message.
   */
  function activeEnd(msg: any, verticalPos: number) {
    const activationData = bounds.endActivation(msg);
    if (activationData.starty + 18 > verticalPos) {
      activationData.starty = verticalPos - 6;
      verticalPos += 12;
    }
    svgDraw.drawActivation(
      diagram,
      activationData,
      verticalPos,
      conf,
      actorActivations(msg.from.actor).length
    );

    bounds.insert(activationData.startx, verticalPos - 10, activationData.stopx, verticalPos);
  }

  // Draw the messages/signals
  let sequenceIndex = 1;
  let sequenceIndexStep = 1;
  const messagesToDraw = [];
  messages.forEach(function (msg) {
    let loopModel, noteModel, msgModel;

    switch (msg.type) {
      case diagObj.db.LINETYPE.NOTE:
        noteModel = msg.noteModel;
        drawNote(diagram, noteModel);
        break;
      case diagObj.db.LINETYPE.ACTIVE_START:
        bounds.newActivation(msg, diagram, actors);
        break;
      case diagObj.db.LINETYPE.ACTIVE_END:
        activeEnd(msg, bounds.getVerticalPos());
        break;
      case diagObj.db.LINETYPE.LOOP_START:
        adjustLoopHeightForWrap(
          loopWidths,
          msg,
          conf.boxMargin,
          conf.boxMargin + conf.boxTextMargin,
          (message) => bounds.newLoop(message)
        );
        break;
      case diagObj.db.LINETYPE.LOOP_END:
        loopModel = bounds.endLoop();
        svgDraw.drawLoop(diagram, loopModel, 'loop', conf);
        bounds.bumpVerticalPos(loopModel.stopy - bounds.getVerticalPos());
        bounds.models.addLoop(loopModel);
        break;
      case diagObj.db.LINETYPE.RECT_START:
        adjustLoopHeightForWrap(loopWidths, msg, conf.boxMargin, conf.boxMargin, (message) =>
          bounds.newLoop(undefined, message.message)
        );
        break;
      case diagObj.db.LINETYPE.RECT_END:
        loopModel = bounds.endLoop();
        svgDraw.drawBackgroundRect(diagram, loopModel);
        bounds.models.addLoop(loopModel);
        bounds.bumpVerticalPos(loopModel.stopy - bounds.getVerticalPos());
        break;
      case diagObj.db.LINETYPE.OPT_START:
        adjustLoopHeightForWrap(
          loopWidths,
          msg,
          conf.boxMargin,
          conf.boxMargin + conf.boxTextMargin,
          (message) => bounds.newLoop(message)
        );
        break;
      case diagObj.db.LINETYPE.OPT_END:
        loopModel = bounds.endLoop();
        svgDraw.drawLoop(diagram, loopModel, 'opt', conf);
        bounds.bumpVerticalPos(loopModel.stopy - bounds.getVerticalPos());
        bounds.models.addLoop(loopModel);
        break;
      case diagObj.db.LINETYPE.ALT_START:
        adjustLoopHeightForWrap(
          loopWidths,
          msg,
          conf.boxMargin,
          conf.boxMargin + conf.boxTextMargin,
          (message) => bounds.newLoop(message)
        );
        break;
      case diagObj.db.LINETYPE.ALT_ELSE:
        adjustLoopHeightForWrap(
          loopWidths,
          msg,
          conf.boxMargin + conf.boxTextMargin,
          conf.boxMargin,
          (message) => bounds.addSectionToLoop(message)
        );
        break;
      case diagObj.db.LINETYPE.ALT_END:
        loopModel = bounds.endLoop();
        svgDraw.drawLoop(diagram, loopModel, 'alt', conf);
        bounds.bumpVerticalPos(loopModel.stopy - bounds.getVerticalPos());
        bounds.models.addLoop(loopModel);
        break;
      case diagObj.db.LINETYPE.PAR_START:
        adjustLoopHeightForWrap(
          loopWidths,
          msg,
          conf.boxMargin,
          conf.boxMargin + conf.boxTextMargin,
          (message) => bounds.newLoop(message)
        );
        break;
      case diagObj.db.LINETYPE.PAR_AND:
        adjustLoopHeightForWrap(
          loopWidths,
          msg,
          conf.boxMargin + conf.boxTextMargin,
          conf.boxMargin,
          (message) => bounds.addSectionToLoop(message)
        );
        break;
      case diagObj.db.LINETYPE.PAR_END:
        loopModel = bounds.endLoop();
        svgDraw.drawLoop(diagram, loopModel, 'par', conf);
        bounds.bumpVerticalPos(loopModel.stopy - bounds.getVerticalPos());
        bounds.models.addLoop(loopModel);
        break;
      case diagObj.db.LINETYPE.AUTONUMBER:
        sequenceIndex = msg.message.start || sequenceIndex;
        sequenceIndexStep = msg.message.step || sequenceIndexStep;
        if (msg.message.visible) {
          diagObj.db.enableSequenceNumbers();
        } else {
          diagObj.db.disableSequenceNumbers();
        }
        break;
      case diagObj.db.LINETYPE.CRITICAL_START:
        adjustLoopHeightForWrap(
          loopWidths,
          msg,
          conf.boxMargin,
          conf.boxMargin + conf.boxTextMargin,
          (message) => bounds.newLoop(message)
        );
        break;
      case diagObj.db.LINETYPE.CRITICAL_OPTION:
        adjustLoopHeightForWrap(
          loopWidths,
          msg,
          conf.boxMargin + conf.boxTextMargin,
          conf.boxMargin,
          (message) => bounds.addSectionToLoop(message)
        );
        break;
      case diagObj.db.LINETYPE.CRITICAL_END:
        loopModel = bounds.endLoop();
        svgDraw.drawLoop(diagram, loopModel, 'critical', conf);
        bounds.bumpVerticalPos(loopModel.stopy - bounds.getVerticalPos());
        bounds.models.addLoop(loopModel);
        break;
      case diagObj.db.LINETYPE.BREAK_START:
        adjustLoopHeightForWrap(
          loopWidths,
          msg,
          conf.boxMargin,
          conf.boxMargin + conf.boxTextMargin,
          (message) => bounds.newLoop(message)
        );
        break;
      case diagObj.db.LINETYPE.BREAK_END:
        loopModel = bounds.endLoop();
        svgDraw.drawLoop(diagram, loopModel, 'break', conf);
        bounds.bumpVerticalPos(loopModel.stopy - bounds.getVerticalPos());
        bounds.models.addLoop(loopModel);
        break;
      default:
        try {
          // lastMsg = msg
          msgModel = msg.msgModel;
          msgModel.starty = bounds.getVerticalPos();
          msgModel.sequenceIndex = sequenceIndex;
          msgModel.sequenceVisible = diagObj.db.showSequenceNumbers();
          const lineStartY = boundMessage(diagram, msgModel);
          messagesToDraw.push({ messageModel: msgModel, lineStartY: lineStartY });
          bounds.models.addMessage(msgModel);
        } catch (e) {
          log.error('error while drawing message', e);
        }
    }

    // Increment sequence counter if msg.type is a line (and not another event like activation or note, etc)
    if (
      [
        diagObj.db.LINETYPE.SOLID_OPEN,
        diagObj.db.LINETYPE.DOTTED_OPEN,
        diagObj.db.LINETYPE.SOLID,
        diagObj.db.LINETYPE.DOTTED,
        diagObj.db.LINETYPE.SOLID_CROSS,
        diagObj.db.LINETYPE.DOTTED_CROSS,
        diagObj.db.LINETYPE.SOLID_POINT,
        diagObj.db.LINETYPE.DOTTED_POINT,
      ].includes(msg.type)
    ) {
      sequenceIndex = sequenceIndex + sequenceIndexStep;
    }
  });

  messagesToDraw.forEach((e) => drawMessage(diagram, e.messageModel, e.lineStartY, diagObj));

  if (conf.mirrorActors) {
    // Draw actors below diagram
    bounds.bumpVerticalPos(conf.boxMargin * 2);
    drawActors(diagram, actors, actorKeys, bounds.getVerticalPos(), conf, messages, true);
    bounds.bumpVerticalPos(conf.boxMargin);
    fixLifeLineHeights(diagram, bounds.getVerticalPos());
  }

  bounds.models.boxes.forEach(function (box) {
    box.height = bounds.getVerticalPos() - box.y;
    bounds.insert(box.x, box.y, box.x + box.width, box.height);
    box.startx = box.x;
    box.starty = box.y;
    box.stopx = box.startx + box.width;
    box.stopy = box.starty + box.height;
    box.stroke = 'rgb(0,0,0, 0.5)';
    svgDraw.drawBox(diagram, box, conf);
  });

  if (hasBoxes) {
    bounds.bumpVerticalPos(conf.boxMargin);
  }

  // only draw popups for the top row of actors.
  const requiredBoxSize = drawActorsPopup(diagram, actors, actorKeys, doc);

  const { bounds: box } = bounds.getBounds();

  // Adjust line height of actor lines now that the height of the diagram is known
  log.debug('For line height fix Querying: #' + id + ' .actor-line');
  const actorLines = selectAll('#' + id + ' .actor-line');
  actorLines.attr('y2', box.stopy);

  // Make sure the height of the diagram supports long menus.
  let boxHeight = box.stopy - box.starty;
  if (boxHeight < requiredBoxSize.maxHeight) {
    boxHeight = requiredBoxSize.maxHeight;
  }

  let height = boxHeight + 2 * conf.diagramMarginY;
  if (conf.mirrorActors) {
    height = height - conf.boxMargin + conf.bottomMarginAdj;
  }

  // Make sure the width of the diagram supports wide menus.
  let boxWidth = box.stopx - box.startx;
  if (boxWidth < requiredBoxSize.maxWidth) {
    boxWidth = requiredBoxSize.maxWidth;
  }
  const width = boxWidth + 2 * conf.diagramMarginX;

  if (title) {
    diagram
      .append('text')
      .text(title)
      .attr('x', (box.stopx - box.startx) / 2 - 2 * conf.diagramMarginX)
      .attr('y', -25);
  }

  configureSvgSize(diagram, height, width, conf.useMaxWidth);

  const extraVertForTitle = title ? 40 : 0;
  diagram.attr(
    'viewBox',
    box.startx -
      conf.diagramMarginX +
      ' -' +
      (conf.diagramMarginY + extraVertForTitle) +
      ' ' +
      width +
      ' ' +
      (height + extraVertForTitle)
  );

  log.debug(`models:`, bounds.models);
};

/**
 * Retrieves the max message width of each actor, supports signals (messages, loops) and notes.
 *
 * It will enumerate each given message, and will determine its text width, in relation to the actor
 * it originates from, and destined to.
 *
 * @param actors - The actors map
 * @param messages - A list of message objects to iterate
 * @param diagObj - The diagram object.
 * @returns The max message width of each actor.
 */
function getMaxMessageWidthPerActor(
  actors: { [id: string]: any },
  messages: any[],
  diagObj: Diagram
): { [id: string]: number } {
  const maxMessageWidthPerActor = {};

  messages.forEach(function (msg) {
    if (actors[msg.to] && actors[msg.from]) {
      const actor = actors[msg.to];

      // If this is the first actor, and the message is left of it, no need to calculate the margin
      if (msg.placement === diagObj.db.PLACEMENT.LEFTOF && !actor.prevActor) {
        return;
      }

      // If this is the last actor, and the message is right of it, no need to calculate the margin
      if (msg.placement === diagObj.db.PLACEMENT.RIGHTOF && !actor.nextActor) {
        return;
      }

      const isNote = msg.placement !== undefined;
      const isMessage = !isNote;

      const textFont = isNote ? noteFont(conf) : messageFont(conf);
      const wrappedMessage = msg.wrap
        ? utils.wrapLabel(msg.message, conf.width - 2 * conf.wrapPadding, textFont)
        : msg.message;
      const messageDimensions = hasKatex(wrappedMessage) ?
        calculateMathMLDimensions(msg.message, configApi.getConfig()) :
        utils.calculateTextDimensions(wrappedMessage, textFont);
      const messageWidth = messageDimensions.width + 2 * conf.wrapPadding;

      /*
       * The following scenarios should be supported:
       *
       * - There's a message (non-note) between fromActor and toActor
       *   - If fromActor is on the right and toActor is on the left, we should
       *     define the toActor's margin
       *   - If fromActor is on the left and toActor is on the right, we should
       *     define the fromActor's margin
       * - There's a note, in which case fromActor == toActor
       *   - If the note is to the left of the actor, we should define the previous actor
       *     margin
       *   - If the note is on the actor, we should define both the previous and next actor
       *     margins, each being the half of the note size
       *   - If the note is on the right of the actor, we should define the current actor
       *     margin
       */
      if (isMessage && msg.from === actor.nextActor) {
        maxMessageWidthPerActor[msg.to] = Math.max(
          maxMessageWidthPerActor[msg.to] || 0,
          messageWidth
        );
      } else if (isMessage && msg.from === actor.prevActor) {
        maxMessageWidthPerActor[msg.from] = Math.max(
          maxMessageWidthPerActor[msg.from] || 0,
          messageWidth
        );
      } else if (isMessage && msg.from === msg.to) {
        maxMessageWidthPerActor[msg.from] = Math.max(
          maxMessageWidthPerActor[msg.from] || 0,
          messageWidth / 2
        );

        maxMessageWidthPerActor[msg.to] = Math.max(
          maxMessageWidthPerActor[msg.to] || 0,
          messageWidth / 2
        );
      } else if (msg.placement === diagObj.db.PLACEMENT.RIGHTOF) {
        maxMessageWidthPerActor[msg.from] = Math.max(
          maxMessageWidthPerActor[msg.from] || 0,
          messageWidth
        );
      } else if (msg.placement === diagObj.db.PLACEMENT.LEFTOF) {
        maxMessageWidthPerActor[actor.prevActor] = Math.max(
          maxMessageWidthPerActor[actor.prevActor] || 0,
          messageWidth
        );
      } else if (msg.placement === diagObj.db.PLACEMENT.OVER) {
        if (actor.prevActor) {
          maxMessageWidthPerActor[actor.prevActor] = Math.max(
            maxMessageWidthPerActor[actor.prevActor] || 0,
            messageWidth / 2
          );
        }

        if (actor.nextActor) {
          maxMessageWidthPerActor[msg.from] = Math.max(
            maxMessageWidthPerActor[msg.from] || 0,
            messageWidth / 2
          );
        }
      }
    }
  });

  log.debug('maxMessageWidthPerActor:', maxMessageWidthPerActor);
  return maxMessageWidthPerActor;
}

const getRequiredPopupWidth = function (actor) {
  let requiredPopupWidth = 0;
  const textFont = actorFont(conf);
  for (const key in actor.links) {
    const labelDimensions = utils.calculateTextDimensions(key, textFont);
    const labelWidth = labelDimensions.width + 2 * conf.wrapPadding + 2 * conf.boxMargin;
    if (requiredPopupWidth < labelWidth) {
      requiredPopupWidth = labelWidth;
    }
  }

  return requiredPopupWidth;
};

/**
 * This will calculate the optimal margin for each given actor,
 * for a given actor → messageWidth map.
 *
 * An actor's margin is determined by the width of the actor, the width of the largest message that
 * originates from it, and the configured conf.actorMargin.
 *
 * @param actors - The actors map to calculate margins for
 * @param actorToMessageWidth - A map of actor key → max message width it holds
 * @param boxes - The boxes around the actors if any
 */
function calculateActorMargins(
  actors: { [id: string]: any },
  actorToMessageWidth: ReturnType<typeof getMaxMessageWidthPerActor>,
  boxes
) {
  let maxHeight = 0;
  Object.keys(actors).forEach((prop) => {
    const actor = actors[prop];
    if (actor.wrap) {
      actor.description = utils.wrapLabel(
        actor.description,
        conf.width - 2 * conf.wrapPadding,
        actorFont(conf)
      );
    }
    const actDims = hasKatex(actor.description) ?
     calculateMathMLDimensions(actor.description, configApi.getConfig()) :
     utils.calculateTextDimensions(actor.description, actorFont(conf));

    actor.width = actor.wrap
      ? conf.width
      : Math.max(conf.width, actDims.width + 2 * conf.wrapPadding);

    actor.height = actor.wrap ? Math.max(actDims.height, conf.height) : conf.height;
    maxHeight = Math.max(maxHeight, actor.height);
  });

  for (const actorKey in actorToMessageWidth) {
    const actor = actors[actorKey];

    if (!actor) {
      continue;
    }

    const nextActor = actors[actor.nextActor];

    // No need to space out an actor that doesn't have a next link
    if (!nextActor) {
      const messageWidth = actorToMessageWidth[actorKey];
      const actorWidth = messageWidth + conf.actorMargin - actor.width / 2;
      actor.margin = Math.max(actorWidth, conf.actorMargin);
      continue;
    }

    const messageWidth = actorToMessageWidth[actorKey];
    const actorWidth = messageWidth + conf.actorMargin - actor.width / 2 - nextActor.width / 2;

    actor.margin = Math.max(actorWidth, conf.actorMargin);
  }

  let maxBoxHeight = 0;
  boxes.forEach((box) => {
    const textFont = messageFont(conf);
    let totalWidth = box.actorKeys.reduce((total, aKey) => {
      return (total += actors[aKey].width + (actors[aKey].margin || 0));
    }, 0);

    totalWidth -= 2 * conf.boxTextMargin;
    if (box.wrap) {
      box.name = utils.wrapLabel(box.name, totalWidth - 2 * conf.wrapPadding, textFont);
    }

    const boxMsgDimensions = utils.calculateTextDimensions(box.name, textFont);
    maxBoxHeight = Math.max(boxMsgDimensions.height, maxBoxHeight);
    const minWidth = Math.max(totalWidth, boxMsgDimensions.width + 2 * conf.wrapPadding);
    box.margin = conf.boxTextMargin;
    if (totalWidth < minWidth) {
      const missing = (minWidth - totalWidth) / 2;
      box.margin += missing;
    }
  });
  boxes.forEach((box) => (box.textMaxHeight = maxBoxHeight));

  return Math.max(maxHeight, conf.height);
}

const buildNoteModel = function (msg, actors, diagObj) {
  const startx = actors[msg.from].x;
  const stopx = actors[msg.to].x;
  const shouldWrap = msg.wrap && msg.message;

  let textDimensions: {width: number, height: number, lineHeight?: number} = hasKatex(msg.message) ?
    calculateMathMLDimensions(msg.message, configApi.getConfig()) :
    utils.calculateTextDimensions(
      shouldWrap ? utils.wrapLabel(msg.message, conf.width, noteFont(conf)) : msg.message,
      noteFont(conf)
    );
  const noteModel = {
    width: shouldWrap
      ? conf.width
      : Math.max(conf.width, textDimensions.width + 2 * conf.noteMargin),
      height: 0,
      startx: actors[msg.from].x,
      stopx: 0,
      starty: 0,
      stopy: 0,
      message: msg.message,
  };
  if (msg.placement === diagObj.db.PLACEMENT.RIGHTOF) {
    noteModel.width = shouldWrap
      ? Math.max(conf.width, textDimensions.width)
      : Math.max(
          actors[msg.from].width / 2 + actors[msg.to].width / 2,
          textDimensions.width + 2 * conf.noteMargin
        );
    noteModel.startx = startx + (actors[msg.from].width + conf.actorMargin) / 2;
  } else if (msg.placement === diagObj.db.PLACEMENT.LEFTOF) {
    noteModel.width = shouldWrap
      ? Math.max(conf.width, textDimensions.width + 2 * conf.noteMargin)
      : Math.max(
          actors[msg.from].width / 2 + actors[msg.to].width / 2,
          textDimensions.width + 2 * conf.noteMargin
        );
    noteModel.startx = startx - noteModel.width + (actors[msg.from].width - conf.actorMargin) / 2;
  } else if (msg.to === msg.from) {
    textDimensions = utils.calculateTextDimensions(
      shouldWrap
        ? utils.wrapLabel(msg.message, Math.max(conf.width, actors[msg.from].width), noteFont(conf))
        : msg.message,
      noteFont(conf)
    );
    noteModel.width = shouldWrap
      ? Math.max(conf.width, actors[msg.from].width)
      : Math.max(actors[msg.from].width, conf.width, textDimensions.width + 2 * conf.noteMargin);
    noteModel.startx = startx + (actors[msg.from].width - noteModel.width) / 2;
  } else {
    noteModel.width =
      Math.abs(startx + actors[msg.from].width / 2 - (stopx + actors[msg.to].width / 2)) +
      conf.actorMargin;
    noteModel.startx =
      startx < stopx
        ? startx + actors[msg.from].width / 2 - conf.actorMargin / 2
        : stopx + actors[msg.to].width / 2 - conf.actorMargin / 2;
  }
  if (shouldWrap) {
    noteModel.message = utils.wrapLabel(
      msg.message,
      noteModel.width - 2 * conf.wrapPadding,
      noteFont(conf)
    );
  }
  log.debug(
    `NM:[${noteModel.startx},${noteModel.stopx},${noteModel.starty},${noteModel.stopy}:${noteModel.width},${noteModel.height}=${msg.message}]`
  );
  return noteModel;
};

const buildMessageModel = function (msg, actors, diagObj) {
  let process = false;
  if (
    [
      diagObj.db.LINETYPE.SOLID_OPEN,
      diagObj.db.LINETYPE.DOTTED_OPEN,
      diagObj.db.LINETYPE.SOLID,
      diagObj.db.LINETYPE.DOTTED,
      diagObj.db.LINETYPE.SOLID_CROSS,
      diagObj.db.LINETYPE.DOTTED_CROSS,
      diagObj.db.LINETYPE.SOLID_POINT,
      diagObj.db.LINETYPE.DOTTED_POINT,
    ].includes(msg.type)
  ) {
    process = true;
  }
  if (!process) {
    return {};
  }
  const fromBounds = activationBounds(msg.from, actors);
  const toBounds = activationBounds(msg.to, actors);
  const fromIdx = fromBounds[0] <= toBounds[0] ? 1 : 0;
  const toIdx = fromBounds[0] < toBounds[0] ? 0 : 1;
  const allBounds = [...fromBounds, ...toBounds];
  const boundedWidth = Math.abs(toBounds[toIdx] - fromBounds[fromIdx]);
  if (msg.wrap && msg.message) {
    msg.message = utils.wrapLabel(
      msg.message,
      Math.max(boundedWidth + 2 * conf.wrapPadding, conf.width),
      messageFont(conf)
    );
  }
  const msgDims = utils.calculateTextDimensions(msg.message, messageFont(conf));

  return {
    width: Math.max(
      msg.wrap ? 0 : msgDims.width + 2 * conf.wrapPadding,
      boundedWidth + 2 * conf.wrapPadding,
      conf.width
    ),
    height: 0,
    startx: fromBounds[fromIdx],
    stopx: toBounds[toIdx],
    starty: 0,
    stopy: 0,
    message: msg.message,
    type: msg.type,
    wrap: msg.wrap,
    fromBounds: Math.min.apply(null, allBounds),
    toBounds: Math.max.apply(null, allBounds),
  };
};

const calculateLoopBounds = function (messages, actors, _maxWidthPerActor, diagObj) {
  const loops = {};
  const stack = [];
  let current, noteModel, msgModel;

  messages.forEach(function (msg) {
    msg.id = utils.random({ length: 10 });
    switch (msg.type) {
      case diagObj.db.LINETYPE.LOOP_START:
      case diagObj.db.LINETYPE.ALT_START:
      case diagObj.db.LINETYPE.OPT_START:
      case diagObj.db.LINETYPE.PAR_START:
      case diagObj.db.LINETYPE.CRITICAL_START:
      case diagObj.db.LINETYPE.BREAK_START:
        stack.push({
          id: msg.id,
          msg: msg.message,
          from: Number.MAX_SAFE_INTEGER,
          to: Number.MIN_SAFE_INTEGER,
          width: 0,
        });
        break;
      case diagObj.db.LINETYPE.ALT_ELSE:
      case diagObj.db.LINETYPE.PAR_AND:
      case diagObj.db.LINETYPE.CRITICAL_OPTION:
        if (msg.message) {
          current = stack.pop();
          loops[current.id] = current;
          loops[msg.id] = current;
          stack.push(current);
        }
        break;
      case diagObj.db.LINETYPE.LOOP_END:
      case diagObj.db.LINETYPE.ALT_END:
      case diagObj.db.LINETYPE.OPT_END:
      case diagObj.db.LINETYPE.PAR_END:
      case diagObj.db.LINETYPE.CRITICAL_END:
      case diagObj.db.LINETYPE.BREAK_END:
        current = stack.pop();
        loops[current.id] = current;
        break;
      case diagObj.db.LINETYPE.ACTIVE_START:
        {
          const actorRect = actors[msg.from ? msg.from.actor : msg.to.actor];
          const stackedSize = actorActivations(msg.from ? msg.from.actor : msg.to.actor).length;
          const x =
            actorRect.x + actorRect.width / 2 + ((stackedSize - 1) * conf.activationWidth) / 2;
          const toAdd = {
            startx: x,
            stopx: x + conf.activationWidth,
            actor: msg.from.actor,
            enabled: true,
          };
          bounds.activations.push(toAdd);
        }
        break;
      case diagObj.db.LINETYPE.ACTIVE_END:
        {
          const lastActorActivationIdx = bounds.activations
            .map((a) => a.actor)
            .lastIndexOf(msg.from.actor);
          delete bounds.activations.splice(lastActorActivationIdx, 1)[0];
        }
        break;
    }
    const isNote = msg.placement !== undefined;
    if (isNote) {
      noteModel = buildNoteModel(msg, actors, diagObj);
      msg.noteModel = noteModel;
      stack.forEach((stk) => {
        current = stk;
        current.from = Math.min(current.from, noteModel.startx);
        current.to = Math.max(current.to, noteModel.startx + noteModel.width);
        current.width =
          Math.max(current.width, Math.abs(current.from - current.to)) - conf.labelBoxWidth;
      });
    } else {
      msgModel = buildMessageModel(msg, actors, diagObj);
      msg.msgModel = msgModel;
      if (msgModel.startx && msgModel.stopx && stack.length > 0) {
        stack.forEach((stk) => {
          current = stk;
          if (msgModel.startx === msgModel.stopx) {
            const from = actors[msg.from];
            const to = actors[msg.to];
            current.from = Math.min(
              from.x - msgModel.width / 2,
              from.x - from.width / 2,
              current.from
            );
            current.to = Math.max(to.x + msgModel.width / 2, to.x + from.width / 2, current.to);
            current.width =
              Math.max(current.width, Math.abs(current.to - current.from)) - conf.labelBoxWidth;
          } else {
            current.from = Math.min(msgModel.startx, current.from);
            current.to = Math.max(msgModel.stopx, current.to);
            current.width = Math.max(current.width, msgModel.width) - conf.labelBoxWidth;
          }
        });
      }
    }
  });
  bounds.activations = [];
  log.debug('Loop type widths:', loops);
  return loops;
};

export default {
  bounds,
  drawActors,
  drawActorsPopup,
  setConf,
  draw,
};<|MERGE_RESOLUTION|>--- conflicted
+++ resolved
@@ -2,12 +2,8 @@
 import { select, selectAll } from 'd3';
 import svgDraw, { drawKatex, drawText, fixLifeLineHeights } from './svgDraw.js';
 import { log } from '../../logger.js';
-<<<<<<< HEAD
 import common, { calculateMathMLDimensions, hasKatex } from '../common/common.js';
-=======
-import common from '../common/common.js';
 import * as svgDrawCommon from '../common/svgDrawCommon';
->>>>>>> 2216bbad
 import * as configApi from '../../config.js';
 import assignWithDepth from '../../assignWithDepth.js';
 import utils from '../../utils.js';
