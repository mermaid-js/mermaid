--- conflicted
+++ resolved
@@ -171,23 +171,12 @@
 });
 
 describe('when parsing a sequenceDiagram', function () {
-<<<<<<< HEAD
-  beforeEach(async function () {
-    // diagram.db = sequenceDb;
-    // diagram.db.clear();
-=======
   beforeEach(function () {
->>>>>>> 591cb794
     diagram = new Diagram(`
 sequenceDiagram
 Alice->Bob:Hello Bob, how are you?
 Note right of Bob: Bob thinks
-<<<<<<< HEAD
-Bob-->Alice: I am good thanks!`).parse();
-    diagram.db.clear();
-=======
 Bob-->Alice: I am good thanks!`);
->>>>>>> 591cb794
   });
   it('should handle a sequenceDiagram definition', async function () {
     const str = `
@@ -1640,12 +1629,7 @@
 sequenceDiagram
 Alice->Bob:Hello Bob, how are you?
 Note right of Bob: Bob thinks
-<<<<<<< HEAD
-Bob-->Alice: I am good thanks!`).parse();
-    diagram.db.clear();
-=======
 Bob-->Alice: I am good thanks!`);
->>>>>>> 591cb794
   });
   ['tspan', 'fo', 'old', undefined].forEach(function (textPlacement) {
     it(`
@@ -2072,12 +2056,7 @@
 %%{wrap}%%
 participant Alice
 `;
-<<<<<<< HEAD
-    diagram = new Diagram(str).parse();
-
-=======
     diagram = new Diagram(str);
->>>>>>> 591cb794
     diagram.renderer.bounds.init();
     diagram.renderer.draw(str, 'tst', '1.2.3', diagram);
 
