--- conflicted
+++ resolved
@@ -83,11 +83,8 @@
     return text;
   }
   if (config.dompurifyConfig) {
-<<<<<<< HEAD
-    text = String(DOMPurify.sanitize(sanitizeMore(text, config), config.dompurifyConfig));
-=======
+    // eslint-disable-next-line @typescript-eslint/no-base-to-string
     text = DOMPurify.sanitize(sanitizeMore(text, config), config.dompurifyConfig).toString();
->>>>>>> df636c6d
   } else {
     text = DOMPurify.sanitize(sanitizeMore(text, config), {
       FORBID_TAGS: ['style'],
