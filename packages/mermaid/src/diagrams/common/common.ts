import DOMPurify from 'dompurify';
import type { MermaidConfig } from '../../config.type.js';

// Remove and ignore br:s
export const lineBreakRegex = /<br\s*\/?>/gi;

/**
 * Gets the rows of lines in a string
 *
 * @param s - The string to check the lines for
 * @returns The rows in that string
 */
export const getRows = (s?: string): string[] => {
  if (!s) {
    return [''];
  }
  const str = breakToPlaceholder(s).replace(/\\n/g, '#br#');
  return str.split('#br#');
};

const setupDompurifyHooksIfNotSetup = (() => {
  let setup = false;

  return () => {
    if (!setup) {
      setupDompurifyHooks();
      setup = true;
    }
  };
})();

function setupDompurifyHooks() {
  const TEMPORARY_ATTRIBUTE = 'data-temp-href-target';

  DOMPurify.addHook('beforeSanitizeAttributes', (node: Element) => {
    if (node.tagName === 'A' && node.hasAttribute('target')) {
      node.setAttribute(TEMPORARY_ATTRIBUTE, node.getAttribute('target') || '');
    }
  });

  DOMPurify.addHook('afterSanitizeAttributes', (node: Element) => {
    if (node.tagName === 'A' && node.hasAttribute(TEMPORARY_ATTRIBUTE)) {
      node.setAttribute('target', node.getAttribute(TEMPORARY_ATTRIBUTE) || '');
      node.removeAttribute(TEMPORARY_ATTRIBUTE);
      if (node.getAttribute('target') === '_blank') {
        node.setAttribute('rel', 'noopener');
      }
    }
  });
}

/**
 * Removes script tags from a text
 *
 * @param txt - The text to sanitize
 * @returns The safer text
 */
export const removeScript = (txt: string): string => {
  setupDompurifyHooksIfNotSetup();

  const sanitizedText = DOMPurify.sanitize(txt);

  return sanitizedText;
};

const sanitizeMore = (text: string, config: MermaidConfig) => {
  if (config.flowchart?.htmlLabels !== false) {
    const level = config.securityLevel;
    if (level === 'antiscript' || level === 'strict') {
      text = removeScript(text);
    } else if (level !== 'loose') {
      text = breakToPlaceholder(text);
      text = text.replace(/</g, '&lt;').replace(/>/g, '&gt;');
      text = text.replace(/=/g, '&equals;');
      text = placeholderToBreak(text);
    }
  }
  return text;
};

export const sanitizeText = (text: string, config: MermaidConfig): string => {
  if (!text) {
    return text;
  }
  if (config.dompurifyConfig) {
    text = DOMPurify.sanitize(sanitizeMore(text, config), config.dompurifyConfig).toString();
  } else {
    text = DOMPurify.sanitize(sanitizeMore(text, config), {
      FORBID_TAGS: ['style'],
    }).toString();
  }
  return text;
};

export const sanitizeTextOrArray = (
  a: string | string[] | string[][],
  config: MermaidConfig
): string | string[] => {
  if (typeof a === 'string') {
    return sanitizeText(a, config);
  }
  // TODO: Refactor to avoid flat.
  return a.flat().map((x: string) => sanitizeText(x, config));
};

/**
 * Whether or not a text has any line breaks
 *
 * @param text - The text to test
 * @returns Whether or not the text has breaks
 */
export const hasBreaks = (text: string): boolean => {
  return lineBreakRegex.test(text);
};

/**
 * Splits on <br> tags
 *
 * @param text - Text to split
 * @returns List of lines as strings
 */
export const splitBreaks = (text: string): string[] => {
  return text.split(lineBreakRegex);
};

/**
 * Converts placeholders to line breaks in HTML
 *
 * @param s - HTML with placeholders
 * @returns HTML with breaks instead of placeholders
 */
const placeholderToBreak = (s: string): string => {
  return s.replace(/#br#/g, '<br/>');
};

/**
 * Opposite of `placeholderToBreak`, converts breaks to placeholders
 *
 * @param s - HTML string
 * @returns String with placeholders
 */
const breakToPlaceholder = (s: string): string => {
  return s.replace(lineBreakRegex, '#br#');
};

/**
 * Gets the current URL
 *
 * @param useAbsolute - Whether to return the absolute URL or not
 * @returns The current URL
 */
const getUrl = (useAbsolute: boolean): string => {
  let url = '';
  if (useAbsolute) {
    url =
      window.location.protocol +
      '//' +
      window.location.host +
      window.location.pathname +
      window.location.search;
    url = url.replaceAll(/\(/g, '\\(');
    url = url.replaceAll(/\)/g, '\\)');
  }

  return url;
};

/**
 * Converts a string/boolean into a boolean
 *
 * @param val - String or boolean to convert
 * @returns The result from the input
 */
export const evaluate = (val?: string | boolean): boolean =>
  val === false || ['false', 'null', '0'].includes(String(val).trim().toLowerCase()) ? false : true;

/**
 * Wrapper around Math.max which removes non-numeric values
 * Returns the larger of a set of supplied numeric expressions.
 * @param values - Numeric expressions to be evaluated
 * @returns The smaller value
 */
export const getMax = function (...values: number[]): number {
  const newValues: number[] = values.filter((value) => {
    return !isNaN(value);
  });
  return Math.max(...newValues);
};

/**
 * Wrapper around Math.min which removes non-numeric values
 * Returns the smaller of a set of supplied numeric expressions.
 * @param values - Numeric expressions to be evaluated
 * @returns The smaller value
 */
export const getMin = function (...values: number[]): number {
  const newValues: number[] = values.filter((value) => {
    return !isNaN(value);
  });
  return Math.min(...newValues);
};

/**
 * Makes generics in typescript syntax
 *
 * @example
 * Array of array of strings in typescript syntax
 *
 * ```js
 * // returns "Array<Array<string>>"
 * parseGenericTypes('Array~Array~string~~');
 * ```
 * @param text - The text to convert
 * @returns The converted string
 */
export const parseGenericTypes = function (input: string): string {
  const inputSets = input.split(/(,)/);
  const output = [];

  for (let i = 0; i < inputSets.length; i++) {
    let thisSet = inputSets[i];

    // if the original input included a value such as "~K, V~"", these will be split into
    // an array of ["~K",","," V~"].
    // This means that on each call of processSet, there will only be 1 ~ present
    // To account for this, if we encounter a ",", we are checking the previous and next sets in the array
    // to see if they contain matching ~'s
    // in which case we are assuming that they should be rejoined and sent to be processed
    if (thisSet === ',' && i > 0 && i + 1 < inputSets.length) {
      const previousSet = inputSets[i - 1];
      const nextSet = inputSets[i + 1];

      if (shouldCombineSets(previousSet, nextSet)) {
        thisSet = previousSet + ',' + nextSet;
        i++; // Move the index forward to skip the next iteration since we're combining sets
        output.pop();
      }
    }

    output.push(processSet(thisSet));
  }

  return output.join('');
};

export const countOccurrence = (string: string, substring: string): number => {
  return Math.max(0, string.split(substring).length - 1);
};

const shouldCombineSets = (previousSet: string, nextSet: string): boolean => {
  const prevCount = countOccurrence(previousSet, '~');
  const nextCount = countOccurrence(nextSet, '~');

  return prevCount === 1 && nextCount === 1;
};

const processSet = (input: string): string => {
  const tildeCount = countOccurrence(input, '~');
  let hasStartingTilde = false;

  if (tildeCount <= 1) {
    return input;
  }

  // If there is an odd number of tildes, and the input starts with a tilde, we need to remove it and add it back in later
  if (tildeCount % 2 !== 0 && input.startsWith('~')) {
    input = input.substring(1);
    hasStartingTilde = true;
  }

  const chars = [...input];

  let first = chars.indexOf('~');
  let last = chars.lastIndexOf('~');

  while (first !== -1 && last !== -1 && first !== last) {
    chars[first] = '<';
    chars[last] = '>';

    first = chars.indexOf('~');
    last = chars.lastIndexOf('~');
  }

  // Add the starting tilde back in if we removed it
  if (hasStartingTilde) {
    chars.unshift('~');
  }

  return chars.join('');
};

// TODO: find a better method for detecting support. This interface was added in the MathML 4 spec.
// Firefox versions between [4,71] (0.47%) and Safari versions between [5,13.4] (0.17%) don't have this interface implemented but MathML is supported
export const isMathMLSupported = () => window.MathMLElement !== undefined;

export const katexRegex = /\$\$(.*)\$\$/g;

/**
 * Whether or not a text has KaTeX delimiters
 *
 * @param text - The text to test
 * @returns Whether or not the text has KaTeX delimiters
 */
export const hasKatex = (text: string): boolean => (text.match(katexRegex)?.length ?? 0) > 0;

/**
 * Computes the minimum dimensions needed to display a div containing MathML
 *
 * @param text - The text to test
 * @param config - Configuration for Mermaid
 * @returns Object containing \{width, height\}
 */
export const calculateMathMLDimensions = async (text: string, config: MermaidConfig) => {
  text = await renderKatex(text, config);
  const divElem = document.createElement('div');
  divElem.innerHTML = text;
  divElem.id = 'katex-temp';
  divElem.style.visibility = 'hidden';
  divElem.style.position = 'absolute';
  divElem.style.top = '0';
  const body = document.querySelector('body');
  body?.insertAdjacentElement('beforeend', divElem);
  const dim = { width: divElem.clientWidth, height: divElem.clientHeight };
  divElem.remove();
  return dim;
};

/**
 * Attempts to render and return the KaTeX portion of a string with MathML
 *
 * @param text - The text to test
 * @param config - Configuration for Mermaid
 * @returns String containing MathML if KaTeX is supported, or an error message if it is not and stylesheets aren't present
 */
export const renderKatex = async (text: string, config: MermaidConfig): Promise<string> => {
  if (!hasKatex(text)) {
    return text;
  }

  if (!isMathMLSupported() && !config.legacyMathML) {
    return text.replace(katexRegex, 'MathML is unsupported in this environment.');
  }

<<<<<<< HEAD
  if (includeLargeFeatures) {
    const { default: katex } = await import('katex');
    return text
      .split(lineBreakRegex)
      .map((line) =>
        hasKatex(line)
          ? `
            <div style="display: flex; align-items: center; justify-content: center; white-space: nowrap;">
              ${line}
            </div>
          `
          : `<div>${line}</div>`
      )
      .join('')
      .replace(katexRegex, (_, c) =>
        katex
          .renderToString(c, {
            throwOnError: true,
            displayMode: true,
            output: isMathMLSupported() ? 'mathml' : 'htmlAndMathml',
          })
          .replace(/\n/g, ' ')
          .replace(/<annotation.*<\/annotation>/g, '')
      );
  }

  return text.replace(
    katexRegex,
    'Katex is unsupported in mermaid.tiny.js. Please use mermaid.js or mermaid.min.js.'
  );
=======
  const { default: katex } = await import('katex');
  return text
    .split(lineBreakRegex)
    .map((line) =>
      hasKatex(line)
        ? `<div style="display: flex; align-items: center; justify-content: center; white-space: nowrap;">
              ${line}
            </div>`
        : `<div>${line}</div>`
    )
    .join('')
    .replace(katexRegex, (_, c) =>
      katex
        .renderToString(c, {
          throwOnError: true,
          displayMode: true,
          output: isMathMLSupported() ? 'mathml' : 'htmlAndMathml',
        })
        .replace(/\n/g, ' ')
        .replace(/<annotation.*<\/annotation>/g, '')
    );
>>>>>>> c00bf26c
};

export default {
  getRows,
  sanitizeText,
  sanitizeTextOrArray,
  hasBreaks,
  splitBreaks,
  lineBreakRegex,
  removeScript,
  getUrl,
  evaluate,
  getMax,
  getMin,
};<|MERGE_RESOLUTION|>--- conflicted
+++ resolved
@@ -341,18 +341,15 @@
     return text.replace(katexRegex, 'MathML is unsupported in this environment.');
   }
 
-<<<<<<< HEAD
   if (includeLargeFeatures) {
     const { default: katex } = await import('katex');
     return text
       .split(lineBreakRegex)
       .map((line) =>
         hasKatex(line)
-          ? `
-            <div style="display: flex; align-items: center; justify-content: center; white-space: nowrap;">
+          ? `<div style="display: flex; align-items: center; justify-content: center; white-space: nowrap;">
               ${line}
-            </div>
-          `
+            </div>`
           : `<div>${line}</div>`
       )
       .join('')
@@ -372,29 +369,6 @@
     katexRegex,
     'Katex is unsupported in mermaid.tiny.js. Please use mermaid.js or mermaid.min.js.'
   );
-=======
-  const { default: katex } = await import('katex');
-  return text
-    .split(lineBreakRegex)
-    .map((line) =>
-      hasKatex(line)
-        ? `<div style="display: flex; align-items: center; justify-content: center; white-space: nowrap;">
-              ${line}
-            </div>`
-        : `<div>${line}</div>`
-    )
-    .join('')
-    .replace(katexRegex, (_, c) =>
-      katex
-        .renderToString(c, {
-          throwOnError: true,
-          displayMode: true,
-          output: isMathMLSupported() ? 'mathml' : 'htmlAndMathml',
-        })
-        .replace(/\n/g, ' ')
-        .replace(/<annotation.*<\/annotation>/g, '')
-    );
->>>>>>> c00bf26c
 };
 
 export default {
