--- conflicted
+++ resolved
@@ -125,11 +125,8 @@
   pattern?: string;
   thickness?: 'normal' | 'thick' | 'invisible' | 'dotted';
   look?: string;
-<<<<<<< HEAD
+  isUserDefinedId?: boolean;
   showPoints?: boolean;
-=======
-  isUserDefinedId?: boolean;
->>>>>>> 5120ed09
 }
 
 export interface RectOptions {
