--- conflicted
+++ resolved
@@ -41,15 +41,11 @@
   const finalH = h + (adjustFinalHeight ? waveAmplitude : -waveAmplitude);
   const { cssStyles } = node;
 
-<<<<<<< HEAD
   // To maintain minimum width
   const minWidth = 14;
   const widthDif = minWidth - w;
   const extraW = widthDif > 0 ? widthDif / 2 : 0;
 
-  // @ts-ignore - rough is not typed
-=======
->>>>>>> 2b86750c
   const rc = rough.svg(shapeSvg);
   const options = userNodeOverrides(node, {});
 
