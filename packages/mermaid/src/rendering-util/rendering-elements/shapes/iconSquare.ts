import { log } from '../../../logger.js';
import { labelHelper, updateNodeBounds } from './util.js';
import type { Node, RenderOptions } from '../../types.d.ts';
import type { SVG } from '../../../diagram-api/types.js';
import { compileStyles, styles2String, userNodeOverrides } from './handDrawnShapeStyles.js';
import rough from 'roughjs';
import intersect from '../intersect/index.js';
import { getIconSVG } from '../../icons.js';

export const iconSquare = async (
  parent: SVG,
  node: Node,
  { config: { themeVariables, flowchart } }: RenderOptions
) => {
  const { labelStyles } = styles2String(node);
  node.labelStyle = labelStyles;
  const assetHeight = node.assetHeight ?? 48;
  const assetWidth = node.assetWidth ?? 48;
  const iconSize = Math.max(assetHeight, assetWidth);
  const defaultWidth = flowchart?.wrappingWidth;
  node.width = Math.max(iconSize, defaultWidth ?? 0);
  const { shapeSvg, bbox, halfPadding, label } = await labelHelper(
    parent,
    node,
    'icon-shape default'
  );

  const topLabel = node.pos === 't';

  const padding = node.look === 'neo' ? halfPadding * 2 : halfPadding;

  const height = iconSize + padding * 2;
  const width = iconSize + padding * 2;
  const { nodeBorder, mainBkg } = themeVariables;
  const { stylesMap } = compileStyles(node);

  const x = -width / 2;
  const y = -height / 2;

  const labelPadding = node.label ? 8 : 0;

  // @ts-ignore - rough is not typed
  const rc = rough.svg(shapeSvg);
  const options = userNodeOverrides(node, { stroke: stylesMap.get('fill') || mainBkg });

  if (node.look !== 'handDrawn') {
    options.roughness = 0;
    options.fillStyle = 'solid';
  }

  const iconNode = rc.rectangle(x, y, width, height, options);

  const outerWidth = Math.max(width, bbox.width);
  const outerHeight = height + bbox.height + labelPadding;

  const outerNode = rc.rectangle(-outerWidth / 2, -outerHeight / 2, outerWidth, outerHeight, {
    ...options,
    fill: 'transparent',
    stroke: 'none',
  });

  const iconShape = shapeSvg.insert(() => iconNode, ':first-child');
  const outerShape = shapeSvg.insert(() => outerNode);
  const iconElem = shapeSvg.append('g');

  if (node.icon) {
    iconElem.html(
      `<g>${await getIconSVG(node.icon, { height: iconSize, fallbackPrefix: '' })}</g>`
    );
    const iconBBox = iconElem.node().getBBox();
    const iconWidth = iconBBox.width;
    const iconHeight = iconBBox.height;
    const iconX = iconBBox.x;
    const iconY = iconBBox.y;
    iconElem.attr(
      'transform',
<<<<<<< HEAD
      `translate(${-iconWidth / 2 - iconX},${topLabel ? outerHeight / 2 - iconHeight - padding - iconY : -outerHeight / 2 + padding - iconY})`
=======
      `translate(${-iconWidth / 2 - iconX},${topLabel ? outerHeight / 2 - iconHeight - iconY - halfPadding : outerHeight / 2 - iconHeight - iconY - halfPadding - bbox.height - labelPadding})`
>>>>>>> 1c105154
    );
    iconElem.selectAll('path').attr('fill', stylesMap.get('stroke') || nodeBorder);
    iconElem.attr('class', 'icon');
  }

  label.attr(
    'transform',
    `translate(${-bbox.width / 2},${topLabel ? -height / 2 - bbox.height / 2 - labelPadding / 2 : height / 2 - bbox.height / 2 + labelPadding / 2})`
  );

  iconShape.attr(
    'transform',
    `translate(${0},${topLabel ? bbox.height / 2 + labelPadding / 2 : -bbox.height / 2 - labelPadding / 2})`
  );

  if (stylesMap.get('stroke')) {
    iconElem.selectAll('path').attr('style', `fill: ${stylesMap.get('stroke')}`);
  }

  if (stylesMap.get('fill')) {
    iconShape.selectAll('path').attr('style', `stroke: ${stylesMap.get('fill')}`);
  }

  updateNodeBounds(node, outerShape);

  node.intersect = function (point) {
    log.info('iconSquare intersect', node, point);
    if (!node.label) {
      return intersect.rect(node, point);
    }
    const dx = node.x ?? 0;
    const dy = node.y ?? 0;
    const nodeHeight = node.height ?? 0;
    let points = [];
    if (topLabel) {
      points = [
        { x: dx - bbox.width / 2, y: dy - nodeHeight / 2 },
        { x: dx + bbox.width / 2, y: dy - nodeHeight / 2 },
        { x: dx + bbox.width / 2, y: dy - nodeHeight / 2 + bbox.height + labelPadding },
        { x: dx + width / 2, y: dy - nodeHeight / 2 + bbox.height + labelPadding },
        { x: dx + width / 2, y: dy + nodeHeight / 2 },
        { x: dx - width / 2, y: dy + nodeHeight / 2 },
        { x: dx - width / 2, y: dy - nodeHeight / 2 + bbox.height + labelPadding },
        { x: dx - bbox.width / 2, y: dy - nodeHeight / 2 + bbox.height + labelPadding },
      ];
    } else {
      points = [
        { x: dx - width / 2, y: dy - nodeHeight / 2 },
        { x: dx + width / 2, y: dy - nodeHeight / 2 },
        { x: dx + width / 2, y: dy - nodeHeight / 2 + height },
        { x: dx + bbox.width / 2, y: dy - nodeHeight / 2 + height },
        { x: dx + bbox.width / 2 / 2, y: dy + nodeHeight / 2 },
        { x: dx - bbox.width / 2, y: dy + nodeHeight / 2 },
        { x: dx - bbox.width / 2, y: dy - nodeHeight / 2 + height },
        { x: dx - width / 2, y: dy - nodeHeight / 2 + height },
      ];
    }

    const pos = intersect.polygon(node, points, point);
    return pos;
  };

  return shapeSvg;
};<|MERGE_RESOLUTION|>--- conflicted
+++ resolved
@@ -41,7 +41,7 @@
 
   // @ts-ignore - rough is not typed
   const rc = rough.svg(shapeSvg);
-  const options = userNodeOverrides(node, { stroke: stylesMap.get('fill') || mainBkg });
+  const options = userNodeOverrides(node, { stroke: stylesMap.get('fill') ?? mainBkg });
 
   if (node.look !== 'handDrawn') {
     options.roughness = 0;
@@ -74,13 +74,9 @@
     const iconY = iconBBox.y;
     iconElem.attr(
       'transform',
-<<<<<<< HEAD
-      `translate(${-iconWidth / 2 - iconX},${topLabel ? outerHeight / 2 - iconHeight - padding - iconY : -outerHeight / 2 + padding - iconY})`
-=======
       `translate(${-iconWidth / 2 - iconX},${topLabel ? outerHeight / 2 - iconHeight - iconY - halfPadding : outerHeight / 2 - iconHeight - iconY - halfPadding - bbox.height - labelPadding})`
->>>>>>> 1c105154
     );
-    iconElem.selectAll('path').attr('fill', stylesMap.get('stroke') || nodeBorder);
+    iconElem.selectAll('path').attr('fill', stylesMap.get('stroke') ?? nodeBorder);
     iconElem.attr('class', 'icon');
   }
 
