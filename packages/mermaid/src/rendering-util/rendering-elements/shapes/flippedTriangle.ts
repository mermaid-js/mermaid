--- conflicted
+++ resolved
@@ -7,16 +7,12 @@
 import { createPathFromPoints } from './util.js';
 import type { D3Selection } from '../../../types.js';
 
-<<<<<<< HEAD
 const MIN_HEIGHT = 10;
 const MIN_WIDTH = 10;
-export const flippedTriangle = async (parent: SVGAElement, node: Node): Promise<SVGAElement> => {
-=======
 export async function flippedTriangle<T extends SVGGraphicsElement>(
   parent: D3Selection<T>,
   node: Node
 ) {
->>>>>>> 16a5fc05
   const { labelStyles, nodeStyles } = styles2String(node);
   node.labelStyle = labelStyles;
 
