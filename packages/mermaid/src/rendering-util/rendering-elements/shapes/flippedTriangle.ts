--- conflicted
+++ resolved
@@ -8,6 +8,8 @@
 import type { D3Selection } from '../../../types.js';
 import type { Bounds, Point } from '../../../types.js';
 
+const MIN_HEIGHT = 10;
+const MIN_WIDTH = 10;
 function getPoints(tw: number, h: number) {
   return [
     { x: 0, y: -h },
@@ -16,8 +18,6 @@
   ];
 }
 
-const MIN_HEIGHT = 10;
-const MIN_WIDTH = 10;
 export async function flippedTriangle<T extends SVGGraphicsElement>(
   parent: D3Selection<T>,
   node: Node
@@ -45,17 +45,8 @@
   const h = node?.height ? node?.height : w + bbox.height;
 
   const tw = h;
-
-<<<<<<< HEAD
-  const tw = w + bbox.height;
+  // const tw = w + bbox.height;
   const points = getPoints(tw, h);
-=======
-  const points = [
-    { x: 0, y: -h },
-    { x: tw, y: -h },
-    { x: tw / 2, y: 0 },
-  ];
->>>>>>> 2e47e17d
 
   const { cssStyles } = node;
 
