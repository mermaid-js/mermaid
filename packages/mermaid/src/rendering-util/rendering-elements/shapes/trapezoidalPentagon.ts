import { labelHelper, updateNodeBounds, getNodeClasses, createPathFromPoints } from './util.js';
import intersect from '../intersect/index.js';
import type { Node } from '$root/rendering-util/types.d.ts';
import {
  styles2String,
  userNodeOverrides,
} from '$root/rendering-util/rendering-elements/shapes/handDrawnShapeStyles.js';
import rough from 'roughjs';

export const trapezoidalPentagon = async (parent: SVGAElement, node: Node) => {
  const { labelStyles, nodeStyles } = styles2String(node);
  node.labelStyle = labelStyles;
  const { shapeSvg, bbox } = await labelHelper(parent, node, getNodeClasses(node));
<<<<<<< HEAD
  const nodePadding = node.padding ?? 0;
  const labelPaddingX = node.look === 'neo' ? nodePadding * 2 : nodePadding;
  const labelPaddingY = node.look === 'neo' ? nodePadding * 1 : nodePadding;
  const widthMultiplier = bbox.width < 40 ? 3 : 1.25;
  const w = Math.max((bbox.width + labelPaddingX) * widthMultiplier, node?.width ?? 0);
  const h = Math.max(bbox.height + labelPaddingY, node?.height ?? 0);
=======
  const minWidth = 60,
    minHeight = 20;
  const w = Math.max(minWidth, bbox.width + (node.padding ?? 0) * 2, node?.width ?? 0);
  const h = Math.max(minHeight, bbox.height + (node.padding ?? 0) * 2, node?.height ?? 0);
>>>>>>> 525dcd47

  const { cssStyles } = node;
  // @ts-ignore - rough is not typed
  const rc = rough.svg(shapeSvg);
  const options = userNodeOverrides(node, {});

  if (node.look !== 'handDrawn') {
    options.roughness = 0;
    options.fillStyle = 'solid';
  }

  const points = [
    { x: (-w / 2) * 0.8, y: -h / 2 },
    { x: (w / 2) * 0.8, y: -h / 2 },
    { x: w / 2, y: (-h / 2) * 0.6 },
    { x: w / 2, y: h / 2 },
    { x: -w / 2, y: h / 2 },
    { x: -w / 2, y: (-h / 2) * 0.6 },
  ];

  const pathData = createPathFromPoints(points);
  const shapeNode = rc.path(pathData, options);

  const polygon = shapeSvg.insert(() => shapeNode, ':first-child');
  polygon.attr('class', 'basic label-container');

  if (cssStyles && node.look !== 'handDrawn') {
    polygon.selectChildren('path').attr('style', cssStyles);
  }

  if (nodeStyles && node.look !== 'handDrawn') {
    polygon.selectChildren('path').attr('style', nodeStyles);
  }

  updateNodeBounds(node, polygon);

  node.intersect = function (point) {
    const pos = intersect.polygon(node, points, point);
    return pos;
  };

  return shapeSvg;
};<|MERGE_RESOLUTION|>--- conflicted
+++ resolved
@@ -11,19 +11,14 @@
   const { labelStyles, nodeStyles } = styles2String(node);
   node.labelStyle = labelStyles;
   const { shapeSvg, bbox } = await labelHelper(parent, node, getNodeClasses(node));
-<<<<<<< HEAD
   const nodePadding = node.padding ?? 0;
   const labelPaddingX = node.look === 'neo' ? nodePadding * 2 : nodePadding;
   const labelPaddingY = node.look === 'neo' ? nodePadding * 1 : nodePadding;
-  const widthMultiplier = bbox.width < 40 ? 3 : 1.25;
-  const w = Math.max((bbox.width + labelPaddingX) * widthMultiplier, node?.width ?? 0);
-  const h = Math.max(bbox.height + labelPaddingY, node?.height ?? 0);
-=======
+
   const minWidth = 60,
     minHeight = 20;
-  const w = Math.max(minWidth, bbox.width + (node.padding ?? 0) * 2, node?.width ?? 0);
-  const h = Math.max(minHeight, bbox.height + (node.padding ?? 0) * 2, node?.height ?? 0);
->>>>>>> 525dcd47
+  const w = Math.max(minWidth, bbox.width + (labelPaddingX ?? 0) * 2, node?.width ?? 0);
+  const h = Math.max(minHeight, bbox.height + (labelPaddingY ?? 0) * 2, node?.height ?? 0);
 
   const { cssStyles } = node;
   // @ts-ignore - rough is not typed
