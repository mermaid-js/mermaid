import { log } from '../../../logger.js';
import { labelHelper, updateNodeBounds, getNodeClasses, createPathFromPoints } from './util.js';
import intersect from '../intersect/index.js';
<<<<<<< HEAD
import type { Node } from '$root/rendering-util/types.d.ts';
import { userNodeOverrides } from '$root/rendering-util/rendering-elements/shapes/handDrawnShapeStyles.js';
=======
import type { Node } from '../../types.d.ts';
import { styles2String, userNodeOverrides } from './handDrawnShapeStyles.js';
>>>>>>> 67bcd3e0
import rough from 'roughjs';

export const hourglass = async (parent: SVGAElement, node: Node) => {
  node.label = '';
  const { shapeSvg } = await labelHelper(parent, node, getNodeClasses(node));

  const w = Math.max(30, node?.width ?? 0);
  const h = Math.max(30, node?.height ?? 0);

  const { cssStyles } = node;
  // @ts-ignore - rough is not typed
  const rc = rough.svg(shapeSvg);
  const options = userNodeOverrides(node, {});

  if (node.look !== 'handDrawn') {
    options.roughness = 0;
    options.fillStyle = 'solid';
  }

  const points = [
    { x: 0, y: 0 },
    { x: w, y: 0 },
    { x: 0, y: h },
    { x: w, y: h },
  ];

  const pathData = createPathFromPoints(points);
  const shapeNode = rc.path(pathData, options);
  const polygon = shapeSvg.insert(() => shapeNode, ':first-child');
  polygon.attr('class', 'basic label-container');

  if (cssStyles && node.look !== 'handDrawn') {
    polygon.selectChildren('path').attr('style', cssStyles);
  }

  polygon.attr('transform', `translate(${-w / 2}, ${-h / 2})`);

  updateNodeBounds(node, polygon);

  node.intersect = function (point) {
    log.info('Pill intersect', node, { points });
    const pos = intersect.polygon(node, points, point);
    return pos;
  };

  return shapeSvg;
};<|MERGE_RESOLUTION|>--- conflicted
+++ resolved
@@ -1,13 +1,8 @@
 import { log } from '../../../logger.js';
 import { labelHelper, updateNodeBounds, getNodeClasses, createPathFromPoints } from './util.js';
 import intersect from '../intersect/index.js';
-<<<<<<< HEAD
-import type { Node } from '$root/rendering-util/types.d.ts';
-import { userNodeOverrides } from '$root/rendering-util/rendering-elements/shapes/handDrawnShapeStyles.js';
-=======
 import type { Node } from '../../types.d.ts';
 import { styles2String, userNodeOverrides } from './handDrawnShapeStyles.js';
->>>>>>> 67bcd3e0
 import rough from 'roughjs';
 
 export const hourglass = async (parent: SVGAElement, node: Node) => {
