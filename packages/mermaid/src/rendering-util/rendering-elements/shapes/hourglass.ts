import rough from 'roughjs';
import { log } from '../../../logger.js';
<<<<<<< HEAD
import type { Node } from '../../types.d.ts';
import intersect from '../intersect/index.js';
import { userNodeOverrides } from './handDrawnShapeStyles.js';
import { createPathFromPoints, getNodeClasses, labelHelper, updateNodeBounds } from './util.js';
=======
import { labelHelper, updateNodeBounds, getNodeClasses, createPathFromPoints } from './util.js';
import intersect from '../intersect/index.js';
import type { Node } from '../../types.ts';
import { styles2String, userNodeOverrides } from './handDrawnShapeStyles.js';
import rough from 'roughjs';
>>>>>>> 2b86750c

export const hourglass = async (parent: SVGAElement, node: Node) => {
  node.label = '';
  const { shapeSvg } = await labelHelper(parent, node, getNodeClasses(node));

  const w = node?.width ? node?.width : 30;
  const h = node?.height ? node?.height : 30;

  const { cssStyles } = node;
<<<<<<< HEAD
  // @ts-ignore - rough is not typed
=======

>>>>>>> 2b86750c
  const rc = rough.svg(shapeSvg);
  const options = userNodeOverrides(node, {});

  if (node.look !== 'handDrawn') {
    options.roughness = 0;
    options.fillStyle = 'solid';
  }

  const points = [
    { x: 0, y: 0 },
    { x: w, y: 0 },
    { x: 0, y: h },
    { x: w, y: h },
  ];

  const pathData = createPathFromPoints(points);
  const shapeNode = rc.path(pathData, options);
  const polygon = shapeSvg.insert(() => shapeNode, ':first-child');
  polygon.attr('class', 'basic label-container');

  if (cssStyles && node.look !== 'handDrawn') {
    polygon.selectChildren('path').attr('style', cssStyles);
  }

  polygon.attr('transform', `translate(${-w / 2}, ${-h / 2})`);

  updateNodeBounds(node, polygon);

  node.intersect = function (point) {
    log.info('Pill intersect', node, { points });
    const pos = intersect.polygon(node, points, point);
    return pos;
  };

  return shapeSvg;
};<|MERGE_RESOLUTION|>--- conflicted
+++ resolved
@@ -1,17 +1,9 @@
 import rough from 'roughjs';
 import { log } from '../../../logger.js';
-<<<<<<< HEAD
-import type { Node } from '../../types.d.ts';
-import intersect from '../intersect/index.js';
-import { userNodeOverrides } from './handDrawnShapeStyles.js';
-import { createPathFromPoints, getNodeClasses, labelHelper, updateNodeBounds } from './util.js';
-=======
 import { labelHelper, updateNodeBounds, getNodeClasses, createPathFromPoints } from './util.js';
 import intersect from '../intersect/index.js';
 import type { Node } from '../../types.ts';
-import { styles2String, userNodeOverrides } from './handDrawnShapeStyles.js';
-import rough from 'roughjs';
->>>>>>> 2b86750c
+import { userNodeOverrides } from './handDrawnShapeStyles.js';
 
 export const hourglass = async (parent: SVGAElement, node: Node) => {
   node.label = '';
@@ -21,11 +13,7 @@
   const h = node?.height ? node?.height : 30;
 
   const { cssStyles } = node;
-<<<<<<< HEAD
-  // @ts-ignore - rough is not typed
-=======
 
->>>>>>> 2b86750c
   const rc = rough.svg(shapeSvg);
   const options = userNodeOverrides(node, {});
 
