import { labelHelper, getNodeClasses, updateNodeBounds } from './util.js';
import type { Node } from '../../types.js';
import { styles2String, userNodeOverrides } from './handDrawnShapeStyles.js';
import rough from 'roughjs';
import intersect from '../intersect/index.js';
import type { D3Selection } from '../../../types.js';

<<<<<<< HEAD
/// Width of the frame on the top and left of the shape
const rectOffset = 5;

export const windowPane = async (parent: SVGAElement, node: Node) => {
=======
export async function windowPane<T extends SVGGraphicsElement>(parent: D3Selection<T>, node: Node) {
>>>>>>> 16a5fc05
  const { labelStyles, nodeStyles } = styles2String(node);
  node.labelStyle = labelStyles;

  const paddingX = node.look === 'neo' ? (node.padding ?? 0) * 2 : (node.padding ?? 0);
  const paddingY = node.look === 'neo' ? (node.padding ?? 0) * 2 : (node.padding ?? 0);

  // If incoming height & width are present, subtract the padding from them
  // as labelHelper does not take padding into account
  // also check if the width or height is less than minimum default values (50),
  // if so set it to min value
  if (node.width || node.height) {
    node.width = Math.max((node?.width ?? 0) - paddingX * 2 - rectOffset, 10);
    node.height = Math.max((node?.height ?? 0) - paddingY * 2 - rectOffset, 10);
  }

  const { shapeSvg, bbox, label } = await labelHelper(parent, node, getNodeClasses(node));

  const totalWidth = (node?.width ? node?.width : bbox.width) + paddingX * 2 + rectOffset;
  const totalHeight = (node?.height ? node?.height : bbox.height) + paddingY * 2 + rectOffset;

  const w = totalWidth - rectOffset;
  const h = totalHeight - rectOffset;
  const x = -w / 2;
  const y = -h / 2;
  const { cssStyles } = node;

  // @ts-expect-error -- Passing a D3.Selection seems to work for some reason
  const rc = rough.svg(shapeSvg);
  const options = userNodeOverrides(node, {});

  const outerPathPoints = [
    { x: x - rectOffset, y: y - rectOffset },
    { x: x - rectOffset, y: y + h },
    { x: x + w, y: y + h },
    { x: x + w, y: y - rectOffset },
  ];

  const path = `M${x - rectOffset},${y - rectOffset} L${x + w},${y - rectOffset} L${x + w},${y + h} L${x - rectOffset},${y + h} L${x - rectOffset},${y - rectOffset}
                M${x - rectOffset},${y} L${x + w},${y} L${x + w},${y + h} L${x - rectOffset},${y + h} L${x - rectOffset},${y}
                M${x},${y - rectOffset} L${x + w},${y - rectOffset} L${x + w},${y + h} L${x},${y + h} L${x},${y - rectOffset}`;

  if (node.look !== 'handDrawn') {
    options.roughness = 0;
    options.fillStyle = 'solid';
  }

  const no = rc.path(path, options);

  const windowPane = shapeSvg.insert(() => no, ':first-child');
  windowPane.attr('transform', `translate(${rectOffset / 2}, ${rectOffset / 2})`);

  windowPane.attr('class', 'basic label-container');

  if (cssStyles && node.look !== 'handDrawn') {
    windowPane.selectAll('path').attr('style', cssStyles);
  }

  if (nodeStyles && node.look !== 'handDrawn') {
    windowPane.selectAll('path').attr('style', nodeStyles);
  }

  label.attr(
    'transform',
    `translate(${-(bbox.width / 2) + rectOffset / 2 - (bbox.x - (bbox.left ?? 0))}, ${-(bbox.height / 2) + rectOffset / 2 - (bbox.y - (bbox.top ?? 0))})`
  );

  updateNodeBounds(node, windowPane);

  node.intersect = function (point) {
    const pos = intersect.polygon(node, outerPathPoints, point);
    return pos;
  };

  return shapeSvg;
}<|MERGE_RESOLUTION|>--- conflicted
+++ resolved
@@ -5,14 +5,10 @@
 import intersect from '../intersect/index.js';
 import type { D3Selection } from '../../../types.js';
 
-<<<<<<< HEAD
 /// Width of the frame on the top and left of the shape
 const rectOffset = 5;
 
-export const windowPane = async (parent: SVGAElement, node: Node) => {
-=======
 export async function windowPane<T extends SVGGraphicsElement>(parent: D3Selection<T>, node: Node) {
->>>>>>> 16a5fc05
   const { labelStyles, nodeStyles } = styles2String(node);
   node.labelStyle = labelStyles;
 
