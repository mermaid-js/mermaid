import { log } from '$root/logger.js';
import { labelHelper, updateNodeBounds, getNodeClasses } from './util.js';
import intersect from '../intersect/index.js';
import { getConfig } from '$root/diagram-api/diagramAPI.js';
import type { Node } from '$root/rendering-util/types.d.ts';
import { userNodeOverrides } from '$root/rendering-util/rendering-elements/shapes/handdrawnStyles.js';
import rough from 'roughjs';
import { insertPolygonShape } from './insertPolygonShape.js';

export const createInvertedTrapezoidPathD = (
  x: number,
  y: number,
  width: number,
  height: number
): string => {
  return [
    `M${x + height / 6},${y}`,
    `L${x + width - height / 6},${y}`,
    `L${x + width + (2 * height) / 6},${y - height}`,
    `L${x - (2 * height) / 6},${y - height}`,
    'Z',
  ].join(' ');
};

export const inv_trapezoid = async (parent: SVGAElement, node: Node): Promise<SVGAElement> => {
  const { shapeSvg, bbox } = await labelHelper(parent, node, getNodeClasses(node), true);

  const w = bbox.width + node.padding;
  const h = bbox.height + node.padding;
  const points = [
    { x: h / 6, y: 0 },
    { x: w - h / 6, y: 0 },
    { x: w + (2 * h) / 6, y: -h },
    { x: (-2 * h) / 6, y: -h },
  ];

  let polygon: d3.Selection<SVGPolygonElement | SVGGElement, unknown, null, undefined>;
  const { cssStyles } = node;

<<<<<<< HEAD
  if (node.look === 'handdrawn') {
    // @ts-ignore
=======
  if (useRough) {
    // @ts-ignore - rough is not typed
>>>>>>> d895a625
    const rc = rough.svg(shapeSvg);
    const options = userNodeOverrides(node, {});
    const pathData = createInvertedTrapezoidPathD(0, 0, w, h);
    const roughNode = rc.path(pathData, options);

    polygon = shapeSvg
      .insert(() => roughNode, ':first-child')
      .attr('transform', `translate(${-w / 2}, ${h / 2})`);

    if (cssStyles) {
      polygon.attr('style', cssStyles);
    }
  } else {
    polygon = insertPolygonShape(shapeSvg, w, h, points);
  }

  if (cssStyles) {
    polygon.attr('style', cssStyles);
  }

  node.width = w;
  node.height = h;

  updateNodeBounds(node, polygon);

  node.intersect = function (point) {
    return intersect.polygon(node, points, point);
  };

  return shapeSvg;
};<|MERGE_RESOLUTION|>--- conflicted
+++ resolved
@@ -37,13 +37,8 @@
   let polygon: d3.Selection<SVGPolygonElement | SVGGElement, unknown, null, undefined>;
   const { cssStyles } = node;
 
-<<<<<<< HEAD
   if (node.look === 'handdrawn') {
-    // @ts-ignore
-=======
-  if (useRough) {
     // @ts-ignore - rough is not typed
->>>>>>> d895a625
     const rc = rough.svg(shapeSvg);
     const options = userNodeOverrides(node, {});
     const pathData = createInvertedTrapezoidPathD(0, 0, w, h);
