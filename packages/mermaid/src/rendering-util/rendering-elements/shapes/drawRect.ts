--- conflicted
+++ resolved
@@ -50,10 +50,6 @@
       .attr('style', nodeStyles)
       .attr('rx', rx)
       .attr('data-id', node.id)
-<<<<<<< HEAD
-      .attr('data-et', 'node')
-=======
->>>>>>> d964893a
       .attr('ry', ry)
       .attr('x', x)
       .attr('y', y)
