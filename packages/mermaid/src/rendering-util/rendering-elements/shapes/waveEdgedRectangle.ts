import {
  labelHelper,
  updateNodeBounds,
  getNodeClasses,
  generateFullSineWavePoints,
  createPathFromPoints,
} from './util.js';
import intersect from '../intersect/index.js';
import type { Node } from '$root/rendering-util/types.d.ts';
import rough from 'roughjs';
import { styles2String, userNodeOverrides } from './handDrawnShapeStyles.js';

export const waveEdgedRectangle = async (parent: SVGAElement, node: Node) => {
  const { labelStyles, nodeStyles } = styles2String(node);
  node.labelStyle = labelStyles;
  const { shapeSvg, bbox, label } = await labelHelper(parent, node, getNodeClasses(node));
<<<<<<< HEAD
  const nodePadding = node.padding ?? 0;
  const labelPaddingX = node.look === 'neo' ? nodePadding * 2 : nodePadding;
  const labelPaddingY = node.look === 'neo' ? nodePadding * 1 : nodePadding;
  const w = Math.max(bbox.width + (labelPaddingX ?? 0) * 2, node?.width ?? 0);
  const h = Math.max(bbox.height + (labelPaddingY ?? 0) * 2, node?.height ?? 0);
  const waveAmplitude = h / 4;
=======
  const w = Math.max(bbox.width + (node.padding ?? 0) * 2, node?.width ?? 0);
  const h = Math.max(bbox.height + (node.padding ?? 0) * 2, node?.height ?? 0);
  const waveAmplitude = h / 8;
>>>>>>> f7e4ee61
  const finalH = h + waveAmplitude;
  const { cssStyles } = node;

  // To maintain minimum width
  const minWidth = 70;
  const widthDif = minWidth - w;
  const extraW = widthDif > 0 ? widthDif / 2 : 0;

  // @ts-ignore - rough is not typed
  const rc = rough.svg(shapeSvg);
  const options = userNodeOverrides(node, {});

  if (node.look !== 'handDrawn') {
    options.roughness = 0;
    options.fillStyle = 'solid';
  }

  const points = [
    { x: -w / 2 - extraW, y: finalH / 2 },
    ...generateFullSineWavePoints(
      -w / 2 - extraW,
      finalH / 2,
      w / 2 + extraW,
      finalH / 2,
      waveAmplitude,
      0.8
    ),
    { x: w / 2 + extraW, y: -finalH / 2 },
    { x: -w / 2 - extraW, y: -finalH / 2 },
  ];

  const waveEdgeRectPath = createPathFromPoints(points);
  const waveEdgeRectNode = rc.path(waveEdgeRectPath, options);

  const waveEdgeRect = shapeSvg.insert(() => waveEdgeRectNode, ':first-child');

  waveEdgeRect.attr('class', 'basic label-container');

  if (cssStyles && node.look !== 'handDrawn') {
    waveEdgeRect.selectAll('path').attr('style', cssStyles);
  }

  if (nodeStyles && node.look !== 'handDrawn') {
    waveEdgeRect.selectAll('path').attr('style', nodeStyles);
  }

  waveEdgeRect.attr('transform', `translate(0,${-waveAmplitude / 2})`);
  label.attr(
    'transform',
<<<<<<< HEAD
    `translate(${-w / 2 + (labelPaddingX ?? 0) - (bbox.x - (bbox.left ?? 0))},${-h / 2 + (labelPaddingY ?? 0) - waveAmplitude / 2 - (bbox.y - (bbox.top ?? 0))})`
=======
    `translate(${-w / 2 + (node.padding ?? 0) - (bbox.x - (bbox.left ?? 0))},${-h / 2 + (node.padding ?? 0) - waveAmplitude - (bbox.y - (bbox.top ?? 0))})`
>>>>>>> f7e4ee61
  );

  updateNodeBounds(node, waveEdgeRect);
  node.intersect = function (point) {
    const pos = intersect.polygon(node, points, point);
    return pos;
  };

  return shapeSvg;
};<|MERGE_RESOLUTION|>--- conflicted
+++ resolved
@@ -14,18 +14,12 @@
   const { labelStyles, nodeStyles } = styles2String(node);
   node.labelStyle = labelStyles;
   const { shapeSvg, bbox, label } = await labelHelper(parent, node, getNodeClasses(node));
-<<<<<<< HEAD
   const nodePadding = node.padding ?? 0;
   const labelPaddingX = node.look === 'neo' ? nodePadding * 2 : nodePadding;
   const labelPaddingY = node.look === 'neo' ? nodePadding * 1 : nodePadding;
   const w = Math.max(bbox.width + (labelPaddingX ?? 0) * 2, node?.width ?? 0);
   const h = Math.max(bbox.height + (labelPaddingY ?? 0) * 2, node?.height ?? 0);
-  const waveAmplitude = h / 4;
-=======
-  const w = Math.max(bbox.width + (node.padding ?? 0) * 2, node?.width ?? 0);
-  const h = Math.max(bbox.height + (node.padding ?? 0) * 2, node?.height ?? 0);
   const waveAmplitude = h / 8;
->>>>>>> f7e4ee61
   const finalH = h + waveAmplitude;
   const { cssStyles } = node;
 
@@ -75,11 +69,7 @@
   waveEdgeRect.attr('transform', `translate(0,${-waveAmplitude / 2})`);
   label.attr(
     'transform',
-<<<<<<< HEAD
     `translate(${-w / 2 + (labelPaddingX ?? 0) - (bbox.x - (bbox.left ?? 0))},${-h / 2 + (labelPaddingY ?? 0) - waveAmplitude / 2 - (bbox.y - (bbox.top ?? 0))})`
-=======
-    `translate(${-w / 2 + (node.padding ?? 0) - (bbox.x - (bbox.left ?? 0))},${-h / 2 + (node.padding ?? 0) - waveAmplitude - (bbox.y - (bbox.top ?? 0))})`
->>>>>>> f7e4ee61
   );
 
   updateNodeBounds(node, waveEdgeRect);
