--- conflicted
+++ resolved
@@ -56,18 +56,14 @@
 ): string => {
   return [`M${x - width / 2},${-height / 2}`, `a${rx},${ry} 0,0,0 ${width},0`].join(' ');
 };
-<<<<<<< HEAD
 
 const MIN_HEIGHT = 10;
 const MIN_WIDTH = 10;
 
-export const linedCylinder = async (parent: SVGAElement, node: Node) => {
-=======
 export async function linedCylinder<T extends SVGGraphicsElement>(
   parent: D3Selection<T>,
   node: Node
 ) {
->>>>>>> 16a5fc05
   const { labelStyles, nodeStyles } = styles2String(node);
   node.labelStyle = labelStyles;
   const nodePadding = node.padding ?? 0;
