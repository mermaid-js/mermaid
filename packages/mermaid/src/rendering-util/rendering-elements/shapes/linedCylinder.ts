--- conflicted
+++ resolved
@@ -58,7 +58,6 @@
   const { labelStyles, nodeStyles } = styles2String(node);
   node.labelStyle = labelStyles;
   const { shapeSvg, bbox, label } = await labelHelper(parent, node, getNodeClasses(node));
-<<<<<<< HEAD
   const nodePadding = node.padding ?? 0;
   const labelPaddingX = node.look === 'neo' ? nodePadding * 2 : nodePadding;
   const labelPaddingY = node.look === 'neo' ? nodePadding * 1 : nodePadding;
@@ -66,12 +65,6 @@
   const rx = w / 2;
   const ry = rx / (2.5 + w / 50);
   const h = Math.max(bbox.height + ry + labelPaddingY, node?.height ?? 0);
-=======
-  const w = Math.max(bbox.width + (node.padding ?? 0), node.width ?? 0);
-  const rx = w / 2;
-  const ry = rx / (2.5 + w / 50);
-  const h = Math.max(bbox.height + ry + (node.padding ?? 0), node.height ?? 0);
->>>>>>> b3dfc60f
   const outerOffset = h * 0.1; // 10% of height
 
   let cylinder: d3.Selection<SVGPathElement | SVGGElement, unknown, null, undefined>;
