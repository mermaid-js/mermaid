import rough from 'roughjs';
import type { SVG } from '../../../diagram-api/types.js';
import { log } from '../../../logger.js';
<<<<<<< HEAD
import type { Node, RenderOptions } from '../../types.d.ts';
import intersect from '../intersect/index.js';
import { userNodeOverrides } from './handDrawnShapeStyles.js';
=======
import type { Node, ShapeRenderOptions } from '../../types.ts';
import intersect from '../intersect/index.js';
import { styles2String, userNodeOverrides } from './handDrawnShapeStyles.js';
>>>>>>> 2b86750c
import { getNodeClasses, updateNodeBounds } from './util.js';

export const filledCircle = (
  parent: SVG,
  node: Node,
  { config: { themeVariables } }: ShapeRenderOptions
) => {
  node.label = '';

  // If incoming height & width are present, subtract the padding from them
  // as labelHelper does not take padding into account
  // also check if the width or height is less than minimum default values (10),
  // if so set it to min value
  if (node.width || node.height) {
    if ((node.width ?? 0) < 10) {
      node.width = 10;
    }

    if ((node.height ?? 0) < 10) {
      node.height = 10;
    }
  }

  if (!node.width) {
    node.width = 10;
  }

  if (!node.height) {
    node.width = 10;
  }

  const shapeSvg = parent
    .insert('g')
    .attr('class', getNodeClasses(node))
    .attr('id', node.domId ?? node.id);
  const radius = (node.width ?? 0) / 2;
  const { cssStyles } = node;

  // @ts-expect-error shapeSvg d3 class is incorrect?
  const rc = rough.svg(shapeSvg);
  const { nodeBorder } = themeVariables;
  const options = userNodeOverrides(node, { fillStyle: 'solid' });

  if (node.look !== 'handDrawn') {
    options.roughness = 0;
  }

  const circleNode = rc.circle(0, 0, radius * 2, options);

  const filledCircle = shapeSvg.insert(() => circleNode, ':first-child');

  filledCircle.selectAll('path').attr('style', `fill: ${nodeBorder} !important;`);

  if (cssStyles && cssStyles.length > 0 && node.look !== 'handDrawn') {
    filledCircle.selectAll('path').attr('style', cssStyles);
  }

  updateNodeBounds(node, filledCircle);

  node.intersect = function (point) {
    log.info('filledCircle intersect', node, { radius, point });
    const pos = intersect.circle(node, radius, point);
    return pos;
  };

  return shapeSvg;
};<|MERGE_RESOLUTION|>--- conflicted
+++ resolved
@@ -1,15 +1,9 @@
 import rough from 'roughjs';
 import type { SVG } from '../../../diagram-api/types.js';
 import { log } from '../../../logger.js';
-<<<<<<< HEAD
-import type { Node, RenderOptions } from '../../types.d.ts';
+import type { Node, ShapeRenderOptions } from '../../types.ts';
 import intersect from '../intersect/index.js';
 import { userNodeOverrides } from './handDrawnShapeStyles.js';
-=======
-import type { Node, ShapeRenderOptions } from '../../types.ts';
-import intersect from '../intersect/index.js';
-import { styles2String, userNodeOverrides } from './handDrawnShapeStyles.js';
->>>>>>> 2b86750c
 import { getNodeClasses, updateNodeBounds } from './util.js';
 
 export const filledCircle = (
