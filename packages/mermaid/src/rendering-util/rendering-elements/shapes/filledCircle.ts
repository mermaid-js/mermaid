import { log } from '$root/logger.js';
import { getNodeClasses, updateNodeBounds } from './util.js';
import type { Node } from '$root/rendering-util/types.d.ts';
import type { SVG } from '$root/diagram-api/types.js';
import { userNodeOverrides } from '$root/rendering-util/rendering-elements/shapes/handDrawnShapeStyles.js';
import rough from 'roughjs';
import intersect from '../intersect/index.js';
import { getConfig } from '$root/config.js';

export const filledCircle = (parent: SVG, node: Node) => {
  node.label = '';
  const shapeSvg = parent
    .insert('g')
    .attr('class', getNodeClasses(node))
    .attr('id', node.domId ?? node.id);
  const radius = 7;
  const { cssStyles } = node;

  // @ts-ignore - rough is not typed
  const rc = rough.svg(shapeSvg);
  const { themeVariables } = getConfig();
  const { nodeBorder } = themeVariables;
  const options = userNodeOverrides(node, { fillStyle: 'solid' });

  if (node.look !== 'handDrawn') {
    options.roughness = 0;
  }

  const circleNode = rc.circle(0, 0, radius * 2, options);

  const filledCircle = shapeSvg.insert(() => circleNode, ':first-child');

<<<<<<< HEAD
  filledCircle.attr('class', 'basic label-container');
=======
  filledCircle.selectAll('path').attr('style', `fill: ${nodeBorder} !important;`);
>>>>>>> 525dcd47

  if (cssStyles && cssStyles.length > 0 && node.look !== 'handDrawn') {
    filledCircle.selectAll('path').attr('style', cssStyles);
  }

  updateNodeBounds(node, filledCircle);

  node.intersect = function (point) {
    log.info('filledCircle intersect', node, { radius, point });
    const pos = intersect.circle(node, radius, point);
    return pos;
  };

  return shapeSvg;
};<|MERGE_RESOLUTION|>--- conflicted
+++ resolved
@@ -30,11 +30,7 @@
 
   const filledCircle = shapeSvg.insert(() => circleNode, ':first-child');
 
-<<<<<<< HEAD
-  filledCircle.attr('class', 'basic label-container');
-=======
   filledCircle.selectAll('path').attr('style', `fill: ${nodeBorder} !important;`);
->>>>>>> 525dcd47
 
   if (cssStyles && cssStyles.length > 0 && node.look !== 'handDrawn') {
     filledCircle.selectAll('path').attr('style', cssStyles);
