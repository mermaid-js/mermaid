import { log } from '../../../logger.js';
<<<<<<< HEAD
import { createPathFromPoints, getNodeClasses, updateNodeBounds } from './util.js';
import type { Node } from '../../types.d.ts';
=======
import { getNodeClasses, updateNodeBounds } from './util.js';
import type { Node } from '../../types.ts';
>>>>>>> 2b86750c
import type { SVG } from '../../../diagram-api/types.js';
import { userNodeOverrides } from './handDrawnShapeStyles.js';
import rough from 'roughjs';
import intersect from '../intersect/index.js';

export const lightningBolt = (parent: SVG, node: Node) => {
  node.label = '';
  const shapeSvg = parent
    .insert('g')
    .attr('class', getNodeClasses(node))
    .attr('id', node.domId ?? node.id);
  const { cssStyles } = node;

  const gapX = Math.max(5, (node.width ?? 0) * 0.1);
  const gapY = Math.max(5, (node.height ?? 0) * 0.1);
  const width = node?.width ? node?.width : 50;
  const height = node?.height ? node?.height : 50;

  const points = [
    { x: width, y: 0 },
    { x: 0, y: height / 2 + gapY / 2 },
    { x: width - 4 * gapX, y: height / 2 + gapY / 2 },
    { x: 0, y: height },
    { x: width, y: height / 2 - gapY / 2 },
    { x: 4 * gapX, y: height / 2 - gapY / 2 },
  ];

  // @ts-expect-error shapeSvg d3 class is incorrect?
  const rc = rough.svg(shapeSvg);
  const options = userNodeOverrides(node, {});

  if (node.look !== 'handDrawn') {
    options.roughness = 0;
    options.fillStyle = 'solid';
  }

  const linePath = createPathFromPoints(points);
  const lineNode = rc.path(linePath, options);

  const lightningBolt = shapeSvg.insert(() => lineNode, ':first-child');

  if (cssStyles && node.look !== 'handDrawn') {
    lightningBolt.selectAll('path').attr('style', cssStyles);
  }

  lightningBolt.attr('transform', `translate(-${width / 2},${-height / 2})`);

  updateNodeBounds(node, lightningBolt);

  node.intersect = function (point) {
    log.info('lightningBolt intersect', node, point);
    const pos = intersect.polygon(node, points, point);

    return pos;
  };

  return shapeSvg;
};<|MERGE_RESOLUTION|>--- conflicted
+++ resolved
@@ -1,11 +1,6 @@
 import { log } from '../../../logger.js';
-<<<<<<< HEAD
 import { createPathFromPoints, getNodeClasses, updateNodeBounds } from './util.js';
 import type { Node } from '../../types.d.ts';
-=======
-import { getNodeClasses, updateNodeBounds } from './util.js';
-import type { Node } from '../../types.ts';
->>>>>>> 2b86750c
 import type { SVG } from '../../../diagram-api/types.js';
 import { userNodeOverrides } from './handDrawnShapeStyles.js';
 import rough from 'roughjs';
