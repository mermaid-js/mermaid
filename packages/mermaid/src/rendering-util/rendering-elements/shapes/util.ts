import { createText } from '../../createText.js';
import type { Node } from '../../types.js';
import { getConfig } from '../../../diagram-api/diagramAPI.js';
import { select } from 'd3';
import defaultConfig from '../../../defaultConfig.js';
import { evaluate, sanitizeText } from '../../../diagrams/common/common.js';
<<<<<<< HEAD
import { log } from '../../../logger.js';
import { decodeEntities, handleUndefinedAttr } from '../../../utils.js';
=======
import { decodeEntities, handleUndefinedAttr, parseFontSize } from '../../../utils.js';
>>>>>>> f8746bee
import type { D3Selection, Point } from '../../../types.js';

export const labelHelper = async <T extends SVGGraphicsElement>(
  parent: D3Selection<T>,
  node: Node,
  _classes?: string
) => {
  let cssClasses;
  const useHtmlLabels = node.useHtmlLabels || evaluate(getConfig()?.flowchart?.htmlLabels);
  if (!_classes) {
    cssClasses = 'node default';
  } else {
    cssClasses = _classes;
  }

  // Add outer g element
  const shapeSvg = parent
    .insert('g')
    .attr('class', cssClasses)
    .attr('id', node.domId || node.id);

  // Create the label and insert it after the rect
  const labelEl = shapeSvg
    .insert('g')
    .attr('class', 'label')
    .attr('style', handleUndefinedAttr(node.labelStyle));

  // Replace label with default value if undefined
  let label;
  if (node.label === undefined) {
    label = '';
  } else {
    label = typeof node.label === 'string' ? node.label : node.label[0];
  }

  const text = await createText(labelEl, sanitizeText(decodeEntities(label), getConfig()), {
    useHtmlLabels,
    width: (node.width ?? 0) < 0 ? 0 : node.width || getConfig().flowchart?.wrappingWidth,
    // @ts-expect-error -- This is currently not used. Should this be `classes` instead?
    cssClasses: 'markdown-node-label',
    style: node.labelStyle,
    addSvgBackground: !!node.icon || !!node.img,
  });
  // Get the size of the label
  let bbox = text.getBBox();
  const halfPadding = (node?.padding ?? 0) / 2;

  if (evaluate(getConfig().flowchart?.htmlLabels)) {
    const div = text.children[0];
    const dv = select(text);

    // if there are images, need to wait for them to load before getting the bounding box
    const images = div.getElementsByTagName('img');
    if (images) {
      const noImgText = label.replace(/<img[^>]*>/g, '').trim() === '';

      await Promise.all(
        [...images].map(
          (img) =>
            new Promise((res) => {
              /**
               *
               */
              function setupImage() {
                img.style.display = 'flex';
                img.style.flexDirection = 'column';

                if (noImgText) {
                  // default size if no text
                  const bodyFontSize = getConfig().fontSize
                    ? getConfig().fontSize
                    : window.getComputedStyle(document.body).fontSize;
                  const enlargingFactor = 5;
                  const [parsedBodyFontSize = defaultConfig.fontSize] = parseFontSize(bodyFontSize);
                  const width = parsedBodyFontSize * enlargingFactor + 'px';
                  img.style.minWidth = width;
                  img.style.maxWidth = width;
                } else {
                  img.style.width = '100%';
                }
                res(img);
              }
              setTimeout(() => {
                if (img.complete) {
                  setupImage();
                }
              });
              img.addEventListener('error', setupImage);
              img.addEventListener('load', setupImage);
            })
        )
      );
    }
    bbox = div.getBoundingClientRect();
    dv.attr('width', bbox.width);
    if (node.height && node.height < bbox.height) {
      bbox.height = node.height < 0 ? 0 : node.height;
    }
    dv.attr('height', bbox.height);
  }

  // Center the label
  if (useHtmlLabels) {
    labelEl.attr('transform', 'translate(' + -bbox.width / 2 + ', ' + -bbox.height / 2 + ')');
  } else {
    labelEl.attr('transform', 'translate(' + 0 + ', ' + -bbox.height / 2 + ')');
  }
  if (node.centerLabel) {
    labelEl.attr('transform', 'translate(' + -bbox.width / 2 + ', ' + -bbox.height / 2 + ')');
  }
  labelEl.insert('rect', ':first-child');
  return { shapeSvg, bbox, halfPadding, label: labelEl };
};

export const updateNodeBounds = <T extends SVGGraphicsElement>(
  node: Node,
  // D3Selection<SVGGElement> is for the roughjs case, D3Selection<T> is for the non-roughjs case
  element: D3Selection<SVGGElement> | D3Selection<T>
) => {
  const bbox = element.node()!.getBBox();
  node.width = bbox.width;
  node.height = bbox.height;
  log.debug('updateNodeBounds: #####################################');
  log.debug('updateNodeBounds:', node.id, node.width, node.height);
  log.debug('updateNodeBounds: #####################################');
};

/**
 * @param parent - Parent element to append the polygon to
 * @param w - Width of the polygon
 * @param h - Height of the polygon
 * @param points - Array of points to create the polygon
 */
export function insertPolygonShape(
  parent: D3Selection<SVGGElement>,
  w: number,
  h: number,
  points: Point[]
) {
  return parent
    .insert('polygon', ':first-child')
    .attr(
      'points',
      points
        .map(function (d) {
          return d.x + ',' + d.y;
        })
        .join(' ')
    )
    .attr('class', 'label-container')
    .attr('transform', 'translate(' + -w / 2 + ',' + h / 2 + ')');
}

export const getNodeClasses = (node: Node, extra?: string) =>
  (node.look === 'handDrawn' ? 'rough-node' : 'node') + ' ' + node.cssClasses + ' ' + (extra || '');

export function createPathFromPoints(points: Point[]) {
  const pointStrings = points.map((p, i) => `${i === 0 ? 'M' : 'L'}${p.x},${p.y}`);
  pointStrings.push('Z');
  return pointStrings.join(' ');
}

export function generateFullSineWavePoints(
  x1: number,
  y1: number,
  x2: number,
  y2: number,
  amplitude: number,
  numCycles: number
) {
  const points = [];
  const steps = 50; // Number of segments to create a smooth curve
  const deltaX = x2 - x1;
  const deltaY = y2 - y1;
  const cycleLength = deltaX / numCycles;

  // Calculate frequency and phase shift
  const frequency = (2 * Math.PI) / cycleLength;
  const midY = y1 + deltaY / 2;

  for (let i = 0; i <= steps; i++) {
    const t = i / steps;
    const x = x1 + t * deltaX;
    const y = midY + amplitude * Math.sin(frequency * (x - x1));

    points.push({ x, y });
  }

  return points;
}

/**
 * @param centerX - x-coordinate of center of circle
 * @param centerY - y-coordinate of center of circle
 * @param radius - radius of circle
 * @param numPoints - total points required
 * @param startAngle - angle where arc will start
 * @param endAngle - angle where arc will end
 */
export function generateCirclePoints(
  centerX: number,
  centerY: number,
  radius: number,
  numPoints: number,
  startAngle: number,
  endAngle: number
) {
  const points = [];

  // Convert angles to radians
  const startAngleRad = (startAngle * Math.PI) / 180;
  const endAngleRad = (endAngle * Math.PI) / 180;

  // Calculate the angle range in radians
  const angleRange = endAngleRad - startAngleRad;

  // Calculate the angle step
  const angleStep = angleRange / (numPoints - 1);

  for (let i = 0; i < numPoints; i++) {
    const angle = startAngleRad + i * angleStep;
    const x = centerX + radius * Math.cos(angle);
    const y = centerY + radius * Math.sin(angle);
    points.push({ x: -x, y: -y });
  }

  return points;
}<|MERGE_RESOLUTION|>--- conflicted
+++ resolved
@@ -4,12 +4,8 @@
 import { select } from 'd3';
 import defaultConfig from '../../../defaultConfig.js';
 import { evaluate, sanitizeText } from '../../../diagrams/common/common.js';
-<<<<<<< HEAD
 import { log } from '../../../logger.js';
-import { decodeEntities, handleUndefinedAttr } from '../../../utils.js';
-=======
 import { decodeEntities, handleUndefinedAttr, parseFontSize } from '../../../utils.js';
->>>>>>> f8746bee
 import type { D3Selection, Point } from '../../../types.js';
 
 export const labelHelper = async <T extends SVGGraphicsElement>(
