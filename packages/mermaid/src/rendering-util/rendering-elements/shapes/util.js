import { createText } from '$root/rendering-util/createText.ts';
import { getConfig } from '$root/diagram-api/diagramAPI.js';
import { select } from 'd3';
import { evaluate, sanitizeText } from '$root/diagrams/common/common.js';
import { decodeEntities } from '$root/utils.js';

export const labelHelper = async (parent, node, _classes) => {
  let cssClasses;
  const useHtmlLabels = node.useHtmlLabels || evaluate(getConfig().flowchart.htmlLabels);
  if (!_classes) {
    cssClasses = 'node default';
  } else {
    cssClasses = _classes;
  }

  // Add outer g element
  const shapeSvg = parent
    .insert('g')
    .attr('class', cssClasses)
    .attr('id', node.domId || node.id);

  // Create the label and insert it after the rect
  const labelEl = shapeSvg.insert('g').attr('class', 'label').attr('style', node.labelStyle);

  // Replace label with default value if undefined
  let label;
  if (node.label === undefined) {
    label = '';
  } else {
    label = typeof node.label === 'string' ? node.label : node.label[0];
  }

  let text;
  text = await createText(labelEl, sanitizeText(decodeEntities(label), getConfig()), {
    useHtmlLabels,
    width: node.width || getConfig().flowchart.wrappingWidth,
    cssClasses: 'markdown-node-label',
    style: node.labelStyle,
  });
  // Get the size of the label
  let bbox = text.getBBox();
  const halfPadding = node.padding / 2;

  if (evaluate(getConfig().flowchart.htmlLabels)) {
    const div = text.children[0];
    const dv = select(text);

    // if there are images, need to wait for them to load before getting the bounding box
    const images = div.getElementsByTagName('img');
    if (images) {
      const noImgText = label.replace(/<img[^>]*>/g, '').trim() === '';

      await Promise.all(
        [...images].map(
          (img) =>
            new Promise((res) => {
              /**
               *
               */
              function setupImage() {
                img.style.display = 'flex';
                img.style.flexDirection = 'column';

                if (noImgText) {
                  // default size if no text
                  const bodyFontSize = getConfig().fontSize
                    ? getConfig().fontSize
                    : window.getComputedStyle(document.body).fontSize;
                  const enlargingFactor = 5;
                  const width = parseInt(bodyFontSize, 10) * enlargingFactor + 'px';
                  img.style.minWidth = width;
                  img.style.maxWidth = width;
                } else {
                  img.style.width = '100%';
                }
                res(img);
              }
              setTimeout(() => {
                if (img.complete) {
                  setupImage();
                }
              });
              img.addEventListener('error', setupImage);
              img.addEventListener('load', setupImage);
            })
        )
      );
    }

    bbox = div.getBoundingClientRect();
    dv.attr('width', bbox.width);
    dv.attr('height', bbox.height);
  }

  // Center the label
  if (useHtmlLabels) {
    labelEl.attr('transform', 'translate(' + -bbox.width / 2 + ', ' + -bbox.height / 2 + ')');
  } else {
    labelEl.attr('transform', 'translate(' + 0 + ', ' + -bbox.height / 2 + ')');
  }
  if (node.centerLabel) {
    labelEl.attr('transform', 'translate(' + -bbox.width / 2 + ', ' + -bbox.height / 2 + ')');
  }
  labelEl.insert('rect', ':first-child');
  return { shapeSvg, bbox, halfPadding, label: labelEl };
};

export const updateNodeBounds = (node, element) => {
  const bbox = element.node().getBBox();
  node.width = bbox.width;
  node.height = bbox.height;
};

/**
 * @param parent
 * @param w
 * @param h
 * @param points
 */
export function insertPolygonShape(parent, w, h, points) {
  return parent
    .insert('polygon', ':first-child')
    .attr(
      'points',
      points
        .map(function (d) {
          return d.x + ',' + d.y;
        })
        .join(' ')
    )
    .attr('class', 'label-container')
    .attr('transform', 'translate(' + -w / 2 + ',' + h / 2 + ')');
}

export const getNodeClasses = (node, extra) =>
<<<<<<< HEAD
  (node.look === 'handdrawn' ? 'rough-node' : 'node') + ' ' + node.cssClasses + ' ' + (extra || '');

export function createPathFromPoints(points) {
  const pointStrings = points.map((p, i) => `${i === 0 ? 'M' : 'L'}${p.x},${p.y}`);
  pointStrings.push('Z');
  return pointStrings.join(' ');
}
=======
  (node.look === 'handDrawn' ? 'rough-node' : 'node') + ' ' + node.cssClasses + ' ' + (extra || '');
>>>>>>> 87b2084d
<|MERGE_RESOLUTION|>--- conflicted
+++ resolved
@@ -133,14 +133,10 @@
 }
 
 export const getNodeClasses = (node, extra) =>
-<<<<<<< HEAD
-  (node.look === 'handdrawn' ? 'rough-node' : 'node') + ' ' + node.cssClasses + ' ' + (extra || '');
+  (node.look === 'handDrawn' ? 'rough-node' : 'node') + ' ' + node.cssClasses + ' ' + (extra || '');
 
 export function createPathFromPoints(points) {
   const pointStrings = points.map((p, i) => `${i === 0 ? 'M' : 'L'}${p.x},${p.y}`);
   pointStrings.push('Z');
   return pointStrings.join(' ');
-}
-=======
-  (node.look === 'handDrawn' ? 'rough-node' : 'node') + ' ' + node.cssClasses + ' ' + (extra || '');
->>>>>>> 87b2084d
+}