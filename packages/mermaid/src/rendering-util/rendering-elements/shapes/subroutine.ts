--- conflicted
+++ resolved
@@ -4,12 +4,9 @@
 import { styles2String, userNodeOverrides } from './handDrawnShapeStyles.js';
 import rough from 'roughjs';
 import { insertPolygonShape } from './insertPolygonShape.js';
-<<<<<<< HEAD
 import { getConfig } from '../../../config.js';
-=======
 import type { D3Selection } from '../../../types.js';
 import { handleUndefinedAttr } from '../../../utils.js';
->>>>>>> 16a5fc05
 
 export const createSubroutinePathD = (
   x: number,
@@ -37,16 +34,12 @@
   ].join(' ');
 };
 
-<<<<<<< HEAD
 // width of the frame on the left and right side of the shape
 const FRAME_WIDTH = 8;
 
-export const subroutine = async (parent: SVGAElement, node: Node) => {
+export async function subroutine<T extends SVGGraphicsElement>(parent: D3Selection<T>, node: Node) {
   const { themeVariables } = getConfig();
   const { useGradient } = themeVariables;
-=======
-export async function subroutine<T extends SVGGraphicsElement>(parent: D3Selection<T>, node: Node) {
->>>>>>> 16a5fc05
   const { labelStyles, nodeStyles } = styles2String(node);
   node.labelStyle = labelStyles;
 
@@ -86,12 +79,8 @@
     { x: -FRAME_WIDTH, y: 0 },
   ];
 
-<<<<<<< HEAD
   if (node.look === 'handDrawn' || (node.look === 'neo' && !useGradient)) {
-=======
-  if (node.look === 'handDrawn') {
     // @ts-expect-error -- Passing a D3.Selection seems to work for some reason
->>>>>>> 16a5fc05
     const rc = rough.svg(shapeSvg);
     const options = userNodeOverrides(node, {});
 
