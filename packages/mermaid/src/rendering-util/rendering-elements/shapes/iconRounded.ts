import rough from 'roughjs';
import type { SVG } from '../../../diagram-api/types.js';
import { log } from '../../../logger.js';
import { getIconSVG } from '../../icons.js';
import type { Node, ShapeRenderOptions } from '../../types.ts';
import intersect from '../intersect/index.js';
import { compileStyles, styles2String, userNodeOverrides } from './handDrawnShapeStyles.js';
import { createRoundedRectPathD } from './roundedRectPath.js';
import { labelHelper, updateNodeBounds } from './util.js';

export const iconRounded = async (
  parent: SVG,
  node: Node,
  { config: { themeVariables, flowchart } }: ShapeRenderOptions
) => {
  const { labelStyles } = styles2String(node);
  node.labelStyle = labelStyles;
  const defaultWidth = flowchart?.wrappingWidth;
  const labelPadding = node.label ? 8 : 0;
  const padding = node.height ? node.height * 0.05 : 15;
  const assetHeight = node.assetHeight ?? 48;
  const assetWidth = node.assetWidth ?? 48;
  let iconSize = Math.max(assetHeight, assetWidth);
  let height = iconSize + padding * 2;
  let width = iconSize + padding * 2;

  let adjustDimensions = false;
  if (node.width || node.height) {
    adjustDimensions = true;
    node.width = (node?.width ?? 10) - labelPadding * 2;
    node.height = (node?.height ?? 10) - labelPadding * 2;
    width = node.width;
    height = node.height;
  } else {
    node.width = Math.max(width, defaultWidth ?? 0);
  }
  const { shapeSvg, bbox, label } = await labelHelper(parent, node, 'icon-shape default');
  const topLabel = node.pos === 't';

<<<<<<< HEAD
  if (adjustDimensions) {
    node.width = node.width + labelPadding * 2;
    node.height = (node.height ?? 10) + labelPadding * 2;
    width = node.width;
    height = node.height;
    iconSize = Math.max(node.width - padding * 2, node.height - padding * 2);
  }

  const { nodeBorder, mainBkg } = themeVariables;
=======
  const height = iconSize + halfPadding * 2;
  const width = iconSize + halfPadding * 2;
  const { nodeBorder } = themeVariables;
>>>>>>> 2b86750c
  const { stylesMap } = compileStyles(node);

  const x = -width / 2;
  const y = -height / 2;

<<<<<<< HEAD
  // @ts-ignore - rough is not typed
  const rc = rough.svg(shapeSvg);
  const options = userNodeOverrides(node, { stroke: stylesMap.get('fill') ?? mainBkg });
=======
  const labelPadding = node.label ? 8 : 0;

  const rc = rough.svg(shapeSvg);
  const options = userNodeOverrides(node, { stroke: 'transparent' });
>>>>>>> 2b86750c

  if (node.look !== 'handDrawn') {
    options.roughness = 0;
    options.fillStyle = 'solid';
  }

  const iconNode = rc.path(createRoundedRectPathD(x, y, width, height, 5), options);

  // const outerWidth = Math.max(width, bbox.width);
  // const outerHeight = height + bbox.height + labelPadding;

  // const outerNode = rc.rectangle(-outerWidth / 2, -outerHeight / 2, outerWidth, outerHeight, {
  //   ...options,
  //   fill: 'transparent',
  //   stroke: 'none',
  // });

  const iconShape = shapeSvg.insert(() => iconNode, ':first-child');
  // const outerShape = shapeSvg.insert(() => outerNode);
  const iconElem = shapeSvg.append('g');

  if (node.icon) {
    iconElem.html(
<<<<<<< HEAD
      `<g>${await getIconSVG(node.icon, { height: iconSize, fallbackPrefix: '' })}</g>`
=======
      `<g>${await getIconSVG(node.icon, {
        height: iconSize,
        width: iconSize,
        fallbackPrefix: '',
      })}</g>`
>>>>>>> 2b86750c
    );
    const iconBBox = iconElem.node().getBBox();
    const iconWidth = iconBBox.width;
    // const iconHeight = iconBBox.height;
    const iconX = iconBBox.x;
    // const iconY = iconBBox.y;
    iconElem.attr(
      'transform',
<<<<<<< HEAD
      `translate(${-iconWidth / 2 - iconX},${topLabel ? -iconSize / 2 : -iconSize / 2})`
    );
    iconElem.selectAll('path').attr('fill', stylesMap.get('stroke') ?? nodeBorder);
    iconElem.attr('class', 'icon');
=======
      `translate(${-iconWidth / 2 - iconX},${
        topLabel
          ? bbox.height / 2 + labelPadding / 2 - iconHeight / 2 - iconY
          : -bbox.height / 2 - labelPadding / 2 - iconHeight / 2 - iconY
      })`
    );
    iconElem.attr('style', `color: ${stylesMap.get('stroke') ?? nodeBorder};`);
>>>>>>> 2b86750c
  }

  label.attr(
    'transform',
<<<<<<< HEAD
    `translate(${-bbox.width / 2 - (bbox.x - (bbox.left ?? 0))},${topLabel ? -height / 2 - bbox.height - labelPadding : height / 2 + labelPadding})`
=======
    `translate(${-bbox.width / 2 - (bbox.x - (bbox.left ?? 0))},${
      topLabel ? -outerHeight / 2 : outerHeight / 2 - bbox.height
    })`
>>>>>>> 2b86750c
  );
  // iconShape.attr(
  //   'transform',
  //   `translate(${0},${topLabel ? bbox.height / 2 + labelPadding / 2 : -bbox.height / 2 - labelPadding / 2})`
  // );

<<<<<<< HEAD
  if (stylesMap.get('stroke')) {
    iconElem.selectAll('path').attr('style', `fill: ${stylesMap.get('stroke')}`);
  }

  if (stylesMap.get('fill')) {
    iconShape.selectAll('path').attr('style', `stroke: ${stylesMap.get('fill')}`);
  }
=======
  iconShape.attr(
    'transform',
    `translate(${0},${
      topLabel ? bbox.height / 2 + labelPadding / 2 : -bbox.height / 2 - labelPadding / 2
    })`
  );
>>>>>>> 2b86750c

  updateNodeBounds(node, iconShape);

  node.intersect = function (point) {
    log.info('iconSquare intersect', node, point);
    // if (!node.label) {
    return intersect.rect(node, point);
    // }
    // const dx = node.x ?? 0;
    // const dy = node.y ?? 0;
    // const nodeHeight = node.height ?? 0;
    // let points = [];
    // if (topLabel) {
    //   points = [
    //     { x: dx - bbox.width / 2, y: dy - nodeHeight / 2 },
    //     { x: dx + bbox.width / 2, y: dy - nodeHeight / 2 },
    //     { x: dx + bbox.width / 2, y: dy - nodeHeight / 2 + bbox.height + labelPadding },
    //     { x: dx + width / 2, y: dy - nodeHeight / 2 + bbox.height + labelPadding },
    //     { x: dx + width / 2, y: dy + nodeHeight / 2 },
    //     { x: dx - width / 2, y: dy + nodeHeight / 2 },
    //     { x: dx - width / 2, y: dy - nodeHeight / 2 + bbox.height + labelPadding },
    //     { x: dx - bbox.width / 2, y: dy - nodeHeight / 2 + bbox.height + labelPadding },
    //   ];
    // } else {
    //   points = [
    //     { x: dx - width / 2, y: dy - nodeHeight / 2 },
    //     { x: dx + width / 2, y: dy - nodeHeight / 2 },
    //     { x: dx + width / 2, y: dy - nodeHeight / 2 + height },
    //     { x: dx + bbox.width / 2, y: dy - nodeHeight / 2 + height },
    //     { x: dx + bbox.width / 2 / 2, y: dy + nodeHeight / 2 },
    //     { x: dx - bbox.width / 2, y: dy + nodeHeight / 2 },
    //     { x: dx - bbox.width / 2, y: dy - nodeHeight / 2 + height },
    //     { x: dx - width / 2, y: dy - nodeHeight / 2 + height },
    //   ];
    // }

    // const pos = intersect.polygon(node, points, point);
    // return pos;
  };

  return shapeSvg;
};<|MERGE_RESOLUTION|>--- conflicted
+++ resolved
@@ -37,7 +37,6 @@
   const { shapeSvg, bbox, label } = await labelHelper(parent, node, 'icon-shape default');
   const topLabel = node.pos === 't';
 
-<<<<<<< HEAD
   if (adjustDimensions) {
     node.width = node.width + labelPadding * 2;
     node.height = (node.height ?? 10) + labelPadding * 2;
@@ -47,26 +46,13 @@
   }
 
   const { nodeBorder, mainBkg } = themeVariables;
-=======
-  const height = iconSize + halfPadding * 2;
-  const width = iconSize + halfPadding * 2;
-  const { nodeBorder } = themeVariables;
->>>>>>> 2b86750c
   const { stylesMap } = compileStyles(node);
 
   const x = -width / 2;
   const y = -height / 2;
 
-<<<<<<< HEAD
-  // @ts-ignore - rough is not typed
   const rc = rough.svg(shapeSvg);
   const options = userNodeOverrides(node, { stroke: stylesMap.get('fill') ?? mainBkg });
-=======
-  const labelPadding = node.label ? 8 : 0;
-
-  const rc = rough.svg(shapeSvg);
-  const options = userNodeOverrides(node, { stroke: 'transparent' });
->>>>>>> 2b86750c
 
   if (node.look !== 'handDrawn') {
     options.roughness = 0;
@@ -90,15 +76,7 @@
 
   if (node.icon) {
     iconElem.html(
-<<<<<<< HEAD
       `<g>${await getIconSVG(node.icon, { height: iconSize, fallbackPrefix: '' })}</g>`
-=======
-      `<g>${await getIconSVG(node.icon, {
-        height: iconSize,
-        width: iconSize,
-        fallbackPrefix: '',
-      })}</g>`
->>>>>>> 2b86750c
     );
     const iconBBox = iconElem.node().getBBox();
     const iconWidth = iconBBox.width;
@@ -107,38 +85,21 @@
     // const iconY = iconBBox.y;
     iconElem.attr(
       'transform',
-<<<<<<< HEAD
       `translate(${-iconWidth / 2 - iconX},${topLabel ? -iconSize / 2 : -iconSize / 2})`
     );
     iconElem.selectAll('path').attr('fill', stylesMap.get('stroke') ?? nodeBorder);
     iconElem.attr('class', 'icon');
-=======
-      `translate(${-iconWidth / 2 - iconX},${
-        topLabel
-          ? bbox.height / 2 + labelPadding / 2 - iconHeight / 2 - iconY
-          : -bbox.height / 2 - labelPadding / 2 - iconHeight / 2 - iconY
-      })`
-    );
-    iconElem.attr('style', `color: ${stylesMap.get('stroke') ?? nodeBorder};`);
->>>>>>> 2b86750c
   }
 
   label.attr(
     'transform',
-<<<<<<< HEAD
     `translate(${-bbox.width / 2 - (bbox.x - (bbox.left ?? 0))},${topLabel ? -height / 2 - bbox.height - labelPadding : height / 2 + labelPadding})`
-=======
-    `translate(${-bbox.width / 2 - (bbox.x - (bbox.left ?? 0))},${
-      topLabel ? -outerHeight / 2 : outerHeight / 2 - bbox.height
-    })`
->>>>>>> 2b86750c
   );
   // iconShape.attr(
   //   'transform',
   //   `translate(${0},${topLabel ? bbox.height / 2 + labelPadding / 2 : -bbox.height / 2 - labelPadding / 2})`
   // );
 
-<<<<<<< HEAD
   if (stylesMap.get('stroke')) {
     iconElem.selectAll('path').attr('style', `fill: ${stylesMap.get('stroke')}`);
   }
@@ -146,14 +107,6 @@
   if (stylesMap.get('fill')) {
     iconShape.selectAll('path').attr('style', `stroke: ${stylesMap.get('fill')}`);
   }
-=======
-  iconShape.attr(
-    'transform',
-    `translate(${0},${
-      topLabel ? bbox.height / 2 + labelPadding / 2 : -bbox.height / 2 - labelPadding / 2
-    })`
-  );
->>>>>>> 2b86750c
 
   updateNodeBounds(node, iconShape);
 
