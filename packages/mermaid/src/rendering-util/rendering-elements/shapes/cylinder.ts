--- conflicted
+++ resolved
@@ -55,14 +55,10 @@
   const { labelStyles, nodeStyles } = styles2String(node);
   node.labelStyle = labelStyles;
   const { shapeSvg, bbox } = await labelHelper(parent, node, getNodeClasses(node));
-<<<<<<< HEAD
 
   const labelPaddingX = node.look === 'neo' ? node.padding * 2 : node.padding;
   const labelPaddingY = node.look === 'neo' ? node.padding * 1 : node.padding;
   const w = bbox.width + labelPaddingY;
-=======
-  const w = bbox.width + node.padding;
->>>>>>> 6d7b2b1e
   const rx = w / 2;
   const ry = rx / (2.5 + w / 50);
   const h = bbox.height + ry + labelPaddingX;
