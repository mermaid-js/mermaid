--- conflicted
+++ resolved
@@ -1,17 +1,9 @@
-import { labelHelper, updateNodeBounds, getNodeClasses } from './util.js';
+import rough from 'roughjs';
+import { getConfig } from '../../../config.js';
+import type { Node } from '../../types.js';
 import intersect from '../intersect/index.js';
-<<<<<<< HEAD
-import type { Node } from '$root/rendering-util/types.d.ts';
-import { getConfig } from '$root/diagram-api/diagramAPI.js';
-import {
-  styles2String,
-  userNodeOverrides,
-} from '$root/rendering-util/rendering-elements/shapes/handDrawnShapeStyles.js';
-=======
-import type { Node } from '../../types.js';
 import { styles2String, userNodeOverrides } from './handDrawnShapeStyles.js';
->>>>>>> ddb51cdc
-import rough from 'roughjs';
+import { getNodeClasses, labelHelper, updateNodeBounds } from './util.js';
 
 export const createCylinderPathD = (
   x: number,
