--- conflicted
+++ resolved
@@ -60,13 +60,8 @@
   let cylinder: d3.Selection<SVGPathElement | SVGGElement, unknown, null, undefined>;
   const { cssStyles } = node;
 
-<<<<<<< HEAD
   if (node.look === 'handdrawn') {
-    // @ts-ignore
-=======
-  if (useRough) {
     // @ts-ignore - rough is not typed
->>>>>>> d895a625
     const rc = rough.svg(shapeSvg);
     const outerPathData = createOuterCylinderPathD(0, 0, w, h, rx, ry);
     const innerPathData = createInnerCylinderPathD(0, ry, w, h, rx, ry);
