import { labelHelper, updateNodeBounds, getNodeClasses } from './util.js';
import intersect from '../intersect/index.js';
import type { Node } from '../../types.js';
import { styles2String, userNodeOverrides } from './handDrawnShapeStyles.js';
import { getConfig } from '../../../config.js';
import rough from 'roughjs';
import type { D3Selection } from '../../../types.js';
import { handleUndefinedAttr } from '../../../utils.js';

export const createCylinderPathD = (
  x: number,
  y: number,
  width: number,
  height: number,
  rx: number,
  ry: number
): string => {
  return [
    `M${x},${y + ry}`,
    `a${rx},${ry} 0,0,0 ${width},0`,
    `a${rx},${ry} 0,0,0 ${-width},0`,
    `l0,${height}`,
    `a${rx},${ry} 0,0,0 ${width},0`,
    `l0,${-height}`,
  ].join(' ');
};
export const createOuterCylinderPathD = (
  x: number,
  y: number,
  width: number,
  height: number,
  rx: number,
  ry: number
): string => {
  return [
    `M${x},${y + ry}`,
    `M${x + width},${y + ry}`,
    `a${rx},${ry} 0,0,0 ${-width},0`,
    `l0,${height}`,
    `a${rx},${ry} 0,0,0 ${width},0`,
    `l0,${-height}`,
  ].join(' ');
};
export const createInnerCylinderPathD = (
  x: number,
  y: number,
  width: number,
  height: number,
  rx: number,
  ry: number
): string => {
  return [`M${x - width / 2},${-height / 2}`, `a${rx},${ry} 0,0,0 ${width},0`].join(' ');
};
<<<<<<< HEAD

const MIN_HEIGHT = 8;
const MIN_WIDTH = 8;
export const cylinder = async (parent: SVGAElement, node: Node) => {
  const { themeVariables } = getConfig();
  const { useGradient } = themeVariables;
=======
export async function cylinder<T extends SVGGraphicsElement>(parent: D3Selection<T>, node: Node) {
>>>>>>> 16a5fc05
  const { labelStyles, nodeStyles } = styles2String(node);
  node.labelStyle = labelStyles;

  const nodePadding = node.padding ?? 0;
  const labelPaddingX = node.look === 'neo' ? nodePadding * 2 : nodePadding;
  const labelPaddingY = node.look === 'neo' ? nodePadding * 1 : nodePadding;

  if (node.width || node.height) {
    const originalWidth = node.width ?? 0;
    node.width = (node.width ?? 0) - labelPaddingY;
    if (node.width < MIN_WIDTH) {
      node.width = MIN_WIDTH;
    }

    const rx = originalWidth / 2;
    const ry = rx / (2.5 + originalWidth / 50);
    node.height = (node.height ?? 0) - labelPaddingX - ry * 3;

    if (node.height < MIN_HEIGHT) {
      node.height = MIN_HEIGHT;
    }
  }

  const { shapeSvg, bbox, label } = await labelHelper(parent, node, getNodeClasses(node));

  const w = (node.width ? node.width : bbox.width) + labelPaddingY;
  const rx = w / 2;
  const ry = rx / (2.5 + w / 50);
  const h = (node.height ? node.height : bbox.height) + labelPaddingX + ry;

  let cylinder: D3Selection<SVGPathElement> | D3Selection<SVGGElement>;
  const { cssStyles } = node;

<<<<<<< HEAD
  if (node.look === 'handDrawn' || (node.look === 'neo' && !useGradient)) {
=======
  if (node.look === 'handDrawn') {
    // @ts-expect-error -- Passing a D3.Selection seems to work for some reason
>>>>>>> 16a5fc05
    const rc = rough.svg(shapeSvg);
    const outerPathData = createOuterCylinderPathD(0, 0, w, h, rx, ry);
    const innerPathData = createInnerCylinderPathD(0, ry, w, h, rx, ry);
    const options = userNodeOverrides(node, {});
    const overrides =
      node.look === 'neo'
        ? {
            roughness: 0,
            stroke: 'none',
            fillStyle: 'solid',
          }
        : {};

    const outerNode = rc.path(outerPathData, { ...options, ...overrides });
    const innerLine = rc.path(innerPathData, { ...options, ...overrides });

    const innerLineEl = shapeSvg.insert(() => innerLine, ':first-child');
    innerLineEl.attr('class', 'neo-line');
    cylinder = shapeSvg.insert(() => outerNode, ':first-child');
    cylinder.attr('class', 'basic label-container');
    if (cssStyles) {
      cylinder.attr('style', cssStyles);
    }
  } else {
    const pathData = createCylinderPathD(0, 0, w, h, rx, ry);
    cylinder = shapeSvg
      .insert('path', ':first-child')
      .attr('d', pathData)
      .attr('class', 'basic label-container')
      .attr('style', handleUndefinedAttr(cssStyles))
      .attr('style', nodeStyles);
  }

  // find label and move it down
  cylinder.attr('label-offset-y', ry);
  cylinder.attr('transform', `translate(${-w / 2}, ${-(h / 2 + ry)})`);

  updateNodeBounds(node, cylinder);

  label.attr(
    'transform',
    `translate(${-(bbox.width / 2) - (bbox.x - (bbox.left ?? 0))}, ${-(bbox.height / 2) + (node.padding ?? 0) / 1.5 - (bbox.y - (bbox.top ?? 0))})`
  );

  node.intersect = function (point) {
    const pos = intersect.rect(node, point);
    const x = pos.x - (node.x ?? 0);

    if (
      rx != 0 &&
      (Math.abs(x) < (node.width ?? 0) / 2 ||
        (Math.abs(x) == (node.width ?? 0) / 2 &&
          Math.abs(pos.y - (node.y ?? 0)) > (node.height ?? 0) / 2 - ry))
    ) {
      let y = ry * ry * (1 - (x * x) / (rx * rx));
      if (y > 0) {
        y = Math.sqrt(y);
      }
      y = ry - y;
      if (point.y - (node.y ?? 0) > 0) {
        y = -y;
      }

      pos.y += y;
    }

    return pos;
  };

  return shapeSvg;
}<|MERGE_RESOLUTION|>--- conflicted
+++ resolved
@@ -51,16 +51,12 @@
 ): string => {
   return [`M${x - width / 2},${-height / 2}`, `a${rx},${ry} 0,0,0 ${width},0`].join(' ');
 };
-<<<<<<< HEAD
 
 const MIN_HEIGHT = 8;
 const MIN_WIDTH = 8;
-export const cylinder = async (parent: SVGAElement, node: Node) => {
+export async function cylinder<T extends SVGGraphicsElement>(parent: D3Selection<T>, node: Node) {
   const { themeVariables } = getConfig();
   const { useGradient } = themeVariables;
-=======
-export async function cylinder<T extends SVGGraphicsElement>(parent: D3Selection<T>, node: Node) {
->>>>>>> 16a5fc05
   const { labelStyles, nodeStyles } = styles2String(node);
   node.labelStyle = labelStyles;
 
@@ -94,12 +90,8 @@
   let cylinder: D3Selection<SVGPathElement> | D3Selection<SVGGElement>;
   const { cssStyles } = node;
 
-<<<<<<< HEAD
   if (node.look === 'handDrawn' || (node.look === 'neo' && !useGradient)) {
-=======
-  if (node.look === 'handDrawn') {
     // @ts-expect-error -- Passing a D3.Selection seems to work for some reason
->>>>>>> 16a5fc05
     const rc = rough.svg(shapeSvg);
     const outerPathData = createOuterCylinderPathD(0, 0, w, h, rx, ry);
     const innerPathData = createInnerCylinderPathD(0, ry, w, h, rx, ry);
