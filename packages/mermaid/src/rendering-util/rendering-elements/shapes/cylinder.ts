import { labelHelper, updateNodeBounds, getNodeClasses } from './util.js';
import intersect from '../intersect/index.js';
import type { Node } from '../../types.js';
import { styles2String, userNodeOverrides } from './handDrawnShapeStyles.js';
import { getConfig } from '../../../config.js';
import rough from 'roughjs';

export const createCylinderPathD = (
  x: number,
  y: number,
  width: number,
  height: number,
  rx: number,
  ry: number
): string => {
  return [
    `M${x},${y + ry}`,
    `a${rx},${ry} 0,0,0 ${width},0`,
    `a${rx},${ry} 0,0,0 ${-width},0`,
    `l0,${height}`,
    `a${rx},${ry} 0,0,0 ${width},0`,
    `l0,${-height}`,
  ].join(' ');
};
export const createOuterCylinderPathD = (
  x: number,
  y: number,
  width: number,
  height: number,
  rx: number,
  ry: number
): string => {
  return [
    `M${x},${y + ry}`,
    `M${x + width},${y + ry}`,
    `a${rx},${ry} 0,0,0 ${-width},0`,
    `l0,${height}`,
    `a${rx},${ry} 0,0,0 ${width},0`,
    `l0,${-height}`,
  ].join(' ');
};
export const createInnerCylinderPathD = (
  x: number,
  y: number,
  width: number,
  height: number,
  rx: number,
  ry: number
): string => {
  return [`M${x - width / 2},${-height / 2}`, `a${rx},${ry} 0,0,0 ${width},0`].join(' ');
};
export const cylinder = async (parent: SVGAElement, node: Node) => {
  const { themeVariables } = getConfig();
  const { useGradient } = themeVariables;
  const { labelStyles, nodeStyles } = styles2String(node);
  node.labelStyle = labelStyles;
  const { shapeSvg, bbox, label } = await labelHelper(parent, node, getNodeClasses(node));
<<<<<<< HEAD
  const nodePadding = node.padding ?? 0;
  const labelPaddingX = node.look === 'neo' ? nodePadding * 2 : nodePadding;
  const labelPaddingY = node.look === 'neo' ? nodePadding * 1 : nodePadding;
  const w = bbox.width + labelPaddingY;
  const rx = w / 2;
  const ry = rx / (2.5 + w / 50);
  const h = bbox.height + ry + labelPaddingX;
=======
  const w = Math.max(bbox.width + node.padding, node.width ?? 0);
  const rx = w / 2;
  const ry = rx / (2.5 + w / 50);
  const h = Math.max(bbox.height + ry + node.padding, node.height ?? 0);
>>>>>>> 1c105154

  let cylinder: d3.Selection<SVGPathElement | SVGGElement, unknown, null, undefined>;
  const { cssStyles } = node;

  if (node.look === 'handDrawn' || (node.look === 'neo' && !useGradient)) {
    // @ts-ignore - rough is not typed
    const rc = rough.svg(shapeSvg);
    const outerPathData = createOuterCylinderPathD(0, 0, w, h, rx, ry);
    const innerPathData = createInnerCylinderPathD(0, ry, w, h, rx, ry);
    const options = userNodeOverrides(node, {});
    const overrides =
      node.look === 'neo'
        ? {
            roughness: 0,
            stroke: 'none',
            fillStyle: 'solid',
          }
        : {};

    const outerNode = rc.path(outerPathData, { ...options, ...overrides });
    const innerLine = rc.path(innerPathData, { ...options, ...overrides });

    const innerLineEl = shapeSvg.insert(() => innerLine, ':first-child');
    innerLineEl.attr('class', 'neo-line');
    cylinder = shapeSvg.insert(() => outerNode, ':first-child');
    cylinder.attr('class', 'basic label-container');
    if (cssStyles) {
      cylinder.attr('style', cssStyles);
    }
  } else {
    const pathData = createCylinderPathD(0, 0, w, h, rx, ry);
    cylinder = shapeSvg
      .insert('path', ':first-child')
      .attr('d', pathData)
      .attr('class', 'basic label-container')
      .attr('style', cssStyles)
      .attr('style', nodeStyles);
  }

  // find label and move it down
  cylinder.attr('label-offset-y', ry);
  cylinder.attr('transform', `translate(${-w / 2}, ${-(h / 2 + ry)})`);

  updateNodeBounds(node, cylinder);

  label.attr(
    'transform',
    `translate(${-(bbox.width / 2) - (bbox.x - (bbox.left ?? 0))}, ${-(bbox.height / 2) + (node.padding ?? 0) / 1.5 - (bbox.y - (bbox.top ?? 0))})`
  );

  node.intersect = function (point) {
    const pos = intersect.rect(node, point);
    const x = pos.x - (node.x ?? 0);

    if (
      rx != 0 &&
      (Math.abs(x) < (node.width ?? 0) / 2 ||
        (Math.abs(x) == (node.width ?? 0) / 2 &&
          Math.abs(pos.y - (node.y ?? 0)) > (node.height ?? 0) / 2 - ry))
    ) {
      let y = ry * ry * (1 - (x * x) / (rx * rx));
      if (y > 0) {
        y = Math.sqrt(y);
      }
      y = ry - y;
      if (point.y - (node.y ?? 0) > 0) {
        y = -y;
      }

      pos.y += y;
    }

    return pos;
  };

  return shapeSvg;
};<|MERGE_RESOLUTION|>--- conflicted
+++ resolved
@@ -55,20 +55,14 @@
   const { labelStyles, nodeStyles } = styles2String(node);
   node.labelStyle = labelStyles;
   const { shapeSvg, bbox, label } = await labelHelper(parent, node, getNodeClasses(node));
-<<<<<<< HEAD
+
   const nodePadding = node.padding ?? 0;
   const labelPaddingX = node.look === 'neo' ? nodePadding * 2 : nodePadding;
   const labelPaddingY = node.look === 'neo' ? nodePadding * 1 : nodePadding;
-  const w = bbox.width + labelPaddingY;
+  const w = Math.max(bbox.width + labelPaddingY, node.width ?? 0);
   const rx = w / 2;
   const ry = rx / (2.5 + w / 50);
-  const h = bbox.height + ry + labelPaddingX;
-=======
-  const w = Math.max(bbox.width + node.padding, node.width ?? 0);
-  const rx = w / 2;
-  const ry = rx / (2.5 + w / 50);
-  const h = Math.max(bbox.height + ry + node.padding, node.height ?? 0);
->>>>>>> 1c105154
+  const h = Math.max(bbox.height + ry + labelPaddingX, node.height ?? 0);
 
   let cylinder: d3.Selection<SVGPathElement | SVGGElement, unknown, null, undefined>;
   const { cssStyles } = node;
