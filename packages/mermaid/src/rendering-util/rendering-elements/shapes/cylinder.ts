import { labelHelper, updateNodeBounds, getNodeClasses } from './util.js';
import intersect from '../intersect/index.js';
import type { Node } from '../../types.js';
import { styles2String, userNodeOverrides } from './handDrawnShapeStyles.js';
import { getConfig } from '../../../config.js';
import rough from 'roughjs';

export const createCylinderPathD = (
  x: number,
  y: number,
  width: number,
  height: number,
  rx: number,
  ry: number
): string => {
  return [
    `M${x},${y + ry}`,
    `a${rx},${ry} 0,0,0 ${width},0`,
    `a${rx},${ry} 0,0,0 ${-width},0`,
    `l0,${height}`,
    `a${rx},${ry} 0,0,0 ${width},0`,
    `l0,${-height}`,
  ].join(' ');
};
export const createOuterCylinderPathD = (
  x: number,
  y: number,
  width: number,
  height: number,
  rx: number,
  ry: number
): string => {
  return [
    `M${x},${y + ry}`,
    `M${x + width},${y + ry}`,
    `a${rx},${ry} 0,0,0 ${-width},0`,
    `l0,${height}`,
    `a${rx},${ry} 0,0,0 ${width},0`,
    `l0,${-height}`,
  ].join(' ');
};
export const createInnerCylinderPathD = (
  x: number,
  y: number,
  width: number,
  height: number,
  rx: number,
  ry: number
): string => {
  return [`M${x - width / 2},${-height / 2}`, `a${rx},${ry} 0,0,0 ${width},0`].join(' ');
};

const MIN_HEIGHT = 8;
const MIN_WIDTH = 8;
export const cylinder = async (parent: SVGAElement, node: Node) => {
  const { themeVariables } = getConfig();
  const { useGradient } = themeVariables;
  const { labelStyles, nodeStyles } = styles2String(node);
  node.labelStyle = labelStyles;

  const nodePadding = node.padding ?? 0;
  const labelPaddingX = node.look === 'neo' ? nodePadding * 2 : nodePadding;
  const labelPaddingY = node.look === 'neo' ? nodePadding * 1 : nodePadding;

  if (node.width || node.height) {
    const originalWidth = node.width ?? 0;
    node.width = (node.width ?? 0) - labelPaddingY;
    if (node.width < MIN_WIDTH) {
      node.width = MIN_WIDTH;
    }

    const rx = originalWidth / 2;
    const ry = rx / (2.5 + originalWidth / 50);
    node.height = (node.height ?? 0) - labelPaddingX - ry * 3;

    if (node.height < MIN_HEIGHT) {
      node.height = MIN_HEIGHT;
    }
  }

  const { shapeSvg, bbox, label } = await labelHelper(parent, node, getNodeClasses(node));

  const w = (node.width ? node.width : bbox.width) + labelPaddingY;
  const rx = w / 2;
  const ry = rx / (2.5 + w / 50);
  const h = (node.height ? node.height : bbox.height) + labelPaddingX + ry;

  let cylinder: d3.Selection<SVGPathElement | SVGGElement, unknown, null, undefined>;
  const { cssStyles } = node;

<<<<<<< HEAD
  if (node.look === 'handDrawn' || (node.look === 'neo' && !useGradient)) {
    // @ts-ignore - rough is not typed
=======
  if (node.look === 'handDrawn') {
>>>>>>> 2b86750c
    const rc = rough.svg(shapeSvg);
    const outerPathData = createOuterCylinderPathD(0, 0, w, h, rx, ry);
    const innerPathData = createInnerCylinderPathD(0, ry, w, h, rx, ry);
    const options = userNodeOverrides(node, {});
    const overrides =
      node.look === 'neo'
        ? {
            roughness: 0,
            stroke: 'none',
            fillStyle: 'solid',
          }
        : {};

    const outerNode = rc.path(outerPathData, { ...options, ...overrides });
    const innerLine = rc.path(innerPathData, { ...options, ...overrides });

    const innerLineEl = shapeSvg.insert(() => innerLine, ':first-child');
    innerLineEl.attr('class', 'neo-line');
    cylinder = shapeSvg.insert(() => outerNode, ':first-child');
    cylinder.attr('class', 'basic label-container');
    if (cssStyles) {
      cylinder.attr('style', cssStyles);
    }
  } else {
    const pathData = createCylinderPathD(0, 0, w, h, rx, ry);
    cylinder = shapeSvg
      .insert('path', ':first-child')
      .attr('d', pathData)
      .attr('class', 'basic label-container')
      .attr('style', cssStyles)
      .attr('style', nodeStyles);
  }

  // find label and move it down
  cylinder.attr('label-offset-y', ry);
  cylinder.attr('transform', `translate(${-w / 2}, ${-(h / 2 + ry)})`);

  updateNodeBounds(node, cylinder);

  label.attr(
    'transform',
    `translate(${-(bbox.width / 2) - (bbox.x - (bbox.left ?? 0))}, ${-(bbox.height / 2) + (node.padding ?? 0) / 1.5 - (bbox.y - (bbox.top ?? 0))})`
  );

  node.intersect = function (point) {
    const pos = intersect.rect(node, point);
    const x = pos.x - (node.x ?? 0);

    if (
      rx != 0 &&
      (Math.abs(x) < (node.width ?? 0) / 2 ||
        (Math.abs(x) == (node.width ?? 0) / 2 &&
          Math.abs(pos.y - (node.y ?? 0)) > (node.height ?? 0) / 2 - ry))
    ) {
      let y = ry * ry * (1 - (x * x) / (rx * rx));
      if (y > 0) {
        y = Math.sqrt(y);
      }
      y = ry - y;
      if (point.y - (node.y ?? 0) > 0) {
        y = -y;
      }

      pos.y += y;
    }

    return pos;
  };

  return shapeSvg;
};<|MERGE_RESOLUTION|>--- conflicted
+++ resolved
@@ -88,12 +88,7 @@
   let cylinder: d3.Selection<SVGPathElement | SVGGElement, unknown, null, undefined>;
   const { cssStyles } = node;
 
-<<<<<<< HEAD
   if (node.look === 'handDrawn' || (node.look === 'neo' && !useGradient)) {
-    // @ts-ignore - rough is not typed
-=======
-  if (node.look === 'handDrawn') {
->>>>>>> 2b86750c
     const rc = rough.svg(shapeSvg);
     const outerPathData = createOuterCylinderPathD(0, 0, w, h, rx, ry);
     const innerPathData = createInnerCylinderPathD(0, ry, w, h, rx, ry);
