import rough from 'roughjs';
import type { SVG } from '../../../diagram-api/types.js';
<<<<<<< HEAD
import { log } from '../../../logger.js';
import type { Node } from '../../types.d.ts';
=======
import type { Node } from '../../types.ts';
import { styles2String, userNodeOverrides } from './handDrawnShapeStyles.js';
import rough from 'roughjs';
>>>>>>> 2b86750c
import intersect from '../intersect/index.js';
import { userNodeOverrides } from './handDrawnShapeStyles.js';
import { getNodeClasses, updateNodeBounds } from './util.js';

function createLine(r: number) {
  const axis45 = Math.SQRT1_2; // cosine of 45 degrees = 1/sqrt(2)
  const lineLength = r * 2;

  const pointQ1 = { x: (lineLength / 2) * axis45, y: (lineLength / 2) * axis45 }; // Quadrant I
  const pointQ2 = { x: -(lineLength / 2) * axis45, y: (lineLength / 2) * axis45 }; // Quadrant II
  const pointQ3 = { x: -(lineLength / 2) * axis45, y: -(lineLength / 2) * axis45 }; // Quadrant III
  const pointQ4 = { x: (lineLength / 2) * axis45, y: -(lineLength / 2) * axis45 }; // Quadrant IV

  return `M ${pointQ2.x},${pointQ2.y} L ${pointQ4.x},${pointQ4.y}
                   M ${pointQ1.x},${pointQ1.y} L ${pointQ3.x},${pointQ3.y}`;
}

export const crossedCircle = (parent: SVG, node: Node) => {
  node.label = '';
  const shapeSvg = parent
    .insert('g')
    .attr('class', getNodeClasses(node))
    .attr('id', node.domId ?? node.id);
  const radius = node?.width ? node?.width / 2 : node?.height ? node?.height / 2 : 25;
  const { cssStyles } = node;

  // @ts-expect-error shapeSvg d3 class is incorrect?
  const rc = rough.svg(shapeSvg);
  const options = userNodeOverrides(node, {});

  if (node.look !== 'handDrawn') {
    options.roughness = 0;
    options.fillStyle = 'solid';
  }

  const circleNode = rc.circle(0, 0, radius * 2, options);
  const linePath = createLine(radius);
  const lineNode = rc.path(linePath, options);

  const crossedCircle = shapeSvg.insert('g', ':first-child');
  crossedCircle.insert(() => circleNode);
  crossedCircle.insert(() => lineNode);

  if (cssStyles && node.look !== 'handDrawn') {
    crossedCircle.selectAll('path').attr('style', cssStyles);
  }

  updateNodeBounds(node, crossedCircle);

  node.intersect = function (point) {
    log.info('crossedCircle intersect', node, { radius, point });
    const pos = intersect.circle(node, radius, point);
    return pos;
  };

  return shapeSvg;
};<|MERGE_RESOLUTION|>--- conflicted
+++ resolved
@@ -1,13 +1,7 @@
 import rough from 'roughjs';
 import type { SVG } from '../../../diagram-api/types.js';
-<<<<<<< HEAD
 import { log } from '../../../logger.js';
 import type { Node } from '../../types.d.ts';
-=======
-import type { Node } from '../../types.ts';
-import { styles2String, userNodeOverrides } from './handDrawnShapeStyles.js';
-import rough from 'roughjs';
->>>>>>> 2b86750c
 import intersect from '../intersect/index.js';
 import { userNodeOverrides } from './handDrawnShapeStyles.js';
 import { getNodeClasses, updateNodeBounds } from './util.js';
