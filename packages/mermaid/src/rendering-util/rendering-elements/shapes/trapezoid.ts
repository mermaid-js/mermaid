--- conflicted
+++ resolved
@@ -37,11 +37,7 @@
   const { cssStyles } = node;
 
   if (node.look === 'handdrawn') {
-<<<<<<< HEAD
-    console.log('Trapezoid: Inside use handdrawn');
-=======
     console.log('Trapezoid: Inside handdrawn block');
->>>>>>> a3515284
     // @ts-ignore
     const rc = rough.svg(shapeSvg);
     const options = userNodeOverrides(node, {});
