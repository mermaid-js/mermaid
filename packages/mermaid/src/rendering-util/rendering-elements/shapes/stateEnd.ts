--- conflicted
+++ resolved
@@ -1,15 +1,10 @@
+import rough from 'roughjs';
+import { getConfig } from '../../../diagram-api/diagramAPI.js';
+import type { SVG } from '../../../diagram-api/types.js';
+import type { Node } from '../../types.js';
+import intersect from '../intersect/index.js';
+import { solidStateFill, styles2String, userNodeOverrides } from './handDrawnShapeStyles.js';
 import { updateNodeBounds } from './util.js';
-import intersect from '../intersect/index.js';
-import type { Node } from '../../types.js';
-import type { SVG } from '../../../diagram-api/types.js';
-import rough from 'roughjs';
-<<<<<<< HEAD
-import { solidStateFill, styles2String, userNodeOverrides } from './handDrawnShapeStyles.js';
-import { getConfig } from '$root/diagram-api/diagramAPI.js';
-=======
-import { solidStateFill } from './handDrawnShapeStyles.js';
-import { getConfig } from '../../../diagram-api/diagramAPI.js';
->>>>>>> ddb51cdc
 
 export const stateEnd = (parent: SVG, node: Node) => {
   const { labelStyles, nodeStyles } = styles2String(node);
