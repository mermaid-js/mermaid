import rough from 'roughjs';
<<<<<<< HEAD
=======
import { solidStateFill, styles2String, userNodeOverrides } from './handDrawnShapeStyles.js';
>>>>>>> d964893a
import { getConfig } from '../../../diagram-api/diagramAPI.js';
import type { SVG } from '../../../diagram-api/types.js';
import type { Node } from '../../types.js';
import intersect from '../intersect/index.js';
import { solidStateFill, styles2String, userNodeOverrides } from './handDrawnShapeStyles.js';
import { updateNodeBounds } from './util.js';

export const stateEnd = (parent: SVG, node: Node) => {
  const { labelStyles, nodeStyles } = styles2String(node);
  node.labelStyle = labelStyles;
  const { cssStyles } = node;
  const { themeVariables } = getConfig();
  const { lineColor } = themeVariables;
  const shapeSvg = parent
    .insert('g')
    .attr('class', 'node default')
    .attr('id', node.domId || node.id);

  // @ts-ignore TODO: Fix rough typings
  const rc = rough.svg(shapeSvg);
  const options = userNodeOverrides(node, {});

  if (node.look !== 'handDrawn') {
    options.roughness = 0;
    options.fillStyle = 'solid';
  }

  const roughNode = rc.circle(0, 0, 14, {
    ...solidStateFill(lineColor),
    roughness: 0.5,
    ...options,
  });
  const roughInnerNode = rc.circle(0, 0, 5, {
    ...solidStateFill(lineColor),
    fillStyle: 'solid',
    ...options,
  });
  const circle = shapeSvg.insert(() => roughNode, ':first-child');
  circle.insert(() => roughInnerNode);

  if (cssStyles) {
    circle.selectAll('path').attr('style', cssStyles);
  }

  if (nodeStyles) {
    circle.selectAll('path').attr('style', nodeStyles);
  }

  updateNodeBounds(node, circle);

  node.intersect = function (point) {
    return intersect.circle(node, 7, point);
  };

  return shapeSvg;
};<|MERGE_RESOLUTION|>--- conflicted
+++ resolved
@@ -1,10 +1,6 @@
 import rough from 'roughjs';
-<<<<<<< HEAD
-=======
-import { solidStateFill, styles2String, userNodeOverrides } from './handDrawnShapeStyles.js';
->>>>>>> d964893a
 import { getConfig } from '../../../diagram-api/diagramAPI.js';
-import type { SVG } from '../../../diagram-api/types.js';
+import type { SVG } from '../../../mermaid.js';
 import type { Node } from '../../types.js';
 import intersect from '../intersect/index.js';
 import { solidStateFill, styles2String, userNodeOverrides } from './handDrawnShapeStyles.js';
