--- conflicted
+++ resolved
@@ -1,16 +1,6 @@
-<<<<<<< HEAD
-import { log } from '../../../logger.js';
-import { labelHelper, updateNodeBounds } from './util.js';
-import type { Node, RenderOptions } from '../../types.d.ts';
-import type { SVG } from '../../../diagram-api/types.js';
-import { styles2String, userNodeOverrides } from './handDrawnShapeStyles.js';
-// import rough from 'roughjs';
-=======
-import rough from 'roughjs';
 import type { SVG } from '../../../diagram-api/types.js';
 import { log } from '../../../logger.js';
 import type { Node, ShapeRenderOptions } from '../../types.ts';
->>>>>>> 2b86750c
 import intersect from '../intersect/index.js';
 import { styles2String, userNodeOverrides } from './handDrawnShapeStyles.js';
 import { labelHelper, updateNodeBounds } from './util.js';
@@ -78,12 +68,7 @@
   // const x = -imageWidth / 2;
   // const y = -imageHeight / 2;
 
-<<<<<<< HEAD
-  // @ts-ignore - rough is not typed
   // const rc = rough.svg(shapeSvg);
-=======
-  const rc = rough.svg(shapeSvg);
->>>>>>> 2b86750c
   const options = userNodeOverrides(node, {});
 
   if (node.look !== 'handDrawn') {
@@ -124,22 +109,7 @@
 
   label.attr(
     'transform',
-<<<<<<< HEAD
     `translate(${-bbox.width / 2 - (bbox.x - (bbox.left ?? 0))},${topLabel ? -imageHeight / 2 - bbox.height / 2 - 2 * labelPadding : imageHeight / 2 - bbox.height / 2 + 2 * labelPadding})`
-=======
-    `translate(${-bbox.width / 2 - (bbox.x - (bbox.left ?? 0))},${
-      topLabel
-        ? -imageHeight / 2 - bbox.height / 2 - labelPadding / 2
-        : imageHeight / 2 - bbox.height / 2 + labelPadding / 2
-    })`
-  );
-
-  iconShape.attr(
-    'transform',
-    `translate(${0},${
-      topLabel ? bbox.height / 2 + labelPadding / 2 : -bbox.height / 2 - labelPadding / 2
-    })`
->>>>>>> 2b86750c
   );
 
   // iconShape.attr(
