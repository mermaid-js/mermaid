--- conflicted
+++ resolved
@@ -1,17 +1,9 @@
-<<<<<<< HEAD
-import { log } from '$root/logger.js';
+import rough from 'roughjs';
+import { log } from '../../../logger.js';
+import type { Node } from '../../types.js';
+import intersect from '../intersect/index.js';
+import { styles2String, userNodeOverrides } from './handDrawnShapeStyles.js';
 import { getNodeClasses, labelHelper, updateNodeBounds } from './util.js';
-import intersect from '../intersect/index.js';
-import type { Node } from '$root/rendering-util/types.d.ts';
-=======
-import { log } from '../../../logger.js';
-import { labelHelper, updateNodeBounds } from './util.js';
-import intersect from '../intersect/index.js';
-import { getConfig } from '../../../diagram-api/diagramAPI.js';
-import type { Node } from '../../types.js';
->>>>>>> ddb51cdc
-import rough from 'roughjs';
-import { styles2String, userNodeOverrides } from './handDrawnShapeStyles.js';
 
 export const note = async (parent: SVGAElement, node: Node) => {
   const { labelStyles, nodeStyles } = styles2String(node);
