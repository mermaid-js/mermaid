import { getConfig } from '$root/diagram-api/diagramAPI.js';
import { evaluate } from '$root/diagrams/common/common.js';
import { log } from '$root/logger.js';
import { getSubGraphTitleMargins } from '$root/utils/subGraphTitleMargins.js';
import { select } from 'd3';
import rough from 'roughjs';
import { createText } from '../createText.ts';
import intersectRect from '../rendering-elements/intersect/intersect-rect.js';
import createLabel from './createLabel.js';
import { createRoundedRectPathD } from './shapes/roundedRectPath.ts';
import {
  styles2String,
  userNodeOverrides,
} from '$root/rendering-util/rendering-elements/shapes/handdrawnStyles.js';

const rect = async (parent, node) => {
  log.info('Creating subgraph rect for ', node.id, node);
  const siteConfig = getConfig();
  const { themeVariables, handdrawnSeed } = siteConfig;
  const { clusterBkg, clusterBorder } = themeVariables;

  const { labelStyles, nodeStyles } = styles2String(node);

  // Add outer g element
  const shapeSvg = parent
    .insert('g')
    .attr('class', 'cluster ' + node.cssClasses)
    .attr('id', node.id)
    .attr('data-look', node.look);

  const useHtmlLabels = evaluate(siteConfig.flowchart.htmlLabels);

  // Create the label and insert it after the rect
  const labelEl = shapeSvg.insert('g').attr('class', 'cluster-label ');

  // const text = label
  //   .node()
  //   .appendChild(createLabel(node.label, node.labelStyle, undefined, true));
  const text = await createText(labelEl, node.label, { style: node.labelStyle, useHtmlLabels });

  // Get the size of the label
  let bbox = text.getBBox();

  if (evaluate(siteConfig.flowchart.htmlLabels)) {
    const div = text.children[0];
    const dv = select(text);
    bbox = div.getBoundingClientRect();
    dv.attr('width', bbox.width);
    dv.attr('height', bbox.height);
  }

  const padding = 0 * node.padding;

  const width = node.width <= bbox.width + padding ? bbox.width + padding : node.width;
  if (node.width <= bbox.width + padding) {
    node.diff = (bbox.width - node.width) / 2 - node.padding / 2;
  } else {
    node.diff = -node.padding / 2;
  }

  const totalWidth = width + padding;
  const totalHeight = node.height + padding;
  const x = node.x - totalWidth / 2;
  const y = node.y - totalHeight / 2;

  log.trace('Data ', node, JSON.stringify(node));
  let rect;
  if (node.look === 'handdrawn') {
    // @ts-ignore TODO: Fix rough typings
    const rc = rough.svg(shapeSvg);
    const options = userNodeOverrides(node, {
      roughness: 0.7,
      fill: clusterBkg,
      // fill: 'red',
      stroke: clusterBorder,
      fillWeight: 3,
      seed: handdrawnSeed,
    });
    const roughNode = rc.path(createRoundedRectPathD(x, y, totalWidth, totalHeight, 0), options);
    // console.log('Rough node insert CXC', roughNode);

    rect = shapeSvg.insert(() => {
      log.debug('Rough node insert CXC', roughNode);
      return roughNode;
    }, ':first-child');
  } else {
    // add the rect
    rect = shapeSvg.insert('rect', ':first-child');
    // center the rect around its coordinate
    rect
      .attr('style', nodeStyles)
      .attr('rx', node.rx)
      .attr('ry', node.ry)
      .attr('x', x)
      .attr('y', y)
      .attr('width', totalWidth)
      .attr('height', totalHeight);
  }
  const { subGraphTitleTopMargin } = getSubGraphTitleMargins(siteConfig);
  labelEl.attr(
    'transform',
    // This puts the label on top of the box instead of inside it
    `translate(${node.x - bbox.width / 2}, ${node.y - node.height / 2 + subGraphTitleTopMargin})`
  );

  if (labelStyles) {
    const span = labelEl.select('span');
    if (span) {
      span.attr('style', labelStyles);
    }
  }
  // Center the label

  const rectBox = rect.node().getBBox();
  node.width = rectBox.width;
  node.height = rectBox.height;

  node.intersect = function (point) {
    return intersectRect(node, point);
  };

  return { cluster: shapeSvg, labelBBox: bbox };
};

/**
 * Non visible cluster where the note is group with its
 *
 * @param {any} parent
 * @param {any} node
 * @returns {any} ShapeSvg
 */
const noteGroup = (parent, node) => {
  // Add outer g element
  const shapeSvg = parent.insert('g').attr('class', 'note-cluster').attr('id', node.id);

  // add the rect
  const rect = shapeSvg.insert('rect', ':first-child');

  const padding = 0 * node.padding;
  const halfPadding = padding / 2;

  // center the rect around its coordinate
  rect
    .attr('rx', node.rx)
    .attr('ry', node.ry)
    .attr('x', node.x - node.width / 2 - halfPadding)
    .attr('y', node.y - node.height / 2 - halfPadding)
    .attr('width', node.width + padding)
    .attr('height', node.height + padding)
    .attr('fill', 'none');

  const rectBox = rect.node().getBBox();
  node.width = rectBox.width;
  node.height = rectBox.height;

  node.intersect = function (point) {
    return intersectRect(node, point);
  };

  return { cluster: shapeSvg, labelBBox: { width: 0, height: 0 } };
};
const roundedWithTitle = async (parent, node) => {
  const siteConfig = getConfig();

  const { themeVariables, handdrawnSeed } = siteConfig;
  const { altBackground, compositeBackground, compositeTitleBackground, nodeBorder } =
    themeVariables;

  // Add outer g element
  const shapeSvg = parent
    .insert('g')
    .attr('class', node.cssClasses)
    .attr('id', node.id)
    .attr('data-et', 'node')
    .attr('data-node', 'true')
    .attr('data-id', node.id)
    .attr('data-look', node.look);

  // add the rect
  const outerRectG = shapeSvg.insert('g', ':first-child');

  // Create the label and insert it after the rect
  const label = shapeSvg.insert('g').attr('class', 'cluster-label');
  let innerRect = shapeSvg.append('rect');

  const text = label
    .node()
    .appendChild(await createLabel(node.label, node.labelStyle, undefined, true));

  // Get the size of the label
  let bbox = text.getBBox();

  if (evaluate(siteConfig.flowchart.htmlLabels)) {
    const div = text.children[0];
    const dv = select(text);
    bbox = div.getBoundingClientRect();
    dv.attr('width', bbox.width);
    dv.attr('height', bbox.height);
  }

  const padding = 0 * node.padding;
  const halfPadding = padding / 2;

  const width =
    (node.width <= bbox.width + node.padding ? bbox.width + node.padding : node.width) + padding;
  if (node.width <= bbox.width + node.padding) {
    node.diff = (width - node.width) / 2 - node.padding;
  } else {
    node.diff = -node.padding;
  }

  // if (node.id === 'Apa0') {
  //   console.log('XBX here', node);
  //   node.y += 10;
  // } else {
  //   console.log('XBX there', node);
  // }
  const height = node.height + padding;
  // const height = node.height + padding;
  const innerHeight = node.height + padding - bbox.height - 6;
  const x = node.x - width / 2;
  const y = node.y - height / 2;

  const innerY = node.y - node.height / 2 - halfPadding + bbox.height + 2;
  const look = siteConfig.look;

  // add the rect
  let rect;
  if (node.look === 'handdrawn') {
    const isAlt = node.cssClasses.includes('statediagram-cluster-alt');
    const rc = rough.svg(shapeSvg);
    const roughOuterNode =
      node.rx || node.ry
        ? rc.path(createRoundedRectPathD(x, y, width, height, 10), {
            roughness: 0.7,
            fill: compositeTitleBackground,
            fillStyle: 'solid',
            stroke: nodeBorder,
            seed: handdrawnSeed,
          })
        : rc.rectangle(x, y, width, height, { seed: handdrawnSeed });

    rect = shapeSvg.insert(() => roughOuterNode, ':first-child');
    const roughInnerNode = rc.rectangle(x, innerY, width, innerHeight, {
      fill: isAlt ? altBackground : compositeBackground,
      fillStyle: isAlt ? 'hachure' : 'solid',
      stroke: nodeBorder,
      seed: handdrawnSeed,
    });

    rect = shapeSvg.insert(() => roughOuterNode, ':first-child');
    innerRect = shapeSvg.insert(() => roughInnerNode);
  } else {
    rect = outerRectG.insert('rect', ':first-child');
    let outerRectClass = 'outer';
    if (look === 'neo') {
      outerRectClass = 'outer state-shadow-neo';
    } else {
      outerRectClass = 'outer';
    }

    // center the rect around its coordinate
    rect
      .attr('class', outerRectClass)
      .attr('x', x)
      .attr('y', y)
      .attr('width', width)
<<<<<<< HEAD
      .attr('height', node.height + padding)
      .attr('data-look', node.look);
=======
      .attr('height', height);
>>>>>>> 6d7b2b1e
    innerRect
      .attr('class', 'inner')
      .attr('x', x)
      .attr('y', innerY)
      .attr('width', width)
      .attr('height', innerHeight);
  }

  label.attr(
    'transform',
    `translate(${node.x - bbox.width / 2}, ${y + 1 - (evaluate(siteConfig.flowchart.htmlLabels) ? 0 : 3)})`
  );

  const rectBox = rect.node().getBBox();
  node.height = rectBox.height;
  node.offsetX = 0;
  // Used by layout engine to position subgraph in parent
  node.offsetY = bbox.height - node.padding / 2;
  node.labelBBox = bbox;

  node.intersect = function (point) {
    return intersectRect(node, point);
  };

  return { cluster: shapeSvg, labelBBox: bbox };
};

const divider = (parent, node) => {
  const { handdrawnSeed } = getConfig();
  // Add outer g element
  const shapeSvg = parent.insert('g').attr('class', node.cssClasses).attr('id', node.id);

  // add the rect
  let rect;

  const padding = 0 * node.padding;
  const halfPadding = padding / 2;

  const x = node.x - node.width / 2 - node.padding;
  const y = node.y - node.height / 2 + node.padding;
  const width = node.width + padding;
  const height = node.height + padding;
  if (node.look === 'handdrawn') {
    const rc = rough.svg(shapeSvg);
    const roughNode = rc.rectangle(x, y, width, height, {
      fill: 'lightgrey',
      roughness: 0.5,
      strokeLineDash: [5],
      seed: handdrawnSeed,
    });

    rect = shapeSvg.insert(() => roughNode);
  } else {
    rect = shapeSvg.insert('rect', ':first-child');
    // center the rect around its coordinate
    rect
      .attr('class', 'divider')
      .attr('x', x)
      .attr('y', y)
      .attr('width', width)
      .attr('height', height);
  }
  const rectBox = rect.node().getBBox();
  node.width = rectBox.width;
  node.height = rectBox.height - node.padding;
  node.diff = 0; //-node.padding / 2;
  node.offsetY = 0;
  node.intersect = function (point) {
    return intersectRect(node, point);
  };

  return { cluster: shapeSvg, labelBBox: { width: 0, height: 0 } };
};
const squareRect = rect;
const shapes = { rect, squareRect, roundedWithTitle, noteGroup, divider };

let clusterElems = {};

export const insertCluster = (elem, node) => {
  const shape = node.shape || 'rect';
  const cluster = shapes[shape](elem, node);
  clusterElems[node.id] = cluster;
  return cluster;
};
export const getClusterTitleWidth = (elem, node) => {
  const label = createLabel(node.label, node.labelStyle, undefined, true);
  elem.node().appendChild(label);
  const width = label.getBBox().width;
  elem.node().removeChild(label);
  return width;
};

export const clear = () => {
  clusterElems = {};
};

export const positionCluster = (node) => {
  log.info(
    'Position cluster (' +
      node.id +
      ', ' +
      node.x +
      ', ' +
      node.y +
      ') (' +
      node?.width +
      ', ' +
      node?.height +
      ')',
    clusterElems[node.id]
  );
  const el = clusterElems[node.id];
  el.cluster.attr('transform', 'translate(' + node.x + ', ' + node.y + ')');
};<|MERGE_RESOLUTION|>--- conflicted
+++ resolved
@@ -265,12 +265,8 @@
       .attr('x', x)
       .attr('y', y)
       .attr('width', width)
-<<<<<<< HEAD
-      .attr('height', node.height + padding)
+      .attr('height', height)
       .attr('data-look', node.look);
-=======
-      .attr('height', height);
->>>>>>> 6d7b2b1e
     innerRect
       .attr('class', 'inner')
       .attr('x', x)
