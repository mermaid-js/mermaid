import { getConfig } from '$root/diagram-api/diagramAPI.js';
import { evaluate } from '$root/diagrams/common/common.js';
import { log } from '$root/logger.js';
import { getSubGraphTitleMargins } from '$root/utils/subGraphTitleMargins.js';
import { select } from 'd3';
import rough from 'roughjs';
import { createText } from '../createText.ts';
import intersectRect from '../rendering-elements/intersect/intersect-rect.js';
import createLabel from './createLabel.js';
import { createRoundedRectPathD } from './shapes/roundedRectPath.ts';
import {
  styles2String,
  userNodeOverrides,
} from '$root/rendering-util/rendering-elements/shapes/handDrawnStyles.js';

const rect = async (parent, node) => {
  log.info('Creating subgraph rect for ', node.id, node);
  const siteConfig = getConfig();
  const { themeVariables, handDrawnSeed } = siteConfig;
  const { clusterBkg, clusterBorder } = themeVariables;

  const { labelStyles, nodeStyles } = styles2String(node);

  // Add outer g element
  const shapeSvg = parent
    .insert('g')
    .attr('class', 'cluster ' + node.cssClasses)
    .attr('id', node.id)
    .attr('data-id', node.id)
    .attr('data-et', 'cluster')
    .attr('data-look', node.look);

  const useHtmlLabels = evaluate(siteConfig.flowchart.htmlLabels);

  // Create the label and insert it after the rect
  const labelEl = shapeSvg.insert('g').attr('class', 'cluster-label ');

  const text = await createText(labelEl, node.label, {
    style: node.labelStyle,
    useHtmlLabels,
    isNode: true,
  });

  // Get the size of the label
  let bbox = text.getBBox();

  if (evaluate(siteConfig.flowchart.htmlLabels)) {
    const div = text.children[0];
    const dv = select(text);
    bbox = div.getBoundingClientRect();
    dv.attr('width', bbox.width);
    dv.attr('height', bbox.height);
  }

  const width = node.width <= bbox.width + node.padding ? bbox.width + node.padding : node.width;
  if (node.width <= bbox.width + node.padding) {
    node.diff = (width - node.width) / 2 - node.padding;
  } else {
    node.diff = -node.padding;
  }

  const height = node.height;
  const x = node.x - width / 2;
  const y = node.y - height / 2;

  log.trace('Data ', node, JSON.stringify(node));
  let rect;
  if (node.look === 'handDrawn') {
    // @ts-ignore TODO: Fix rough typings
    const rc = rough.svg(shapeSvg);
    const options = userNodeOverrides(node, {
      roughness: 0.7,
      fill: clusterBkg,
      // fill: 'red',
      stroke: clusterBorder,
      fillWeight: 3,
      seed: handDrawnSeed,
    });
    const roughNode = rc.path(createRoundedRectPathD(x, y, width, height, 0), options);
    rect = shapeSvg.insert(() => {
      log.debug('Rough node insert CXC', roughNode);
      return roughNode;
    }, ':first-child');
  } else {
    // add the rect
    rect = shapeSvg.insert('rect', ':first-child');
    // center the rect around its coordinate
    rect
      .attr('style', nodeStyles)
      .attr('rx', node.rx)
      .attr('ry', node.ry)
      .attr('x', x)
      .attr('y', y)
      .attr('width', width)
      .attr('height', height);
  }
  const { subGraphTitleTopMargin } = getSubGraphTitleMargins(siteConfig);
  labelEl.attr(
    'transform',
    // This puts the label on top of the box instead of inside it
    `translate(${node.x - bbox.width / 2}, ${node.y - node.height / 2 + subGraphTitleTopMargin})`
  );

  if (labelStyles) {
    const span = labelEl.select('span');
    if (span) {
      span.attr('style', labelStyles);
    }
  }
  // Center the label

  const rectBox = rect.node().getBBox();
  node.offsetX = 0;
  node.width = rectBox.width;
  node.height = rectBox.height;
  // Used by layout engine to position subgraph in parent
  node.offsetY = bbox.height - node.padding / 2;

  node.intersect = function (point) {
    return intersectRect(node, point);
  };

  return { cluster: shapeSvg, labelBBox: bbox };
};

/**
 * Non visible cluster where the note is group with its
 *
 * @param {any} parent
 * @param {any} node
 * @returns {any} ShapeSvg
 */
const noteGroup = (parent, node) => {
  // Add outer g element
  const shapeSvg = parent.insert('g').attr('class', 'note-cluster').attr('id', node.id);

  // add the rect
  const rect = shapeSvg.insert('rect', ':first-child');

  const padding = 0 * node.padding;
  const halfPadding = padding / 2;

  // center the rect around its coordinate
  rect
    .attr('rx', node.rx)
    .attr('ry', node.ry)
    .attr('x', node.x - node.width / 2 - halfPadding)
    .attr('y', node.y - node.height / 2 - halfPadding)
    .attr('width', node.width + padding)
    .attr('height', node.height + padding)
    .attr('fill', 'none');

  const rectBox = rect.node().getBBox();
  node.width = rectBox.width;
  node.height = rectBox.height;

  node.intersect = function (point) {
    return intersectRect(node, point);
  };

  return { cluster: shapeSvg, labelBBox: { width: 0, height: 0 } };
};

const roundedWithTitle = async (parent, node) => {
  const siteConfig = getConfig();

  const { themeVariables, handDrawnSeed } = siteConfig;
  const { altBackground, compositeBackground, compositeTitleBackground, nodeBorder } =
    themeVariables;

  // Add outer g element
  const shapeSvg = parent
    .insert('g')
    .attr('class', node.cssClasses)
    .attr('id', node.id)
    .attr('data-et', 'cluster')
    .attr('data-id', node.id)
    .attr('data-look', node.look);

  // add the rect
  const outerRectG = shapeSvg.insert('g', ':first-child');

  // Create the label and insert it after the rect
  const label = shapeSvg.insert('g').attr('class', 'cluster-label');
  let innerRect = shapeSvg.append('rect');

  const text = label
    .node()
    .appendChild(await createLabel(node.label, node.labelStyle, undefined, true));

  // Get the size of the label
  let bbox = text.getBBox();

  if (evaluate(siteConfig.flowchart.htmlLabels)) {
    const div = text.children[0];
    const dv = select(text);
    bbox = div.getBoundingClientRect();
    dv.attr('width', bbox.width);
    dv.attr('height', bbox.height);
  }

  // Rounded With Title
  const padding = 0 * node.padding;
  const halfPadding = padding / 2;

  const width =
    (node.width <= bbox.width + node.padding ? bbox.width + node.padding : node.width) + padding;
  if (node.width <= bbox.width + node.padding) {
    node.diff = (width - node.width) / 2 - node.padding;
  } else {
    node.diff = -node.padding;
  }

  const height = node.height + padding;
  // const height = node.height + padding;
  const innerHeight = node.height + padding - bbox.height - 6;
  const x = node.x - width / 2;
  const y = node.y - height / 2;
  node.width = width;
  const innerY = node.y - node.height / 2 - halfPadding + bbox.height + 2;

  // add the rect
  let rect;
  if (node.look === 'handDrawn') {
    const isAlt = node.cssClasses.includes('statediagram-cluster-alt');
    const rc = rough.svg(shapeSvg);
    const roughOuterNode =
      node.rx || node.ry
        ? rc.path(createRoundedRectPathD(x, y, width, height, 10), {
            roughness: 0.7,
            fill: compositeTitleBackground,
            fillStyle: 'solid',
            stroke: nodeBorder,
            seed: handDrawnSeed,
          })
        : rc.rectangle(x, y, width, height, { seed: handDrawnSeed });

    rect = shapeSvg.insert(() => roughOuterNode, ':first-child');
    const roughInnerNode = rc.rectangle(x, innerY, width, innerHeight, {
      fill: isAlt ? altBackground : compositeBackground,
      fillStyle: isAlt ? 'hachure' : 'solid',
      stroke: nodeBorder,
      seed: handDrawnSeed,
    });

    rect = shapeSvg.insert(() => roughOuterNode, ':first-child');
    innerRect = shapeSvg.insert(() => roughInnerNode);
  } else {
    rect = outerRectG.insert('rect', ':first-child');
    const outerRectClass = 'outer';

    // center the rect around its coordinate
    rect
      .attr('class', outerRectClass)
      .attr('x', x)
      .attr('y', y)
      .attr('width', width)
      .attr('height', height)
      .attr('data-look', node.look);
    innerRect
      .attr('class', 'inner')
      .attr('x', x)
      .attr('y', innerY)
      .attr('width', width)
      .attr('height', innerHeight);
  }

  label.attr(
    'transform',
    `translate(${node.x - bbox.width / 2}, ${y + 1 - (evaluate(siteConfig.flowchart.htmlLabels) ? 0 : 3)})`
  );

  const rectBox = rect.node().getBBox();
  node.height = rectBox.height;
  node.offsetX = 0;
  // Used by layout engine to position subgraph in parent
  node.offsetY = bbox.height - node.padding / 2;
  node.labelBBox = bbox;

  node.intersect = function (point) {
    return intersectRect(node, point);
  };

  return { cluster: shapeSvg, labelBBox: bbox };
};
const divider = (parent, node) => {
  const siteConfig = getConfig();

  const { themeVariables, handDrawnSeed } = siteConfig;
  const { nodeBorder } = themeVariables;

  // Add outer g element
  const shapeSvg = parent
    .insert('g')
    .attr('class', node.cssClasses)
    .attr('id', node.id)
    .attr('data-et', 'node')
    .attr('data-node', 'true')
    .attr('data-id', node.id)
    .attr('data-look', node.look);

  // add the rect
  const outerRectG = shapeSvg.insert('g', ':first-child');

  const padding = 0 * node.padding;

  const width = node.width + padding;

  node.diff = -node.padding;

  const height = node.height + padding;
  // const height = node.height + padding;
  const x = node.x - width / 2;
  const y = node.y - height / 2;
  node.width = width;

  // add the rect
  let rect;
  if (node.look === 'handDrawn') {
    const rc = rough.svg(shapeSvg);
    const roughOuterNode = rc.rectangle(x, y, width, height, {
      fill: 'lightgrey',
      roughness: 0.5,
      strokeLineDash: [5],
      stroke: nodeBorder,
      seed: handDrawnSeed,
    });

    rect = shapeSvg.insert(() => roughOuterNode, ':first-child');
  } else {
    rect = outerRectG.insert('rect', ':first-child');
    let outerRectClass = 'outer';
    if (node.look === 'neo') {
      outerRectClass = 'divider';
    } else {
      outerRectClass = 'divider';
    }

    // center the rect around its coordinate
    rect
      .attr('class', outerRectClass)
      .attr('x', x)
      .attr('y', y)
      .attr('width', width)
      .attr('height', height)
      .attr('data-look', node.look);
  }

  const rectBox = rect.node().getBBox();
  node.height = rectBox.height;
  node.offsetX = 0;
  // Used by layout engine to position subgraph in parent
  node.offsetY = 0;

  node.intersect = function (point) {
    return intersectRect(node, point);
  };

  return { cluster: shapeSvg, labelBBox: {} };
};

const squareRect = rect;
const shapes = {
  rect,
  squareRect,
  roundedWithTitle,
  noteGroup,
  divider,
};

let clusterElems = new Map();

export const insertCluster = async (elem, node) => {
  const shape = node.shape || 'rect';
<<<<<<< HEAD
  const cluster = await shapes[shape](elem, node);
  clusterElems[node.id] = cluster;
=======
  const cluster = shapes[shape](elem, node);
  clusterElems.set(node.id, cluster);
>>>>>>> 095e8ca9
  return cluster;
};
export const getClusterTitleWidth = (elem, node) => {
  const label = createLabel(node.label, node.labelStyle, undefined, true);
  elem.node().appendChild(label);
  const width = label.getBBox().width;
  elem.node().removeChild(label);
  return width;
};

export const clear = () => {
  clusterElems = new Map();
};

export const positionCluster = (node) => {
  log.info(
    'Position cluster (' +
      node.id +
      ', ' +
      node.x +
      ', ' +
      node.y +
      ') (' +
      node?.width +
      ', ' +
      node?.height +
      ')',
    clusterElems.get(node.id)
  );
  const el = clusterElems.get(node.id);
  el.cluster.attr('transform', 'translate(' + node.x + ', ' + node.y + ')');
};<|MERGE_RESOLUTION|>--- conflicted
+++ resolved
@@ -372,13 +372,8 @@
 
 export const insertCluster = async (elem, node) => {
   const shape = node.shape || 'rect';
-<<<<<<< HEAD
   const cluster = await shapes[shape](elem, node);
   clusterElems[node.id] = cluster;
-=======
-  const cluster = shapes[shape](elem, node);
-  clusterElems.set(node.id, cluster);
->>>>>>> 095e8ca9
   return cluster;
 };
 export const getClusterTitleWidth = (elem, node) => {
