import { getConfig } from '$root/diagram-api/diagramAPI.js';
import { evaluate } from '$root/diagrams/common/common.js';
import { log } from '$root/logger.js';
import { getSubGraphTitleMargins } from '$root/utils/subGraphTitleMargins.js';
import { select } from 'd3';
import rough from 'roughjs';
import { createText } from '../createText.ts';
import intersectRect from '../rendering-elements/intersect/intersect-rect.js';
import createLabel from './createLabel.js';
import { createRoundedRectPathD } from './shapes/roundedRectPath.ts';
import {
  styles2String,
  userNodeOverrides,
} from '$root/rendering-util/rendering-elements/shapes/handdrawnStyles.js';

const rect = async (parent, node) => {
  log.info('Creating subgraph rect for ', node.id, node);
  const siteConfig = getConfig();
  const { themeVariables, handdrawnSeed } = siteConfig;
  const { clusterBkg, clusterBorder } = themeVariables;

  const { labelStyles, nodeStyles } = styles2String(node);

  // Add outer g element
  const shapeSvg = parent
    .insert('g')
    .attr('class', 'cluster ' + node.cssClasses)
    .attr('id', node.id)
    .attr('data-look', node.look);

  const useHtmlLabels = evaluate(siteConfig.flowchart.htmlLabels);

  // Create the label and insert it after the rect
  const labelEl = shapeSvg.insert('g').attr('class', 'cluster-label ');

  // const text = label
  //   .node()
  //   .appendChild(createLabel(node.label, node.labelStyle, undefined, true));
  const text = await createText(labelEl, node.label, {
    style: node.labelStyle,
    useHtmlLabels,
    isNode: false,
  });

  // Get the size of the label
  let bbox = text.getBBox();

  if (evaluate(siteConfig.flowchart.htmlLabels)) {
    const div = text.children[0];
    const dv = select(text);
    bbox = div.getBoundingClientRect();
    dv.attr('width', bbox.width);
    dv.attr('height', bbox.height);
  }

  const padding = 0 * node.padding;

  const width = node.width <= bbox.width + padding ? bbox.width + padding : node.width;
  if (node.width <= bbox.width + padding) {
    node.diff = (bbox.width - node.width) / 2 - node.padding / 2;
  } else {
    node.diff = -node.padding / 2;
  }

  const totalWidth = width + padding;
  const totalHeight = node.height + padding;
  const x = node.x - totalWidth / 2;
  const y = node.y - totalHeight / 2;

  log.trace('Data ', node, JSON.stringify(node));
  let rect;
  if (node.look === 'handdrawn') {
    // @ts-ignore TODO: Fix rough typings
    const rc = rough.svg(shapeSvg);
    const options = userNodeOverrides(node, {
      roughness: 0.7,
      fill: clusterBkg,
      // fill: 'red',
      stroke: clusterBorder,
      fillWeight: 3,
      seed: handdrawnSeed,
    });
    const roughNode = rc.path(createRoundedRectPathD(x, y, totalWidth, totalHeight, 0), options);
    // console.log('Rough node insert CXC', roughNode);

    rect = shapeSvg.insert(() => {
      log.debug('Rough node insert CXC', roughNode);
      return roughNode;
    }, ':first-child');
  } else {
    // add the rect
    rect = shapeSvg.insert('rect', ':first-child');
    // center the rect around its coordinate
    rect
      .attr('style', nodeStyles)
      .attr('rx', node.rx)
      .attr('ry', node.ry)
      .attr('x', x)
      .attr('y', y)
      .attr('width', totalWidth)
      .attr('height', totalHeight);
  }
  const { subGraphTitleTopMargin } = getSubGraphTitleMargins(siteConfig);
  labelEl.attr(
    'transform',
    // This puts the label on top of the box instead of inside it
    `translate(${node.x - bbox.width / 2}, ${node.y - node.height / 2 + subGraphTitleTopMargin})`
  );

  if (labelStyles) {
    const span = labelEl.select('span');
    if (span) {
      span.attr('style', labelStyles);
    }
  }
  // Center the label

  const rectBox = rect.node().getBBox();
  node.width = rectBox.width;
  node.height = rectBox.height;

  node.intersect = function (point) {
    return intersectRect(node, point);
  };

  return { cluster: shapeSvg, labelBBox: bbox };
};

/**
 * Non visible cluster where the note is group with its
 *
 * @param {any} parent
 * @param {any} node
 * @returns {any} ShapeSvg
 */
const noteGroup = (parent, node) => {
  // Add outer g element
  const shapeSvg = parent.insert('g').attr('class', 'note-cluster').attr('id', node.id);

  // add the rect
  const rect = shapeSvg.insert('rect', ':first-child');

  const padding = 0 * node.padding;
  const halfPadding = padding / 2;

  // center the rect around its coordinate
  rect
    .attr('rx', node.rx)
    .attr('ry', node.ry)
    .attr('x', node.x - node.width / 2 - halfPadding)
    .attr('y', node.y - node.height / 2 - halfPadding)
    .attr('width', node.width + padding)
    .attr('height', node.height + padding)
    .attr('fill', 'none');

  const rectBox = rect.node().getBBox();
  node.width = rectBox.width;
  node.height = rectBox.height;

  node.intersect = function (point) {
    return intersectRect(node, point);
  };

  return { cluster: shapeSvg, labelBBox: { width: 0, height: 0 } };
};
const roundedWithTitle = async (parent, node) => {
  const siteConfig = getConfig();

  const { themeVariables, handdrawnSeed } = siteConfig;
  const { altBackground, compositeBackground, compositeTitleBackground, nodeBorder } =
    themeVariables;

  // Add outer g element
  const shapeSvg = parent
    .insert('g')
    .attr('class', node.cssClasses)
    .attr('id', node.id)
<<<<<<< HEAD
    .attr('data-et', 'node')
    .attr('data-node', 'true')
=======
>>>>>>> 444de0f1
    .attr('data-id', node.id)
    .attr('data-look', node.look);

  // add the rect
  const outerRectG = shapeSvg.insert('g', ':first-child');

  // Create the label and insert it after the rect
  const label = shapeSvg.insert('g').attr('class', 'cluster-label');
  let innerRect = shapeSvg.append('rect');

  const text = label
    .node()
    .appendChild(await createLabel(node.label, node.labelStyle, undefined, true));

  // Get the size of the label
  let bbox = text.getBBox();

  if (evaluate(siteConfig.flowchart.htmlLabels)) {
    const div = text.children[0];
    const dv = select(text);
    bbox = div.getBoundingClientRect();
    dv.attr('width', bbox.width);
    dv.attr('height', bbox.height);
  }

  const padding = 0 * node.padding;
  const halfPadding = padding / 2;

  const width =
    (node.width <= bbox.width + node.padding ? bbox.width + node.padding : node.width) + padding;
  if (node.width <= bbox.width + node.padding) {
    node.diff = (width - node.width) / 2 - node.padding;
  } else {
    node.diff = -node.padding;
  }

  // if (node.id === 'Apa0') {
  //   console.log('XBX here', node);
  //   node.y += 10;
  // } else {
  //   console.log('XBX there', node);
  // }
  const height = node.height + padding;
  // const height = node.height + padding;
  const innerHeight = node.height + padding - bbox.height - 6;
  const x = node.x - width / 2;
  const y = node.y - height / 2;
  node.width = width;
  const innerY = node.y - node.height / 2 - halfPadding + bbox.height + 2;
  const look = siteConfig.look;

  // add the rect
  let rect;
  if (node.look === 'handdrawn') {
    const isAlt = node.cssClasses.includes('statediagram-cluster-alt');
    const rc = rough.svg(shapeSvg);
    const roughOuterNode =
      node.rx || node.ry
        ? rc.path(createRoundedRectPathD(x, y, width, height, 10), {
            roughness: 0.7,
            fill: compositeTitleBackground,
            fillStyle: 'solid',
            stroke: nodeBorder,
            seed: handdrawnSeed,
          })
        : rc.rectangle(x, y, width, height, { seed: handdrawnSeed });

    rect = shapeSvg.insert(() => roughOuterNode, ':first-child');
    const roughInnerNode = rc.rectangle(x, innerY, width, innerHeight, {
      fill: isAlt ? altBackground : compositeBackground,
      fillStyle: isAlt ? 'hachure' : 'solid',
      stroke: nodeBorder,
      seed: handdrawnSeed,
    });

    rect = shapeSvg.insert(() => roughOuterNode, ':first-child');
    innerRect = shapeSvg.insert(() => roughInnerNode);
  } else {
    rect = outerRectG.insert('rect', ':first-child');
    const outerRectClass = 'outer';

    // center the rect around its coordinate
    rect
      .attr('class', outerRectClass)
      .attr('x', x)
      .attr('y', y)
      .attr('width', width)
      .attr('height', height)
      .attr('data-look', node.look);
    innerRect
      .attr('class', 'inner')
      .attr('x', x)
      .attr('y', innerY)
      .attr('width', width)
      .attr('height', innerHeight);
  }

  label.attr(
    'transform',
    `translate(${node.x - bbox.width / 2}, ${y + 1 - (evaluate(siteConfig.flowchart.htmlLabels) ? 0 : 3)})`
  );

  const rectBox = rect.node().getBBox();
  node.height = rectBox.height;
  node.offsetX = 0;
  // Used by layout engine to position subgraph in parent
  node.offsetY = bbox.height - node.padding / 2;
  node.labelBBox = bbox;

  node.intersect = function (point) {
    return intersectRect(node, point);
  };

  return { cluster: shapeSvg, labelBBox: bbox };
};
const divider = async (parent, node) => {
  const siteConfig = getConfig();

  const { themeVariables, handdrawnSeed } = siteConfig;
  const { altBackground, compositeBackground, compositeTitleBackground, nodeBorder } =
    themeVariables;

  // Add outer g element
  const shapeSvg = parent
    .insert('g')
    .attr('class', node.cssClasses)
    .attr('id', node.id)
<<<<<<< HEAD
    .attr('data-et', 'node')
    .attr('data-node', 'true')
    .attr('data-id', node.id)
=======
>>>>>>> 444de0f1
    .attr('data-look', node.look);

  // add the rect
  const outerRectG = shapeSvg.insert('g', ':first-child');

  // Create the label and insert it after the rect
  let innerRect = shapeSvg.append('rect');

  const padding = 0 * node.padding;
  const halfPadding = padding / 2;

  const width = node.width + padding;

  node.diff = -node.padding;

  const height = node.height + padding;
  // const height = node.height + padding;
  const x = node.x - width / 2;
  const y = node.y - height / 2;
  node.width = width;
  const look = siteConfig.look;

  // add the rect
  let rect;
  if (node.look === 'handdrawn') {
    const isAlt = node.cssClasses.includes('statediagram-cluster-alt');
    const rc = rough.svg(shapeSvg);
    const roughOuterNode =
      node.rx || node.ry
        ? rc.path(createRoundedRectPathD(x, y, width, height, 10), {
            roughness: 0.7,
            fill: compositeTitleBackground,
            fillStyle: 'solid',
            stroke: nodeBorder,
            seed: handdrawnSeed,
          })
        : rc.rectangle(x, y, width, height, { seed: handdrawnSeed });

    rect = shapeSvg.insert(() => roughOuterNode, ':first-child');
  } else {
    rect = outerRectG.insert('rect', ':first-child');
<<<<<<< HEAD
    let outerRectClass = 'outer';
    if (look === 'neo') {
      outerRectClass = 'divider';
    } else {
      outerRectClass = 'divider';
    }
=======
    const outerRectClass = 'divider';
>>>>>>> 444de0f1

    // center the rect around its coordinate
    rect
      .attr('class', outerRectClass)
      .attr('x', x)
      .attr('y', y)
      .attr('width', width)
      .attr('height', height)
      .attr('data-look', node.look);
  }

  const rectBox = rect.node().getBBox();
  node.height = rectBox.height;
  node.offsetX = 0;
  // Used by layout engine to position subgraph in parent
  node.offsetY = 0;

  node.intersect = function (point) {
    return intersectRect(node, point);
  };

  return { cluster: shapeSvg, labelBBox: {} };
};

<<<<<<< HEAD
const dividerorg = (parent, node) => {
=======
const dividerOrg = (parent, node) => {
>>>>>>> 444de0f1
  console.log('Divider node IPI', node);
  const { handdrawnSeed } = getConfig();
  // Add outer g element
  const shapeSvg = parent
    .insert('g')
    .attr('class', node.cssClasses)
    .attr('id', node.id)
    .attr('data-id', node.id)
    .attr('data-et', 'node')
    .attr('data-node', 'true');

  // add the rect
  let rect;

  const padding = 0 * node.padding;
  const halfPadding = padding / 2;

  const x = node.x - node.width / 2 - node.padding;
  const y = node.y - node.height / 2 + node.padding;
  const width = node.width + padding;
  const height = node.height + padding;
  if (node.look === 'handdrawn') {
    const rc = rough.svg(shapeSvg);
    const roughNode = rc.rectangle(x, y, width, height, {
      fill: 'lightgrey',
      roughness: 0.5,
      strokeLineDash: [5],
      seed: handdrawnSeed,
    });

    rect = shapeSvg.insert(() => roughNode);
  } else {
    rect = shapeSvg.insert('rect', ':first-child');
    // center the rect around its coordinate
    rect
      .attr('class', 'divider')
      .attr('x', x)
      .attr('y', y)
      .attr('width', width)
      .attr('height', height);
  }
  const rectBox = rect.node().getBBox();
  node.width = rectBox.width;
  node.height = rectBox.height - node.padding;
  node.diff = 0; //-node.padding / 2;
  node.offsetY = 0;
  node.intersect = function (point) {
    return intersectRect(node, point);
  };

  return { cluster: shapeSvg, labelBBox: { width: 0, height: 0 } };
};
const squareRect = rect;
const shapes = {
  rect,
  squareRect,
  roundedWithTitle,
  noteGroup,
  divider,
};

let clusterElems = {};

export const insertCluster = (elem, node) => {
  const shape = node.shape || 'rect';
  const cluster = shapes[shape](elem, node);
  clusterElems[node.id] = cluster;
  return cluster;
};
export const getClusterTitleWidth = (elem, node) => {
  const label = createLabel(node.label, node.labelStyle, undefined, true);
  elem.node().appendChild(label);
  const width = label.getBBox().width;
  elem.node().removeChild(label);
  return width;
};

export const clear = () => {
  clusterElems = {};
};

export const positionCluster = (node) => {
  log.info(
    'Position cluster (' +
      node.id +
      ', ' +
      node.x +
      ', ' +
      node.y +
      ') (' +
      node?.width +
      ', ' +
      node?.height +
      ')',
    clusterElems[node.id]
  );
  const el = clusterElems[node.id];
  el.cluster.attr('transform', 'translate(' + node.x + ', ' + node.y + ')');
};<|MERGE_RESOLUTION|>--- conflicted
+++ resolved
@@ -175,11 +175,8 @@
     .insert('g')
     .attr('class', node.cssClasses)
     .attr('id', node.id)
-<<<<<<< HEAD
     .attr('data-et', 'node')
     .attr('data-node', 'true')
-=======
->>>>>>> 444de0f1
     .attr('data-id', node.id)
     .attr('data-look', node.look);
 
@@ -307,12 +304,9 @@
     .insert('g')
     .attr('class', node.cssClasses)
     .attr('id', node.id)
-<<<<<<< HEAD
     .attr('data-et', 'node')
     .attr('data-node', 'true')
     .attr('data-id', node.id)
-=======
->>>>>>> 444de0f1
     .attr('data-look', node.look);
 
   // add the rect
@@ -354,16 +348,12 @@
     rect = shapeSvg.insert(() => roughOuterNode, ':first-child');
   } else {
     rect = outerRectG.insert('rect', ':first-child');
-<<<<<<< HEAD
     let outerRectClass = 'outer';
     if (look === 'neo') {
       outerRectClass = 'divider';
     } else {
       outerRectClass = 'divider';
     }
-=======
-    const outerRectClass = 'divider';
->>>>>>> 444de0f1
 
     // center the rect around its coordinate
     rect
@@ -388,11 +378,7 @@
   return { cluster: shapeSvg, labelBBox: {} };
 };
 
-<<<<<<< HEAD
 const dividerorg = (parent, node) => {
-=======
-const dividerOrg = (parent, node) => {
->>>>>>> 444de0f1
   console.log('Divider node IPI', node);
   const { handdrawnSeed } = getConfig();
   // Add outer g element
