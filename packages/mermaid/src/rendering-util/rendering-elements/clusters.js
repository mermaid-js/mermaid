--- conflicted
+++ resolved
@@ -24,14 +24,9 @@
   // Add outer g element
   const shapeSvg = parent
     .insert('g')
-<<<<<<< HEAD
-    .attr('class', 'cluster')
+    .attr('class', 'cluster ' + node.cssClasses)
     .attr('id', node.id)
     .attr('data-look', node.look);
-=======
-    .attr('class', 'cluster ' + node.cssClasses)
-    .attr('id', node.id);
->>>>>>> 97be6cbd
 
   const useHtmlLabels = evaluate(siteConfig.flowchart.htmlLabels);
 
