--- conflicted
+++ resolved
@@ -373,11 +373,7 @@
 export const insertCluster = async (elem, node) => {
   const shape = node.shape || 'rect';
   const cluster = await shapes[shape](elem, node);
-<<<<<<< HEAD
-  clusterElems[node.id] = cluster;
-=======
   clusterElems.set(node.id, cluster);
->>>>>>> 02eb8dac
   return cluster;
 };
 export const getClusterTitleWidth = (elem, node) => {
