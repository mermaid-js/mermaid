--- conflicted
+++ resolved
@@ -27,23 +27,6 @@
 };
 
 const arrowTypesMap = {
-<<<<<<< HEAD
-  arrow_cross: 'cross',
-  arrow_point: 'point',
-  arrow_barb: 'barb',
-  arrow_circle: 'circle',
-  aggregation: 'aggregation',
-  extension: 'extension',
-  composition: 'composition',
-  dependency: 'dependency',
-  lollipop: 'lollipop',
-  only_one: 'onlyOne',
-  zero_or_one: 'zeroOrOne',
-  one_or_more: 'oneOrMore',
-  zero_or_more: 'zeroOrMore',
-  requirement_arrow: 'requirement_arrow',
-  requirement_contains: 'requirement_contains',
-=======
   arrow_cross: { type: 'cross', fill: false },
   arrow_point: { type: 'point', fill: true },
   arrow_barb: { type: 'barb', fill: true },
@@ -53,9 +36,12 @@
   composition: { type: 'composition', fill: true },
   dependency: { type: 'dependency', fill: true },
   lollipop: { type: 'lollipop', fill: false },
+  only_one: { type: 'onlyOne', fill: false },
+  zero_or_one: { type: 'zeroOrOne', fill: false },
+  one_or_more: { type: 'oneOrMore', fill: false },
+  zero_or_more: { type: 'zeroOrMore', fill: false },
   requirement_arrow: { type: 'requirement_arrow', fill: false },
   requirement_contains: { type: 'requirement_contains', fill: false },
->>>>>>> 1d6a55a3
 } as const;
 
 const addEdgeMarker = (
