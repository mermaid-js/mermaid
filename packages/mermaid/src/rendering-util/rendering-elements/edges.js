--- conflicted
+++ resolved
@@ -1,23 +1,13 @@
-<<<<<<< HEAD
-import { getConfig } from '$root/diagram-api/diagramAPI.js';
-import { evaluate } from '$root/diagrams/common/common.js';
-import { log } from '$root/logger.js';
-import { createText } from '$root/rendering-util/createText.ts';
-import utils from '$root/utils.js';
-import { getLineFunctionsWithOffset } from '$root/utils/lineWithOffset.js';
-import { getSubGraphTitleMargins } from '$root/utils/subGraphTitleMargins.js';
 // import { curveBasis, curveLinear, curveCardinal, line, select } from 'd3';
-=======
+import { curveBasis, line, select } from 'd3';
+import rough from 'roughjs';
 import { getConfig } from '../../diagram-api/diagramAPI.js';
 import { evaluate } from '../../diagrams/common/common.js';
 import { log } from '../../logger.js';
-import { createText } from '../createText.js';
 import utils from '../../utils.js';
 import { getLineFunctionsWithOffset } from '../../utils/lineWithOffset.js';
 import { getSubGraphTitleMargins } from '../../utils/subGraphTitleMargins.js';
->>>>>>> ddb51cdc
-import { curveBasis, line, select } from 'd3';
-import rough from 'roughjs';
+import { createText } from '../createText.js';
 import createLabel from './createLabel.js';
 import { addEdgeMarkers } from './edgeMarker.ts';
 
