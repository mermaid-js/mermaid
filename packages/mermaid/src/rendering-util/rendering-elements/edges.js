--- conflicted
+++ resolved
@@ -356,42 +356,7 @@
   return points;
 };
 
-<<<<<<< HEAD
-const adjustForArrowHeads = function (lineData, size = 5) {
-  if (!Array.isArray(lineData) || lineData.length < 2) {
-    return lineData;
-  }
-  const newLineData = [...lineData];
-  const lastPoint = lineData[lineData.length - 1];
-  const secondLastPoint = lineData[lineData.length - 2];
-
-  const distanceBetweenLastPoints = Math.sqrt(
-    (lastPoint.x - secondLastPoint.x) ** 2 + (lastPoint.y - secondLastPoint.y) ** 2
-  );
-
-  if (distanceBetweenLastPoints < size) {
-    // Calculate the direction vector from the last point to the second last point
-    const directionX = secondLastPoint.x - lastPoint.x;
-    const directionY = secondLastPoint.y - lastPoint.y;
-
-    // Normalize the direction vector
-    const magnitude = Math.sqrt(directionX ** 2 + directionY ** 2);
-    const normalizedX = directionX / magnitude;
-    const normalizedY = directionY / magnitude;
-
-    // Calculate the new position for the second last point
-    const adjustedSecondLastPoint = {
-      x: lastPoint.x + normalizedX * size,
-      y: lastPoint.y + normalizedY * size,
-    };
-
-    // Replace the second last point in the new line data
-    newLineData[newLineData.length - 2] = adjustedSecondLastPoint;
-  }
-
-  return newLineData;
-};
-=======
+
 const generateDashArray = (len, oValueS, oValueE) => {
   const middleLength = len - oValueS - oValueE;
   const dashLength = 2; // Length of each dash
@@ -403,7 +368,26 @@
 
   // Generate the middle pattern array
   const middlePattern = Array(numberOfPairs).fill(`${dashLength} ${gapLength}`).join(' ');
->>>>>>> 8314554e
+
+  // Combine all parts
+  const dashArray = `0 ${oValueS} ${middlePattern} ${oValueE}`;
+
+  return dashArray;
+};
+
+const adjustForArrowHeads = function (lineData, size = 5) {
+  if (!Array.isArray(lineData) || lineData.length < 2) {
+    return lineData;
+  }
+  const newLineData = [...lineData];
+  const lastPoint = lineData[lineData.length - 1];
+  const secondLastPoint = lineData[lineData.length - 2];
+
+  // Calculate number of complete dash-gap pairs that can fit
+  const numberOfPairs = Math.floor(middleLength / dashGapPairLength);
+
+  // Generate the middle pattern array
+  const middlePattern = Array(numberOfPairs).fill(`${dashLength} ${gapLength}`).join(' ');
 
   // Combine all parts
   const dashArray = `0 ${oValueS} ${middlePattern} ${oValueE}`;
@@ -468,12 +452,7 @@
   }
 
   let lineData = points.filter((p) => !Number.isNaN(p.y));
-<<<<<<< HEAD
-  lineData = adjustForArrowHeads(lineData);
-  // lineData = fixCorners(lineData);
-=======
   //lineData = fixCorners(lineData);
->>>>>>> 8314554e
   let curve = curveBasis;
   curve = curveLinear;
   switch (edge.curve) {
@@ -644,17 +623,6 @@
   //     .attr('cx', point.x)
   //     .attr('cy', point.y);
   // });
-<<<<<<< HEAD
-  // lineData.forEach((point) => {
-  //   elem
-  //     .append('circle')
-  //     .style('stroke', 'red')
-  //     .style('fill', 'red')
-  //     .attr('r', 1)
-  //     .attr('cx', point.x)
-  //     .attr('cy', point.y);
-  // });
-=======
   if (edge.showPoints) {
     lineData.forEach((point) => {
       elem
@@ -666,7 +634,6 @@
         .attr('cy', point.y);
     });
   }
->>>>>>> 8314554e
 
   let url = '';
   if (getConfig().flowchart.arrowMarkerAbsolute || getConfig().state.arrowMarkerAbsolute) {
