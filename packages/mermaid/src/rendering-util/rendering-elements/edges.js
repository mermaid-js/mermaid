import { getConfig } from '../../diagram-api/diagramAPI.js';
import { evaluate } from '../../diagrams/common/common.js';
import { log } from '../../logger.js';
import { createText } from '../createText.js';
import utils from '../../utils.js';
import { getLineFunctionsWithOffset } from '../../utils/lineWithOffset.js';
import { getSubGraphTitleMargins } from '../../utils/subGraphTitleMargins.js';
import { curveBasis, line, select } from 'd3';
import rough from 'roughjs';
import createLabel from './createLabel.js';
import { addEdgeMarkers } from './edgeMarker.ts';
import { isLabelStyle } from './shapes/handDrawnShapeStyles.js';
import { getDirection } from '../../diagrams/git/gitGraphAst.js';

const edgeLabels = new Map();
const terminalLabels = new Map();

export const clear = () => {
  edgeLabels.clear();
  terminalLabels.clear();
};

export const getLabelStyles = (styleArray) => {
  let styles = styleArray ? styleArray.reduce((acc, style) => acc + ';' + style, '') : '';
  return styles;
};

export const insertEdgeLabel = async (elem, edge) => {
  let useHtmlLabels = evaluate(getConfig().flowchart.htmlLabels);

  const labelElement = await createText(elem, edge.label, {
    style: getLabelStyles(edge.labelStyle),
    useHtmlLabels,
    addSvgBackground: true,
    isNode: false,
  });
  log.info('abc82', edge, edge.labelType);

  // Create outer g, edgeLabel, this will be positioned after graph layout
  const edgeLabel = elem.insert('g').attr('class', 'edgeLabel');

  // Create inner g, label, this will be positioned now for centering the text
  const label = edgeLabel.insert('g').attr('class', 'label');
  label.node().appendChild(labelElement);

  // Center the label
  let bbox = labelElement.getBBox();
  if (useHtmlLabels) {
    const div = labelElement.children[0];
    const dv = select(labelElement);
    bbox = div.getBoundingClientRect();
    dv.attr('width', bbox.width);
    dv.attr('height', bbox.height);
  }
<<<<<<< HEAD
  label.attr('transform', 'translate(' + -bbox.width / 2 + ', ' + -bbox.height / 2 + ')'); //HERE
=======
  label.attr('transform', 'translate(' + -bbox.width / 2 + ', ' + -bbox.height / 2 + ')'); // HERE
>>>>>>> af4f4fed

  // Make element accessible by id for positioning
  edgeLabels.set(edge.id, edgeLabel);

  // Update the abstract data of the edge with the new information about its width and height
  edge.width = bbox.width;
  edge.height = bbox.height;

  let fo;
  if (edge.startLabelLeft) {
    // Create the actual text element
    const startLabelElement = await createLabel(
      edge.startLabelLeft,
      getLabelStyles(edge.labelStyle)
    );
    const startEdgeLabelLeft = elem.insert('g').attr('class', 'edgeTerminals');
    const inner = startEdgeLabelLeft.insert('g').attr('class', 'inner');
    fo = inner.node().appendChild(startLabelElement);
    const slBox = startLabelElement.getBBox();
    inner.attr('transform', 'translate(' + -slBox.width / 2 + ', ' + -slBox.height / 2 + ')');
    if (!terminalLabels.get(edge.id)) {
      terminalLabels.set(edge.id, {});
    }
    terminalLabels.get(edge.id).startLeft = startEdgeLabelLeft;
    setTerminalWidth(fo, edge.startLabelLeft);
  }
  if (edge.startLabelRight) {
    // Create the actual text element
    const startLabelElement = await createLabel(
      edge.startLabelRight,
      getLabelStyles(edge.labelStyle)
    );
    const startEdgeLabelRight = elem.insert('g').attr('class', 'edgeTerminals');
    const inner = startEdgeLabelRight.insert('g').attr('class', 'inner');
    fo = startEdgeLabelRight.node().appendChild(startLabelElement);
    inner.node().appendChild(startLabelElement);
    const slBox = startLabelElement.getBBox();
    inner.attr('transform', 'translate(' + -slBox.width / 2 + ', ' + -slBox.height / 2 + ')');

    if (!terminalLabels.get(edge.id)) {
      terminalLabels.set(edge.id, {});
    }
    terminalLabels.get(edge.id).startRight = startEdgeLabelRight;
    setTerminalWidth(fo, edge.startLabelRight);
  }
  if (edge.endLabelLeft) {
    // Create the actual text element
    const endLabelElement = await createLabel(edge.endLabelLeft, getLabelStyles(edge.labelStyle));
    const endEdgeLabelLeft = elem.insert('g').attr('class', 'edgeTerminals');
    const inner = endEdgeLabelLeft.insert('g').attr('class', 'inner');
    fo = inner.node().appendChild(endLabelElement);
    const slBox = endLabelElement.getBBox();
    inner.attr('transform', 'translate(' + -slBox.width / 2 + ', ' + -slBox.height / 2 + ')');

    endEdgeLabelLeft.node().appendChild(endLabelElement);

    if (!terminalLabels.get(edge.id)) {
      terminalLabels.set(edge.id, {});
    }
    terminalLabels.get(edge.id).endLeft = endEdgeLabelLeft;
    setTerminalWidth(fo, edge.endLabelLeft);
  }
  if (edge.endLabelRight) {
    // Create the actual text element
    const endLabelElement = await createLabel(edge.endLabelRight, getLabelStyles(edge.labelStyle));
    const endEdgeLabelRight = elem.insert('g').attr('class', 'edgeTerminals');
    const inner = endEdgeLabelRight.insert('g').attr('class', 'inner');

    fo = inner.node().appendChild(endLabelElement);
    const slBox = endLabelElement.getBBox();
    inner.attr('transform', 'translate(' + -slBox.width / 2 + ', ' + -slBox.height / 2 + ')');

    endEdgeLabelRight.node().appendChild(endLabelElement);
    if (!terminalLabels.get(edge.id)) {
      terminalLabels.set(edge.id, {});
    }
    terminalLabels.get(edge.id).endRight = endEdgeLabelRight;
    setTerminalWidth(fo, edge.endLabelRight);
  }
  return labelElement;
};

/**
 * @param {any} fo
 * @param {any} value
 */
function setTerminalWidth(fo, value) {
  if (getConfig().flowchart.htmlLabels && fo) {
    fo.style.width = value.length * 9 + 'px';
    fo.style.height = '12px';
  }
}

export const calculateEdgeLength = (path) => {
  if (!path || path.length < 2) {
    return 0;
  }

  let length = 0;
  for (let i = 0; i < path.length - 1; i++) {
    const dx = path[i + 1].x - path[i].x;
    const dy = path[i + 1].y - path[i].y;
    length += Math.sqrt(dx * dx + dy * dy);
  }
  return length;
};

export const positionEdgeLabel = (edge, paths) => {
  log.debug('Adjusting label position for edge', edge.id);

  let path = paths.updatedPath ? paths.updatedPath : paths.originalPath;
  const siteConfig = getConfig();
  const { subGraphTitleTotalMargin } = getSubGraphTitleMargins(siteConfig);

  if (edge.label) {
    const el = edgeLabels.get(edge.id);
    let x = edge.x;
    let y = edge.y;

    if (path) {
      const pos = utils.calcLabelPosition(path);
<<<<<<< HEAD
      x = pos.x;
      y = pos.y;

      const edgeLength = calculateEdgeLength(path);
      log.debug(`Edge Length for ${edge.id}:`, edgeLength);

      // if (Diagram['type'] == flowchart) {
        // const direction = flowchart.getDirection();
        // console.log(direction);
        // if (direction == 'TB' || direction == 'BT') {
        //   //need to check if direction returns what I hope it does
        // }
        // if (direction == 'LR' || direction == 'RL') {
        //   //need to check if direction returns what I hope it does
        // }
      // }

      //and then change the variable to offSet and put it at the top - around line 183
      //then in the if statement adds the offSet either to the x or y
      //i need to check that direction returns what i think though
      const verticalOffset = edgeLength > 200 ? -140 : 0;
      // const horizontalOffset = edgeLength > 200 ? -200 : 0;
      y += verticalOffset;
      // x += horizontalOffset;
=======

      let minimizationX = pos.x;
      let minimizationY = pos.y;
      for (const path_ of paths) {
        let posOther = utils.calcLabelPosition(path_);
        if (posOther.x == pos.x) {
          if (minimizationX > posOther.x) {
            minimizationY = posOther.y;
          }
        } else if (posOther.y == pos.y && minimizationY > posOther.y) {
          minimizationX = posOther.x;
        }
      }

      log.debug(
        'Moving label ' + edge.label + ' from (',
        x,
        ',',
        y,
        ') to (',
        minimizationX,
        ',',
        minimizationY,
        ') abc88'
      );
      if (paths.updatedPath) {
        x = minimizationX;
        y = minimizationY;
      }
>>>>>>> af4f4fed
    }
    el.attr('transform', `translate(${x}, ${y + subGraphTitleTotalMargin / 2})`);
    log.debug(`Updated label transform for edge ${edge.id}: translate(${x}, ${y})`);

    log.debug('Moving label abc88 ', edge.id, edge.label, edgeLabels.get(edge.id), paths);
    let path = paths.updatedPath ? paths.updatedPath : paths.originalPath;
    const siteConfig = getConfig();
    const { subGraphTitleTotalMargin } = getSubGraphTitleMargins(siteConfig);
    if (edge.label) {
      const el = edgeLabels.get(edge.id);
      let x = edge.x;
      let y = edge.y;

      if (path) {
        const pos = utils.calcLabelPosition(path);
        log.debug(
          'Moving label ' + edge.label + ' from (',
          x,
          ',',
          y,
          ') to (',
          pos.x,
          ',',
          pos.y,
          ') abc88'
        );
        if (paths.updatedPath) {
          x = pos.x;
          y = pos.y;
        }
      }
      el.attr('transform', `translate(${x}, ${y + subGraphTitleTotalMargin / 2})`);
  }


  if (edge.startLabelLeft) {
    const el = terminalLabels.get(edge.id).startLeft;
    let x = edge.x;
    let y = edge.y;
    if (path) {
      const pos = utils.calcTerminalLabelPosition(edge.arrowTypeStart ? 10 : 0, 'start_left', path);

<<<<<<< HEAD
      // let minimizationX = pos.x;
      // let minimizationY = pos.y;
      // for (const path_ of paths) {
      //   let posOther = utils.calcLabelPosition(path_);
      //   if (posOther.x == pos.x) {
      //     if (minimizationX > posOther.x) {
      //       minimizationY = posOther.y;
      //     }
      //   } else if (posOther.y == pos.y && minimizationY > posOther.y) {
      //     minimizationX = posOther.x;
      //   }
      // }
      x = pos.x;
      y = pos.y;
=======
      let minimizationX = pos.x;
      let minimizationY = pos.y;
      for (const path_ of paths) {
        let posOther = utils.calcLabelPosition(path_);
        if (posOther.x == pos.x) {
          if (minimizationX > posOther.x) {
            minimizationY = posOther.y;
          }
        } else if (posOther.y == pos.y && minimizationY > posOther.y) {
          minimizationX = posOther.x;
        }
      }
      x = minimizationX;
      y = minimizationY;
>>>>>>> af4f4fed
    }
    el.attr('transform', `translate(${x}, ${y})`);
  }
  if (edge.startLabelRight) {
    const el = terminalLabels.get(edge.id).startRight;
    let x = edge.x;
    let y = edge.y;
    if (path) {
      const pos = utils.calcTerminalLabelPosition(
        edge.arrowTypeStart ? 10 : 0,
        'start_right',
        path
      );

<<<<<<< HEAD
      // let minimizationX = pos.x;
      // let minimizationY = pos.y;
      // for (const path_ of paths) {
      //   let posOther = utils.calcLabelPosition(path_);
      //   if (posOther.x == pos.x) {
      //     if (minimizationX > posOther.x) {
      //       minimizationY = posOther.y;
      //     }
      //   } else if (posOther.y == pos.y && minimizationY > posOther.y) {
      //     minimizationX = posOther.x;
      //   }
      // }

      x = pos.x;
      y = pos.y;
=======
      let minimizationX = pos.x;
      let minimizationY = pos.y;
      for (const path_ of paths) {
        let posOther = utils.calcLabelPosition(path_);
        if (posOther.x == pos.x) {
          if (minimizationX > posOther.x) {
            minimizationY = posOther.y;
          }
        } else if (posOther.y == pos.y && minimizationY > posOther.y) {
          minimizationX = posOther.x;
        }
      }

      x = minimizationX;
      y = minimizationY;
>>>>>>> af4f4fed
    }
    el.attr('transform', `translate(${x}, ${y})`);
  }
  if (edge.endLabelLeft) {
    const el = terminalLabels.get(edge.id).endLeft;
    let x = edge.x;
    let y = edge.y;
    if (path) {
      const pos = utils.calcTerminalLabelPosition(edge.arrowTypeEnd ? 10 : 0, 'end_left', path);

<<<<<<< HEAD
      // let minimizationX = pos.x;
      // let minimizationY = pos.y;
      // for (const path_ of paths) {
      //   let posOther = utils.calcLabelPosition(path_);
      //   if (posOther.x == pos.x) {
      //     if (minimizationX > posOther.x) {
      //       minimizationY = posOther.y;
      //     }
      //   } else if (posOther.y == pos.y && minimizationY > posOther.y) {
      //     minimizationX = posOther.x;
      //   }
      // }
      x = pos.x;
      y = pos.y;
=======
      let minimizationX = pos.x;
      let minimizationY = pos.y;
      for (const path_ of paths) {
        let posOther = utils.calcLabelPosition(path_);
        if (posOther.x == pos.x) {
          if (minimizationX > posOther.x) {
            minimizationY = posOther.y;
          }
        } else if (posOther.y == pos.y && minimizationY > posOther.y) {
          minimizationX = posOther.x;
        }
      }
      x = minimizationX;
      y = minimizationY;
>>>>>>> af4f4fed
    }
    el.attr('transform', `translate(${x}, ${y})`);
  }
  if (edge.endLabelRight) {
    const el = terminalLabels.get(edge.id).endRight;
    let x = edge.x;
    let y = edge.y;
    if (path) {
      const pos = utils.calcTerminalLabelPosition(edge.arrowTypeEnd ? 10 : 0, 'end_right', path);

<<<<<<< HEAD
      // let minimizationX = pos.x;
      // let minimizationY = pos.y;
      // for (const path_ of paths) {
      //   let posOther = utils.calcLabelPosition(path_);
      //   if (posOther.x == pos.x) {
      //     if (minimizationX > posOther.x) {
      //       minimizationY = posOther.y;
      //     }
      //   } else if (posOther.y == pos.y && minimizationY > posOther.y) {
      //     minimizationX = posOther.x;
      //   }
      // }
      x = pos.x;
      y = pos.y;
=======
      let minimizationX = pos.x;
      let minimizationY = pos.y;
      for (const path_ of paths) {
        let posOther = utils.calcLabelPosition(path_);
        if (posOther.x == pos.x) {
          if (minimizationX > posOther.x) {
            minimizationY = posOther.y;
          }
        } else if (posOther.y == pos.y && minimizationY > posOther.y) {
          minimizationX = posOther.x;
        }
      }
      x = minimizationX;
      y = minimizationY;
>>>>>>> af4f4fed
    }
    el.attr('transform', `translate(${x}, ${y})`);
  }
};
}

const outsideNode = (node, point) => {
  const x = node.x;
  const y = node.y;
  const dx = Math.abs(point.x - x);
  const dy = Math.abs(point.y - y);
  const w = node.width / 2;
  const h = node.height / 2;
  return dx >= w || dy >= h;
};

export const intersection = (node, outsidePoint, insidePoint) => {
  log.debug(`intersection calc abc89:
  outsidePoint: ${JSON.stringify(outsidePoint)}
  insidePoint : ${JSON.stringify(insidePoint)}
  node        : x:${node.x} y:${node.y} w:${node.width} h:${node.height}`);
  const x = node.x;
  const y = node.y;

  const dx = Math.abs(x - insidePoint.x);
  const w = node.width / 2;
  let r = insidePoint.x < outsidePoint.x ? w - dx : w + dx;
  const h = node.height / 2;

  const Q = Math.abs(outsidePoint.y - insidePoint.y);
  const R = Math.abs(outsidePoint.x - insidePoint.x);

  if (Math.abs(y - outsidePoint.y) * w > Math.abs(x - outsidePoint.x) * h) {
    // Intersection is top or bottom of rect.
    let q = insidePoint.y < outsidePoint.y ? outsidePoint.y - h - y : y - h - outsidePoint.y;
    r = (R * q) / Q;
    const res = {
      x: insidePoint.x < outsidePoint.x ? insidePoint.x + r : insidePoint.x - R + r,
      y: insidePoint.y < outsidePoint.y ? insidePoint.y + Q - q : insidePoint.y - Q + q,
    };

    if (r === 0) {
      res.x = outsidePoint.x;
      res.y = outsidePoint.y;
    }
    if (R === 0) {
      res.x = outsidePoint.x;
    }
    if (Q === 0) {
      res.y = outsidePoint.y;
    }

    log.debug(`abc89 top/bottom calc, Q ${Q}, q ${q}, R ${R}, r ${r}`, res);

    return res;
  } else {
    // Intersection on sides of rect
    if (insidePoint.x < outsidePoint.x) {
      r = outsidePoint.x - w - x;
    } else {
      r = x - w - outsidePoint.x;
    }
    let q = (Q * r) / R;
    let _x = insidePoint.x < outsidePoint.x ? insidePoint.x + R - r : insidePoint.x - R + r;
    let _y = insidePoint.y < outsidePoint.y ? insidePoint.y + q : insidePoint.y - q;
    log.debug(`sides calc abc89, Q ${Q}, q ${q}, R ${R}, r ${r}`, { _x, _y });
    if (r === 0) {
      _x = outsidePoint.x;
      _y = outsidePoint.y;
    }
    if (R === 0) {
      _x = outsidePoint.x;
    }
    if (Q === 0) {
      _y = outsidePoint.y;
    }

    return { x: _x, y: _y };
  }
};

const cutPathAtIntersect = (_points, boundaryNode) => {
  log.warn('abc88 cutPathAtIntersect', _points, boundaryNode);
  let points = [];
  let lastPointOutside = _points[0];
  let isInside = false;
  _points.forEach((point) => {
    log.info('abc88 checking point', point, boundaryNode);

    if (!outsideNode(boundaryNode, point) && !isInside) {
      const inter = intersection(boundaryNode, lastPointOutside, point);
      log.debug('abc88 inside', point, lastPointOutside, inter);
      log.debug('abc88 intersection', inter, boundaryNode);

      let pointPresent = false;
      points.forEach((p) => {
        pointPresent = pointPresent || (p.x === inter.x && p.y === inter.y);
      });

      if (!points.some((e) => e.x === inter.x && e.y === inter.y)) {
        points.push(inter);
      } else {
        log.warn('abc88 no intersect', inter, points);
      }
      isInside = true;
    } else {
      log.warn('abc88 outside', point, lastPointOutside);
      lastPointOutside = point;
      if (!isInside) {
        points.push(point);
      }
    }
  });
  log.debug('returning points', points);
  return points;
};

function extractCornerPoints(points) {
  const cornerPoints = [];
  const cornerPointPositions = [];
  for (let i = 1; i < points.length - 1; i++) {
    const prev = points[i - 1];
    const curr = points[i];
    const next = points[i + 1];
    if (
      prev.x === curr.x &&
      curr.y === next.y &&
      Math.abs(curr.x - next.x) > 5 &&
      Math.abs(curr.y - prev.y) > 5
    ) {
      cornerPoints.push(curr);
      cornerPointPositions.push(i);
    } else if (
      prev.y === curr.y &&
      curr.x === next.x &&
      Math.abs(curr.x - prev.x) > 5 &&
      Math.abs(curr.y - next.y) > 5
    ) {
      cornerPoints.push(curr);
      cornerPointPositions.push(i);
    }
  }
  return { cornerPoints, cornerPointPositions };
}

const findAdjacentPoint = function (pointA, pointB, distance) {
  const xDiff = pointB.x - pointA.x;
  const yDiff = pointB.y - pointA.y;
  const length = Math.sqrt(xDiff * xDiff + yDiff * yDiff);
  const ratio = distance / length;
  return { x: pointB.x - ratio * xDiff, y: pointB.y - ratio * yDiff };
};

const fixCorners = function (lineData) {
  const { cornerPointPositions } = extractCornerPoints(lineData);
  const newLineData = [];
  for (let i = 0; i < lineData.length; i++) {
    if (cornerPointPositions.includes(i)) {
      const prevPoint = lineData[i - 1];
      const nextPoint = lineData[i + 1];
      const cornerPoint = lineData[i];

      const newPrevPoint = findAdjacentPoint(prevPoint, cornerPoint, 5);
      const newNextPoint = findAdjacentPoint(nextPoint, cornerPoint, 5);

      const xDiff = newNextPoint.x - newPrevPoint.x;
      const yDiff = newNextPoint.y - newPrevPoint.y;
      newLineData.push(newPrevPoint);

      const a = Math.sqrt(2) * 2;
      let newCornerPoint = { x: cornerPoint.x, y: cornerPoint.y };
      if (Math.abs(nextPoint.x - prevPoint.x) > 10 && Math.abs(nextPoint.y - prevPoint.y) >= 10) {
        log.debug(
          'Corner point fixing',
          Math.abs(nextPoint.x - prevPoint.x),
          Math.abs(nextPoint.y - prevPoint.y)
        );
        const r = 50000;
        if (cornerPoint.x === newPrevPoint.x) {
          newCornerPoint = {
            x: xDiff < 0 ? newPrevPoint.x - r + a : newPrevPoint.x + r - a,
            y: yDiff < 0 ? newPrevPoint.y - a : newPrevPoint.y + a,
          };
        } else {
          newCornerPoint = {
            x: xDiff < 0 ? newPrevPoint.x - a : newPrevPoint.x + a,
            y: yDiff < 0 ? newPrevPoint.y - r + a : newPrevPoint.y + r - a,
          };
        }
      } else {
        log.debug(
          'Corner point skipping fixing',
          Math.abs(nextPoint.x - prevPoint.x),
          Math.abs(nextPoint.y - prevPoint.y)
        );
      }
      newLineData.push(newCornerPoint, newNextPoint);
    } else {
      newLineData.push(lineData[i]);
    }
  }
  return newLineData;
};

export const insertEdge = function (elem, edge, clusterDb, diagramType, startNode, endNode, id) {
  const { handDrawnSeed } = getConfig();
  let points = edge.points;
  let pointsHasChanged = false;
  const tail = startNode;
  var head = endNode;
  const edgeClassStyles = [];
  for (const key in edge.cssCompiledStyles) {
    if (isLabelStyle(key)) {
      continue;
    }
    edgeClassStyles.push(edge.cssCompiledStyles[key]);
  }

  if (head.intersect && tail.intersect) {
    points = points.slice(1, edge.points.length - 1);
    points.unshift(tail.intersect(points[0]));
    log.debug(
      'Last point APA12',
      edge.start,
      '-->',
      edge.end,
      points[points.length - 1],
      head,
      head.intersect(points[points.length - 1])
    );
    points.push(head.intersect(points[points.length - 1]));
  }
  if (edge.toCluster) {
    log.info('to cluster abc88', clusterDb.get(edge.toCluster));
    points = cutPathAtIntersect(edge.points, clusterDb.get(edge.toCluster).node);

    pointsHasChanged = true;
  }

  if (edge.fromCluster) {
    log.debug(
      'from cluster abc88',
      clusterDb.get(edge.fromCluster),
      JSON.stringify(points, null, 2)
    );
    points = cutPathAtIntersect(points.reverse(), clusterDb.get(edge.fromCluster).node).reverse();

    pointsHasChanged = true;
  }

  let lineData = points.filter((p) => !Number.isNaN(p.y));
  lineData = fixCorners(lineData);
  let curve = curveBasis;
  if (edge.curve) {
    curve = edge.curve;
  }

  const { x, y } = getLineFunctionsWithOffset(edge);
  const lineFunction = line().x(x).y(y).curve(curve);

  let strokeClasses;
  switch (edge.thickness) {
    case 'normal':
      strokeClasses = 'edge-thickness-normal';
      break;
    case 'thick':
      strokeClasses = 'edge-thickness-thick';
      break;
    case 'invisible':
      strokeClasses = 'edge-thickness-invisible';
      break;
    default:
      strokeClasses = 'edge-thickness-normal';
  }
  switch (edge.pattern) {
    case 'solid':
      strokeClasses += ' edge-pattern-solid';
      break;
    case 'dotted':
      strokeClasses += ' edge-pattern-dotted';
      break;
    case 'dashed':
      strokeClasses += ' edge-pattern-dashed';
      break;
    default:
      strokeClasses += ' edge-pattern-solid';
  }
  let svgPath;
  let linePath = lineFunction(lineData);
  const edgeStyles = Array.isArray(edge.style) ? edge.style : [edge.style];

  if (edge.look === 'handDrawn') {
    const rc = rough.svg(elem);
    Object.assign([], lineData);

    const svgPathNode = rc.path(linePath, {
      roughness: 0.3,
      seed: handDrawnSeed,
    });

    strokeClasses += ' transition';

    svgPath = select(svgPathNode)
      .select('path')
      .attr('id', edge.id)
      .attr('class', ' ' + strokeClasses + (edge.classes ? ' ' + edge.classes : ''))
      .attr('style', edgeStyles ? edgeStyles.reduce((acc, style) => acc + ';' + style, '') : '');
    let d = svgPath.attr('d');
    svgPath.attr('d', d);
    elem.node().appendChild(svgPath.node());
  } else {
    const stylesFromClasses = edgeClassStyles.join(';');
    const styles = edgeStyles ? edgeStyles.reduce((acc, style) => acc + style + ';', '') : '';
    let animationClass = '';
    if (edge.animate) {
      animationClass = ' edge-animation-fast';
    }
    if (edge.animation) {
      animationClass = ' edge-animation-' + edge.animation;
    }
    svgPath = elem
      .append('path')
      .attr('d', linePath)
      .attr('id', edge.id)
      .attr(
        'class',
        ' ' +
          strokeClasses +
          (edge.classes ? ' ' + edge.classes : '') +
          (animationClass ? animationClass : '')
      )
      .attr('style', stylesFromClasses ? stylesFromClasses + ';' + styles + ';' : styles);
  }

  // DEBUG code, DO NOT REMOVE
  // adds a red circle at each edge coordinate
  // cornerPoints.forEach((point) => {
  //   elem
  //     .append('circle')
  //     .style('stroke', 'blue')
  //     .style('fill', 'blue')
  //     .attr('r', 3)
  //     .attr('cx', point.x)
  //     .attr('cy', point.y);
  // });
  // lineData.forEach((point) => {
  //   elem
  //     .append('circle')
  //     .style('stroke', 'blue')
  //     .style('fill', 'blue')
  //     .attr('r', 3)
  //     .attr('cx', point.x)
  //     .attr('cy', point.y);
  // });

  let url = '';
  if (getConfig().flowchart.arrowMarkerAbsolute || getConfig().state.arrowMarkerAbsolute) {
    url =
      window.location.protocol +
      '//' +
      window.location.host +
      window.location.pathname +
      window.location.search;
    url = url.replace(/\(/g, '\\(').replace(/\)/g, '\\)');
  }
  log.info('arrowTypeStart', edge.arrowTypeStart);
  log.info('arrowTypeEnd', edge.arrowTypeEnd);

  addEdgeMarkers(svgPath, edge, url, id, diagramType);

  let paths = {};
  if (pointsHasChanged) {
    paths.updatedPath = points;
  }
  paths.originalPath = edge.points;
  return paths;
};<|MERGE_RESOLUTION|>--- conflicted
+++ resolved
@@ -52,11 +52,7 @@
     dv.attr('width', bbox.width);
     dv.attr('height', bbox.height);
   }
-<<<<<<< HEAD
-  label.attr('transform', 'translate(' + -bbox.width / 2 + ', ' + -bbox.height / 2 + ')'); //HERE
-=======
-  label.attr('transform', 'translate(' + -bbox.width / 2 + ', ' + -bbox.height / 2 + ')'); // HERE
->>>>>>> af4f4fed
+  label.attr('transform', 'translate(' + -bbox.width / 2 + ', ' + -bbox.height / 2 + ')'); 
 
   // Make element accessible by id for positioning
   edgeLabels.set(edge.id, edgeLabel);
@@ -178,15 +174,14 @@
 
     if (path) {
       const pos = utils.calcLabelPosition(path);
-<<<<<<< HEAD
       x = pos.x;
       y = pos.y;
 
       const edgeLength = calculateEdgeLength(path);
       log.debug(`Edge Length for ${edge.id}:`, edgeLength);
 
-      // if (Diagram['type'] == flowchart) {
-        // const direction = flowchart.getDirection();
+      
+        const direction = graph.getDirection();
         // console.log(direction);
         // if (direction == 'TB' || direction == 'BT') {
         //   //need to check if direction returns what I hope it does
@@ -194,7 +189,7 @@
         // if (direction == 'LR' || direction == 'RL') {
         //   //need to check if direction returns what I hope it does
         // }
-      // }
+      
 
       //and then change the variable to offSet and put it at the top - around line 183
       //then in the if statement adds the offSet either to the x or y
@@ -203,37 +198,37 @@
       // const horizontalOffset = edgeLength > 200 ? -200 : 0;
       y += verticalOffset;
       // x += horizontalOffset;
-=======
-
-      let minimizationX = pos.x;
-      let minimizationY = pos.y;
-      for (const path_ of paths) {
-        let posOther = utils.calcLabelPosition(path_);
-        if (posOther.x == pos.x) {
-          if (minimizationX > posOther.x) {
-            minimizationY = posOther.y;
-          }
-        } else if (posOther.y == pos.y && minimizationY > posOther.y) {
-          minimizationX = posOther.x;
-        }
-      }
-
-      log.debug(
-        'Moving label ' + edge.label + ' from (',
-        x,
-        ',',
-        y,
-        ') to (',
-        minimizationX,
-        ',',
-        minimizationY,
-        ') abc88'
-      );
-      if (paths.updatedPath) {
-        x = minimizationX;
-        y = minimizationY;
-      }
->>>>>>> af4f4fed
+
+
+      // let minimizationX = pos.x;
+      // let minimizationY = pos.y;
+      // for (const path_ of paths) {
+      //   let posOther = utils.calcLabelPosition(path_);
+      //   if (posOther.x == pos.x) {
+      //     if (minimizationX > posOther.x) {
+      //       minimizationY = posOther.y;
+      //     }
+      //   } else if (posOther.y == pos.y && minimizationY > posOther.y) {
+      //     minimizationX = posOther.x;
+      //   }
+      // }
+
+      // log.debug(
+      //   'Moving label ' + edge.label + ' from (',
+      //   x,
+      //   ',',
+      //   y,
+      //   ') to (',
+      //   minimizationX,
+      //   ',',
+      //   minimizationY,
+      //   ') abc88'
+      // );
+      // if (paths.updatedPath) {
+      //   x = minimizationX;
+      //   y = minimizationY;
+      // }
+
     }
     el.attr('transform', `translate(${x}, ${y + subGraphTitleTotalMargin / 2})`);
     log.debug(`Updated label transform for edge ${edge.id}: translate(${x}, ${y})`);
@@ -276,7 +271,6 @@
     if (path) {
       const pos = utils.calcTerminalLabelPosition(edge.arrowTypeStart ? 10 : 0, 'start_left', path);
 
-<<<<<<< HEAD
       // let minimizationX = pos.x;
       // let minimizationY = pos.y;
       // for (const path_ of paths) {
@@ -291,22 +285,6 @@
       // }
       x = pos.x;
       y = pos.y;
-=======
-      let minimizationX = pos.x;
-      let minimizationY = pos.y;
-      for (const path_ of paths) {
-        let posOther = utils.calcLabelPosition(path_);
-        if (posOther.x == pos.x) {
-          if (minimizationX > posOther.x) {
-            minimizationY = posOther.y;
-          }
-        } else if (posOther.y == pos.y && minimizationY > posOther.y) {
-          minimizationX = posOther.x;
-        }
-      }
-      x = minimizationX;
-      y = minimizationY;
->>>>>>> af4f4fed
     }
     el.attr('transform', `translate(${x}, ${y})`);
   }
@@ -321,7 +299,6 @@
         path
       );
 
-<<<<<<< HEAD
       // let minimizationX = pos.x;
       // let minimizationY = pos.y;
       // for (const path_ of paths) {
@@ -337,23 +314,6 @@
 
       x = pos.x;
       y = pos.y;
-=======
-      let minimizationX = pos.x;
-      let minimizationY = pos.y;
-      for (const path_ of paths) {
-        let posOther = utils.calcLabelPosition(path_);
-        if (posOther.x == pos.x) {
-          if (minimizationX > posOther.x) {
-            minimizationY = posOther.y;
-          }
-        } else if (posOther.y == pos.y && minimizationY > posOther.y) {
-          minimizationX = posOther.x;
-        }
-      }
-
-      x = minimizationX;
-      y = minimizationY;
->>>>>>> af4f4fed
     }
     el.attr('transform', `translate(${x}, ${y})`);
   }
@@ -364,7 +324,6 @@
     if (path) {
       const pos = utils.calcTerminalLabelPosition(edge.arrowTypeEnd ? 10 : 0, 'end_left', path);
 
-<<<<<<< HEAD
       // let minimizationX = pos.x;
       // let minimizationY = pos.y;
       // for (const path_ of paths) {
@@ -379,22 +338,6 @@
       // }
       x = pos.x;
       y = pos.y;
-=======
-      let minimizationX = pos.x;
-      let minimizationY = pos.y;
-      for (const path_ of paths) {
-        let posOther = utils.calcLabelPosition(path_);
-        if (posOther.x == pos.x) {
-          if (minimizationX > posOther.x) {
-            minimizationY = posOther.y;
-          }
-        } else if (posOther.y == pos.y && minimizationY > posOther.y) {
-          minimizationX = posOther.x;
-        }
-      }
-      x = minimizationX;
-      y = minimizationY;
->>>>>>> af4f4fed
     }
     el.attr('transform', `translate(${x}, ${y})`);
   }
@@ -405,7 +348,6 @@
     if (path) {
       const pos = utils.calcTerminalLabelPosition(edge.arrowTypeEnd ? 10 : 0, 'end_right', path);
 
-<<<<<<< HEAD
       // let minimizationX = pos.x;
       // let minimizationY = pos.y;
       // for (const path_ of paths) {
@@ -420,22 +362,6 @@
       // }
       x = pos.x;
       y = pos.y;
-=======
-      let minimizationX = pos.x;
-      let minimizationY = pos.y;
-      for (const path_ of paths) {
-        let posOther = utils.calcLabelPosition(path_);
-        if (posOther.x == pos.x) {
-          if (minimizationX > posOther.x) {
-            minimizationY = posOther.y;
-          }
-        } else if (posOther.y == pos.y && minimizationY > posOther.y) {
-          minimizationX = posOther.x;
-        }
-      }
-      x = minimizationX;
-      y = minimizationY;
->>>>>>> af4f4fed
     }
     el.attr('transform', `translate(${x}, ${y})`);
   }
