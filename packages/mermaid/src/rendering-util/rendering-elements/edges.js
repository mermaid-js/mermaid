import { getConfig } from '../../diagram-api/diagramAPI.js';
import { evaluate, getUrl } from '../../diagrams/common/common.js';
import { log } from '../../logger.js';
import { createText } from '../createText.js';
import utils from '../../utils.js';
import { getLineFunctionsWithOffset } from '../../utils/lineWithOffset.js';
import { getSubGraphTitleMargins } from '../../utils/subGraphTitleMargins.js';

import {
  curveBasis,
  curveLinear,
  curveCardinal,
  curveBumpX,
  curveBumpY,
  curveCatmullRom,
  curveMonotoneX,
  curveMonotoneY,
  curveNatural,
  curveStep,
  curveStepAfter,
  curveStepBefore,
  line,
  select,
} from 'd3';
import rough from 'roughjs';
import createLabel from './createLabel.js';
import { addEdgeMarkers } from './edgeMarker.ts';
import { isLabelStyle } from './shapes/handDrawnShapeStyles.js';

const edgeLabels = new Map();
const terminalLabels = new Map();

export const clear = () => {
  edgeLabels.clear();
  terminalLabels.clear();
};

export const getLabelStyles = (styleArray) => {
  let styles = styleArray ? styleArray.reduce((acc, style) => acc + ';' + style, '') : '';
  return styles;
};

export const insertEdgeLabel = async (elem, edge) => {
  let useHtmlLabels = evaluate(getConfig().flowchart.htmlLabels);

  const labelElement = await createText(elem, edge.label, {
    style: getLabelStyles(edge.labelStyle),
    useHtmlLabels,
    addSvgBackground: true,
    isNode: false,
  });
  log.info('abc82', edge, edge.labelType);

  // Create outer g, edgeLabel, this will be positioned after graph layout
  const edgeLabel = elem.insert('g').attr('class', 'edgeLabel');

  // Create inner g, label, this will be positioned now for centering the text
  const label = edgeLabel.insert('g').attr('class', 'label');
  label.node().appendChild(labelElement);

  // Center the label
  let bbox = labelElement.getBBox();
  if (useHtmlLabels) {
    const div = labelElement.children[0];
    const dv = select(labelElement);
    bbox = div.getBoundingClientRect();
    dv.attr('width', bbox.width);
    dv.attr('height', bbox.height);
  }
  label.attr('transform', 'translate(' + -bbox.width / 2 + ', ' + -bbox.height / 2 + ')');

  // Make element accessible by id for positioning
  edgeLabels.set(edge.id, edgeLabel);

  // Update the abstract data of the edge with the new information about its width and height
  edge.width = bbox.width;
  edge.height = bbox.height;

  let fo;
  if (edge.startLabelLeft) {
    // Create the actual text element
    const startLabelElement = await createLabel(
      edge.startLabelLeft,
      getLabelStyles(edge.labelStyle)
    );
    const startEdgeLabelLeft = elem.insert('g').attr('class', 'edgeTerminals');
    const inner = startEdgeLabelLeft.insert('g').attr('class', 'inner');
    fo = inner.node().appendChild(startLabelElement);
    const slBox = startLabelElement.getBBox();
    inner.attr('transform', 'translate(' + -slBox.width / 2 + ', ' + -slBox.height / 2 + ')');
    if (!terminalLabels.get(edge.id)) {
      terminalLabels.set(edge.id, {});
    }
    terminalLabels.get(edge.id).startLeft = startEdgeLabelLeft;
    setTerminalWidth(fo, edge.startLabelLeft);
  }
  if (edge.startLabelRight) {
    // Create the actual text element
    const startLabelElement = await createLabel(
      edge.startLabelRight,
      getLabelStyles(edge.labelStyle)
    );
    const startEdgeLabelRight = elem.insert('g').attr('class', 'edgeTerminals');
    const inner = startEdgeLabelRight.insert('g').attr('class', 'inner');
    fo = startEdgeLabelRight.node().appendChild(startLabelElement);
    inner.node().appendChild(startLabelElement);
    const slBox = startLabelElement.getBBox();
    inner.attr('transform', 'translate(' + -slBox.width / 2 + ', ' + -slBox.height / 2 + ')');

    if (!terminalLabels.get(edge.id)) {
      terminalLabels.set(edge.id, {});
    }
    terminalLabels.get(edge.id).startRight = startEdgeLabelRight;
    setTerminalWidth(fo, edge.startLabelRight);
  }
  if (edge.endLabelLeft) {
    // Create the actual text element
    const endLabelElement = await createLabel(edge.endLabelLeft, getLabelStyles(edge.labelStyle));
    const endEdgeLabelLeft = elem.insert('g').attr('class', 'edgeTerminals');
    const inner = endEdgeLabelLeft.insert('g').attr('class', 'inner');
    fo = inner.node().appendChild(endLabelElement);
    const slBox = endLabelElement.getBBox();
    inner.attr('transform', 'translate(' + -slBox.width / 2 + ', ' + -slBox.height / 2 + ')');

    endEdgeLabelLeft.node().appendChild(endLabelElement);

    if (!terminalLabels.get(edge.id)) {
      terminalLabels.set(edge.id, {});
    }
    terminalLabels.get(edge.id).endLeft = endEdgeLabelLeft;
    setTerminalWidth(fo, edge.endLabelLeft);
  }
  if (edge.endLabelRight) {
    // Create the actual text element
    const endLabelElement = await createLabel(edge.endLabelRight, getLabelStyles(edge.labelStyle));
    const endEdgeLabelRight = elem.insert('g').attr('class', 'edgeTerminals');
    const inner = endEdgeLabelRight.insert('g').attr('class', 'inner');

    fo = inner.node().appendChild(endLabelElement);
    const slBox = endLabelElement.getBBox();
    inner.attr('transform', 'translate(' + -slBox.width / 2 + ', ' + -slBox.height / 2 + ')');

    endEdgeLabelRight.node().appendChild(endLabelElement);
    if (!terminalLabels.get(edge.id)) {
      terminalLabels.set(edge.id, {});
    }
    terminalLabels.get(edge.id).endRight = endEdgeLabelRight;
    setTerminalWidth(fo, edge.endLabelRight);
  }
  return labelElement;
};

/**
 * @param {any} fo
 * @param {any} value
 */
function setTerminalWidth(fo, value) {
  if (getConfig().flowchart.htmlLabels && fo) {
    fo.style.width = value.length * 9 + 'px';
    fo.style.height = '12px';
  }
}

export const positionEdgeLabel = (edge, paths) => {
  log.debug('Moving label abc88 ', edge.id, edge.label, edgeLabels.get(edge.id), paths);
  let path = paths.updatedPath ? paths.updatedPath : paths.originalPath;
  const siteConfig = getConfig();
  const { subGraphTitleTotalMargin } = getSubGraphTitleMargins(siteConfig);
  if (edge.label) {
    const el = edgeLabels.get(edge.id);
    let x = edge.x;
    let y = edge.y;
    if (path) {
      const pos = utils.calcLabelPosition(path);
      log.debug(
        'Moving label ' + edge.label + ' from (',
        x,
        ',',
        y,
        ') to (',
        pos.x,
        ',',
        pos.y,
        ') abc88'
      );
      if (paths.updatedPath) {
        x = pos.x;
        y = pos.y;
      }
    }
    el.attr('transform', `translate(${x}, ${y + subGraphTitleTotalMargin / 2})`);
  }

  if (edge.startLabelLeft) {
    const el = terminalLabels.get(edge.id).startLeft;
    let x = edge.x;
    let y = edge.y;
    if (path) {
      const pos = utils.calcTerminalLabelPosition(edge.arrowTypeStart ? 10 : 0, 'start_left', path);
      x = pos.x;
      y = pos.y;
    }
    el.attr('transform', `translate(${x}, ${y})`);
  }
  if (edge.startLabelRight) {
    const el = terminalLabels.get(edge.id).startRight;
    let x = edge.x;
    let y = edge.y;
    if (path) {
      const pos = utils.calcTerminalLabelPosition(
        edge.arrowTypeStart ? 10 : 0,
        'start_right',
        path
      );
      x = pos.x;
      y = pos.y;
    }
    el.attr('transform', `translate(${x}, ${y})`);
  }
  if (edge.endLabelLeft) {
    const el = terminalLabels.get(edge.id).endLeft;
    let x = edge.x;
    let y = edge.y;
    if (path) {
      const pos = utils.calcTerminalLabelPosition(edge.arrowTypeEnd ? 10 : 0, 'end_left', path);
      x = pos.x;
      y = pos.y;
    }
    el.attr('transform', `translate(${x}, ${y})`);
  }
  if (edge.endLabelRight) {
    const el = terminalLabels.get(edge.id).endRight;
    let x = edge.x;
    let y = edge.y;
    if (path) {
      const pos = utils.calcTerminalLabelPosition(edge.arrowTypeEnd ? 10 : 0, 'end_right', path);
      x = pos.x;
      y = pos.y;
    }
    el.attr('transform', `translate(${x}, ${y})`);
  }
};

const outsideNode = (node, point) => {
  const x = node.x;
  const y = node.y;
  const dx = Math.abs(point.x - x);
  const dy = Math.abs(point.y - y);
  const w = node.width / 2;
  const h = node.height / 2;
  return dx >= w || dy >= h;
};

export const intersection = (node, outsidePoint, insidePoint) => {
  log.debug(`intersection calc abc89:
  outsidePoint: ${JSON.stringify(outsidePoint)}
  insidePoint : ${JSON.stringify(insidePoint)}
  node        : x:${node.x} y:${node.y} w:${node.width} h:${node.height}`);
  const x = node.x;
  const y = node.y;

  const dx = Math.abs(x - insidePoint.x);
  const w = node.width / 2;
  let r = insidePoint.x < outsidePoint.x ? w - dx : w + dx;
  const h = node.height / 2;

  const Q = Math.abs(outsidePoint.y - insidePoint.y);
  const R = Math.abs(outsidePoint.x - insidePoint.x);

  if (Math.abs(y - outsidePoint.y) * w > Math.abs(x - outsidePoint.x) * h) {
    // Intersection is top or bottom of rect.
    let q = insidePoint.y < outsidePoint.y ? outsidePoint.y - h - y : y - h - outsidePoint.y;
    r = (R * q) / Q;
    const res = {
      x: insidePoint.x < outsidePoint.x ? insidePoint.x + r : insidePoint.x - R + r,
      y: insidePoint.y < outsidePoint.y ? insidePoint.y + Q - q : insidePoint.y - Q + q,
    };

    if (r === 0) {
      res.x = outsidePoint.x;
      res.y = outsidePoint.y;
    }
    if (R === 0) {
      res.x = outsidePoint.x;
    }
    if (Q === 0) {
      res.y = outsidePoint.y;
    }

    log.debug(`abc89 top/bottom calc, Q ${Q}, q ${q}, R ${R}, r ${r}`, res);

    return res;
  } else {
    // Intersection on sides of rect
    if (insidePoint.x < outsidePoint.x) {
      r = outsidePoint.x - w - x;
    } else {
      r = x - w - outsidePoint.x;
    }
    let q = (Q * r) / R;
    let _x = insidePoint.x < outsidePoint.x ? insidePoint.x + R - r : insidePoint.x - R + r;
    let _y = insidePoint.y < outsidePoint.y ? insidePoint.y + q : insidePoint.y - q;
    log.debug(`sides calc abc89, Q ${Q}, q ${q}, R ${R}, r ${r}`, { _x, _y });
    if (r === 0) {
      _x = outsidePoint.x;
      _y = outsidePoint.y;
    }
    if (R === 0) {
      _x = outsidePoint.x;
    }
    if (Q === 0) {
      _y = outsidePoint.y;
    }

    return { x: _x, y: _y };
  }
};

const cutPathAtIntersect = (_points, boundaryNode) => {
  log.warn('abc88 cutPathAtIntersect', _points, boundaryNode);
  let points = [];
  let lastPointOutside = _points[0];
  let isInside = false;
  _points.forEach((point) => {
    log.info('abc88 checking point', point, boundaryNode);

    if (!outsideNode(boundaryNode, point) && !isInside) {
      const inter = intersection(boundaryNode, lastPointOutside, point);
      log.debug('abc88 inside', point, lastPointOutside, inter);
      log.debug('abc88 intersection', inter, boundaryNode);

      let pointPresent = false;
      points.forEach((p) => {
        pointPresent = pointPresent || (p.x === inter.x && p.y === inter.y);
      });

      if (!points.some((e) => e.x === inter.x && e.y === inter.y)) {
        points.push(inter);
      } else {
        log.warn('abc88 no intersect', inter, points);
      }
      isInside = true;
    } else {
      log.warn('abc88 outside', point, lastPointOutside);
      lastPointOutside = point;
      if (!isInside) {
        points.push(point);
      }
    }
  });
  log.debug('returning points', points);
  return points;
};

const adjustForArrowHeads = function (lineData, size = 5) {
  const newLineData = [...lineData];
  const lastPoint = lineData[lineData.length - 1];
  const secondLastPoint = lineData[lineData.length - 2];

  const distanceBetweenLastPoints = Math.sqrt(
    (lastPoint.x - secondLastPoint.x) ** 2 + (lastPoint.y - secondLastPoint.y) ** 2
  );

  if (distanceBetweenLastPoints < size) {
    // Calculate the direction vector from the last point to the second last point
    const directionX = secondLastPoint.x - lastPoint.x;
    const directionY = secondLastPoint.y - lastPoint.y;

    // Normalize the direction vector
    const magnitude = Math.sqrt(directionX ** 2 + directionY ** 2);
    const normalizedX = directionX / magnitude;
    const normalizedY = directionY / magnitude;

    // Calculate the new position for the second last point
    const adjustedSecondLastPoint = {
      x: lastPoint.x + normalizedX * size,
      y: lastPoint.y + normalizedY * size,
    };

    // Replace the second last point in the new line data
    newLineData[newLineData.length - 2] = adjustedSecondLastPoint;
  }

  return newLineData;
};

export const insertEdge = function (elem, edge, clusterDb, diagramType, startNode, endNode, id) {
  const { handDrawnSeed } = getConfig();
  let points = edge.points;
  let pointsHasChanged = false;
  const tail = startNode;
  var head = endNode;
  const edgeClassStyles = [];
  for (const key in edge.cssCompiledStyles) {
    if (isLabelStyle(key)) {
      continue;
    }
    edgeClassStyles.push(edge.cssCompiledStyles[key]);
  }

  if (head.intersect && tail.intersect) {
    points = points.slice(1, edge.points.length - 1);
    points.unshift(tail.intersect(points[0]));
    log.debug(
      'Last point APA12',
      edge.start,
      '-->',
      edge.end,
      points[points.length - 1],
      head,
      head.intersect(points[points.length - 1])
    );
    points.push(head.intersect(points[points.length - 1]));
  }
  if (edge.toCluster) {
    log.info('to cluster abc88', clusterDb.get(edge.toCluster));
    points = cutPathAtIntersect(edge.points, clusterDb.get(edge.toCluster).node);

    pointsHasChanged = true;
  }

  if (edge.fromCluster) {
    log.debug(
      'from cluster abc88',
      clusterDb.get(edge.fromCluster),
      JSON.stringify(points, null, 2)
    );
    points = cutPathAtIntersect(points.reverse(), clusterDb.get(edge.fromCluster).node).reverse();

    pointsHasChanged = true;
  }

  let lineData = points.filter((p) => !Number.isNaN(p.y));
  lineData = adjustForArrowHeads(lineData);
  // lineData = fixCorners(lineData);
  let curve = curveBasis;
<<<<<<< HEAD
  curve = curveLinear;
  switch (edge.curve) {
    case 'linear':
      curve = curveLinear;
      break;
    case 'basis':
      curve = curveBasis;
      break;
    case 'cardinal':
      curve = curveCardinal;
      break;
    case 'bumpX':
      curve = curveBumpX;
      break;
    case 'bumpY':
      curve = curveBumpY;
      break;
    case 'catmullRom':
      curve = curveCatmullRom;
      break;
    case 'monotoneX':
      curve = curveMonotoneX;
      break;
    case 'monotoneY':
      curve = curveMonotoneY;
      break;
    case 'natural':
      curve = curveNatural;
      break;
    case 'step':
      curve = curveStep;
      break;
    case 'stepAfter':
      curve = curveStepAfter;
      break;
    case 'stepBefore':
      curve = curveStepBefore;
      break;
    default:
      curve = curveBasis;
=======
  // let curve = curveLinear;
  if (edge.curve) {
    curve = edge.curve;
>>>>>>> fbae6114
  }

  const { x, y } = getLineFunctionsWithOffset(edge);
  const lineFunction = line().x(x).y(y).curve(curve);

  let strokeClasses;
  switch (edge.thickness) {
    case 'normal':
      strokeClasses = 'edge-thickness-normal';
      break;
    case 'thick':
      strokeClasses = 'edge-thickness-thick';
      break;
    case 'invisible':
      strokeClasses = 'edge-thickness-invisible';
      break;
    default:
      strokeClasses = 'edge-thickness-normal';
  }
  switch (edge.pattern) {
    case 'solid':
      strokeClasses += ' edge-pattern-solid';
      break;
    case 'dotted':
      strokeClasses += ' edge-pattern-dotted';
      break;
    case 'dashed':
      strokeClasses += ' edge-pattern-dashed';
      break;
    default:
      strokeClasses += ' edge-pattern-solid';
  }
  let svgPath;
  let linePath = lineFunction(lineData);
  const edgeStyles = Array.isArray(edge.style) ? edge.style : edge.style ? [edge.style] : [];
  let strokeColor = edgeStyles.find((style) => style?.startsWith('stroke:'));

  if (edge.look === 'handDrawn') {
    const rc = rough.svg(elem);
    Object.assign([], lineData);

    const svgPathNode = rc.path(linePath, {
      roughness: 0.3,
      seed: handDrawnSeed,
    });

    strokeClasses += ' transition';

    svgPath = select(svgPathNode)
      .select('path')
      .attr('id', edge.id)
      .attr('class', ' ' + strokeClasses + (edge.classes ? ' ' + edge.classes : ''))
      .attr('style', edgeStyles ? edgeStyles.reduce((acc, style) => acc + ';' + style, '') : '');
    let d = svgPath.attr('d');
    svgPath.attr('d', d);
    elem.node().appendChild(svgPath.node());
  } else {
    const stylesFromClasses = edgeClassStyles.join(';');
    const styles = edgeStyles ? edgeStyles.reduce((acc, style) => acc + style + ';', '') : '';
    let animationClass = '';
    if (edge.animate) {
      animationClass = ' edge-animation-fast';
    }
    if (edge.animation) {
      animationClass = ' edge-animation-' + edge.animation;
    }

    const pathStyle = stylesFromClasses ? stylesFromClasses + ';' + styles + ';' : styles;
    svgPath = elem
      .append('path')
      .attr('d', linePath)
      .attr('id', edge.id)
      .attr(
        'class',
        ' ' + strokeClasses + (edge.classes ? ' ' + edge.classes : '') + (animationClass ?? '')
      )
      .attr('style', pathStyle);
    strokeColor = pathStyle.match(/stroke:([^;]+)/)?.[1];
  }

  // DEBUG code, DO NOT REMOVE
  // adds a red circle at each edge coordinate
  // cornerPoints.forEach((point) => {
  //   elem
  //     .append('circle')
  //     .style('stroke', 'blue')
  //     .style('fill', 'blue')
  //     .attr('r', 3)
  //     .attr('cx', point.x)
  //     .attr('cy', point.y);
  // });
  // lineData.forEach((point) => {
  //   elem
  //     .append('circle')
  //     .style('stroke', 'red')
  //     .style('fill', 'red')
  //     .attr('r', 1)
  //     .attr('cx', point.x)
  //     .attr('cy', point.y);
  // });

  let url = '';
  if (getConfig().flowchart.arrowMarkerAbsolute || getConfig().state.arrowMarkerAbsolute) {
    url = getUrl(true);
  }
  log.info('arrowTypeStart', edge.arrowTypeStart);
  log.info('arrowTypeEnd', edge.arrowTypeEnd);

  addEdgeMarkers(svgPath, edge, url, id, diagramType, strokeColor);

  let paths = {};
  if (pointsHasChanged) {
    paths.updatedPath = points;
  }
  paths.originalPath = edge.points;
  return paths;
};<|MERGE_RESOLUTION|>--- conflicted
+++ resolved
@@ -434,7 +434,6 @@
   lineData = adjustForArrowHeads(lineData);
   // lineData = fixCorners(lineData);
   let curve = curveBasis;
-<<<<<<< HEAD
   curve = curveLinear;
   switch (edge.curve) {
     case 'linear':
@@ -475,11 +474,6 @@
       break;
     default:
       curve = curveBasis;
-=======
-  // let curve = curveLinear;
-  if (edge.curve) {
-    curve = edge.curve;
->>>>>>> fbae6114
   }
 
   const { x, y } = getLineFunctionsWithOffset(edge);
