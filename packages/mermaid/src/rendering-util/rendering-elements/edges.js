import { getConfig } from '../../diagram-api/diagramAPI.js';
import { evaluate } from '../../diagrams/common/common.js';
import { log } from '../../logger.js';
import { createText } from '../createText.js';
import utils from '../../utils.js';
import {
  getLineFunctionsWithOffset,
  markerOffsets,
  markerOffsets2,
} from '../../utils/lineWithOffset.js';
import { getSubGraphTitleMargins } from '../../utils/subGraphTitleMargins.js';

import {
  curveBasis,
  curveLinear,
  curveCardinal,
  curveBumpX,
  curveBumpY,
  curveCatmullRom,
  curveMonotoneX,
  curveMonotoneY,
  curveNatural,
  curveStep,
  curveStepAfter,
  curveStepBefore,
  line,
  select,
} from 'd3';
import rough from 'roughjs';
import createLabel from './createLabel.js';
import { addEdgeMarkers } from './edgeMarker.ts';
import { isLabelStyle } from './shapes/handDrawnShapeStyles.js';

export const edgeLabels = new Map();
export const terminalLabels = new Map();

export const clear = () => {
  edgeLabels.clear();
  terminalLabels.clear();
};

export const getLabelStyles = (styleArray) => {
  let styles = styleArray ? styleArray.reduce((acc, style) => acc + ';' + style, '') : '';
  return styles;
};

export const insertEdgeLabel = async (elem, edge) => {
  let useHtmlLabels = evaluate(getConfig().flowchart.htmlLabels);

  const labelElement = await createText(elem, edge.label, {
    style: getLabelStyles(edge.labelStyle),
    useHtmlLabels,
    addSvgBackground: true,
    isNode: false,
  });
  log.info('abc82', edge, edge.labelType);

  // Create outer g, edgeLabel, this will be positioned after graph layout
  const edgeLabel = elem.insert('g').attr('class', 'edgeLabel');

  // Create inner g, label, this will be positioned now for centering the text
  const label = edgeLabel.insert('g').attr('class', 'label').attr('data-id', edge.id);
  label.node().appendChild(labelElement);

  // Center the label
  let bbox = labelElement.getBBox();
  if (useHtmlLabels) {
    const div = labelElement.children[0];
    const dv = select(labelElement);
    bbox = div.getBoundingClientRect();
    dv.attr('width', bbox.width);
    dv.attr('height', bbox.height);
  }
  label.attr('transform', 'translate(' + -bbox.width / 2 + ', ' + -bbox.height / 2 + ')');

  // Make element accessible by id for positioning
  edgeLabels.set(edge.id, edgeLabel);

  // Update the abstract data of the edge with the new information about its width and height
  edge.width = bbox.width;
  edge.height = bbox.height;

  let fo;
  if (edge.startLabelLeft) {
    // Create the actual text element
    const startLabelElement = await createLabel(
      edge.startLabelLeft,
      getLabelStyles(edge.labelStyle)
    );
    const startEdgeLabelLeft = elem.insert('g').attr('class', 'edgeTerminals');
    const inner = startEdgeLabelLeft.insert('g').attr('class', 'inner');
    fo = inner.node().appendChild(startLabelElement);
    const slBox = startLabelElement.getBBox();
    inner.attr('transform', 'translate(' + -slBox.width / 2 + ', ' + -slBox.height / 2 + ')');
    if (!terminalLabels.get(edge.id)) {
      terminalLabels.set(edge.id, {});
    }
    terminalLabels.get(edge.id).startLeft = startEdgeLabelLeft;
    setTerminalWidth(fo, edge.startLabelLeft);
  }
  if (edge.startLabelRight) {
    // Create the actual text element
    const startLabelElement = await createLabel(
      edge.startLabelRight,
      getLabelStyles(edge.labelStyle)
    );
    const startEdgeLabelRight = elem.insert('g').attr('class', 'edgeTerminals');
    const inner = startEdgeLabelRight.insert('g').attr('class', 'inner');
    fo = startEdgeLabelRight.node().appendChild(startLabelElement);
    inner.node().appendChild(startLabelElement);
    const slBox = startLabelElement.getBBox();
    inner.attr('transform', 'translate(' + -slBox.width / 2 + ', ' + -slBox.height / 2 + ')');

    if (!terminalLabels.get(edge.id)) {
      terminalLabels.set(edge.id, {});
    }
    terminalLabels.get(edge.id).startRight = startEdgeLabelRight;
    setTerminalWidth(fo, edge.startLabelRight);
  }
  if (edge.endLabelLeft) {
    // Create the actual text element
    const endLabelElement = await createLabel(edge.endLabelLeft, getLabelStyles(edge.labelStyle));
    const endEdgeLabelLeft = elem.insert('g').attr('class', 'edgeTerminals');
    const inner = endEdgeLabelLeft.insert('g').attr('class', 'inner');
    fo = inner.node().appendChild(endLabelElement);
    const slBox = endLabelElement.getBBox();
    inner.attr('transform', 'translate(' + -slBox.width / 2 + ', ' + -slBox.height / 2 + ')');

    endEdgeLabelLeft.node().appendChild(endLabelElement);

    if (!terminalLabels.get(edge.id)) {
      terminalLabels.set(edge.id, {});
    }
    terminalLabels.get(edge.id).endLeft = endEdgeLabelLeft;
    setTerminalWidth(fo, edge.endLabelLeft);
  }
  if (edge.endLabelRight) {
    // Create the actual text element
    const endLabelElement = await createLabel(edge.endLabelRight, getLabelStyles(edge.labelStyle));
    const endEdgeLabelRight = elem.insert('g').attr('class', 'edgeTerminals');
    const inner = endEdgeLabelRight.insert('g').attr('class', 'inner');

    fo = inner.node().appendChild(endLabelElement);
    const slBox = endLabelElement.getBBox();
    inner.attr('transform', 'translate(' + -slBox.width / 2 + ', ' + -slBox.height / 2 + ')');

    endEdgeLabelRight.node().appendChild(endLabelElement);
    if (!terminalLabels.get(edge.id)) {
      terminalLabels.set(edge.id, {});
    }
    terminalLabels.get(edge.id).endRight = endEdgeLabelRight;
    setTerminalWidth(fo, edge.endLabelRight);
  }
  return labelElement;
};

/**
 * @param {any} fo
 * @param {any} value
 */
function setTerminalWidth(fo, value) {
  if (getConfig().flowchart.htmlLabels && fo) {
    fo.style.width = value.length * 9 + 'px';
    fo.style.height = '12px';
  }
}

export const positionEdgeLabel = (edge, paths) => {
  log.debug('Moving label abc88 ', edge.id, edge.label, edgeLabels.get(edge.id), paths);
  let path = paths.updatedPath ? paths.updatedPath : paths.originalPath;
  const siteConfig = getConfig();
  const { subGraphTitleTotalMargin } = getSubGraphTitleMargins(siteConfig);
  if (edge.label) {
    const el = edgeLabels.get(edge.id);
    let x = edge.x;
    let y = edge.y;
    if (path) {
      const pos = utils.calcLabelPosition(path);
      log.debug(
        'Moving label ' + edge.label + ' from (',
        x,
        ',',
        y,
        ') to (',
        pos.x,
        ',',
        pos.y,
        ') abc88'
      );
      if (paths.updatedPath) {
        x = pos.x;
        y = pos.y;
      }
    }
    el.attr('transform', `translate(${x}, ${y + subGraphTitleTotalMargin / 2})`);
  }

  if (edge.startLabelLeft) {
    const el = terminalLabels.get(edge.id).startLeft;
    let x = edge.x;
    let y = edge.y;
    if (path) {
      const pos = utils.calcTerminalLabelPosition(edge.arrowTypeStart ? 10 : 0, 'start_left', path);
      x = pos.x;
      y = pos.y;
    }
    el.attr('transform', `translate(${x}, ${y})`);
  }
  if (edge.startLabelRight) {
    const el = terminalLabels.get(edge.id).startRight;
    let x = edge.x;
    let y = edge.y;
    if (path) {
      const pos = utils.calcTerminalLabelPosition(
        edge.arrowTypeStart ? 10 : 0,
        'start_right',
        path
      );
      x = pos.x;
      y = pos.y;
    }
    el.attr('transform', `translate(${x}, ${y})`);
  }
  if (edge.endLabelLeft) {
    const el = terminalLabels.get(edge.id).endLeft;
    let x = edge.x;
    let y = edge.y;
    if (path) {
      const pos = utils.calcTerminalLabelPosition(edge.arrowTypeEnd ? 10 : 0, 'end_left', path);
      x = pos.x;
      y = pos.y;
    }
    el.attr('transform', `translate(${x}, ${y})`);
  }
  if (edge.endLabelRight) {
    const el = terminalLabels.get(edge.id).endRight;
    let x = edge.x;
    let y = edge.y;
    if (path) {
      const pos = utils.calcTerminalLabelPosition(edge.arrowTypeEnd ? 10 : 0, 'end_right', path);
      x = pos.x;
      y = pos.y;
    }
    el.attr('transform', `translate(${x}, ${y})`);
  }
};

const outsideNode = (node, point) => {
  const x = node.x;
  const y = node.y;
  const dx = Math.abs(point.x - x);
  const dy = Math.abs(point.y - y);
  const w = node.width / 2;
  const h = node.height / 2;
  return dx >= w || dy >= h;
};

export const intersection = (node, outsidePoint, insidePoint) => {
  log.debug(`intersection calc abc89:
  outsidePoint: ${JSON.stringify(outsidePoint)}
  insidePoint : ${JSON.stringify(insidePoint)}
  node        : x:${node.x} y:${node.y} w:${node.width} h:${node.height}`);
  const x = node.x;
  const y = node.y;

  const dx = Math.abs(x - insidePoint.x);
  const w = node.width / 2;
  let r = insidePoint.x < outsidePoint.x ? w - dx : w + dx;
  const h = node.height / 2;

  const Q = Math.abs(outsidePoint.y - insidePoint.y);
  const R = Math.abs(outsidePoint.x - insidePoint.x);

  if (Math.abs(y - outsidePoint.y) * w > Math.abs(x - outsidePoint.x) * h) {
    // Intersection is top or bottom of rect.
    let q = insidePoint.y < outsidePoint.y ? outsidePoint.y - h - y : y - h - outsidePoint.y;
    r = (R * q) / Q;
    const res = {
      x: insidePoint.x < outsidePoint.x ? insidePoint.x + r : insidePoint.x - R + r,
      y: insidePoint.y < outsidePoint.y ? insidePoint.y + Q - q : insidePoint.y - Q + q,
    };

    if (r === 0) {
      res.x = outsidePoint.x;
      res.y = outsidePoint.y;
    }
    if (R === 0) {
      res.x = outsidePoint.x;
    }
    if (Q === 0) {
      res.y = outsidePoint.y;
    }

    log.debug(`abc89 top/bottom calc, Q ${Q}, q ${q}, R ${R}, r ${r}`, res);

    return res;
  } else {
    // Intersection on sides of rect
    if (insidePoint.x < outsidePoint.x) {
      r = outsidePoint.x - w - x;
    } else {
      r = x - w - outsidePoint.x;
    }
    let q = (Q * r) / R;
    let _x = insidePoint.x < outsidePoint.x ? insidePoint.x + R - r : insidePoint.x - R + r;
    let _y = insidePoint.y < outsidePoint.y ? insidePoint.y + q : insidePoint.y - q;
    log.debug(`sides calc abc89, Q ${Q}, q ${q}, R ${R}, r ${r}`, { _x, _y });
    if (r === 0) {
      _x = outsidePoint.x;
      _y = outsidePoint.y;
    }
    if (R === 0) {
      _x = outsidePoint.x;
    }
    if (Q === 0) {
      _y = outsidePoint.y;
    }

    return { x: _x, y: _y };
  }
};

const cutPathAtIntersect = (_points, boundaryNode) => {
  log.warn('abc88 cutPathAtIntersect', _points, boundaryNode);
  let points = [];
  let lastPointOutside = _points[0];
  let isInside = false;
  _points.forEach((point) => {
    log.info('abc88 checking point', point, boundaryNode);

    if (!outsideNode(boundaryNode, point) && !isInside) {
      const inter = intersection(boundaryNode, lastPointOutside, point);
      log.debug('abc88 inside', point, lastPointOutside, inter);
      log.debug('abc88 intersection', inter, boundaryNode);

      let pointPresent = false;
      points.forEach((p) => {
        pointPresent = pointPresent || (p.x === inter.x && p.y === inter.y);
      });

      if (!points.some((e) => e.x === inter.x && e.y === inter.y)) {
        points.push(inter);
      } else {
        log.warn('abc88 no intersect', inter, points);
      }
      isInside = true;
    } else {
      log.warn('abc88 outside', point, lastPointOutside);
      lastPointOutside = point;
      if (!isInside) {
        points.push(point);
      }
    }
  });
  log.debug('returning points', points);
  return points;
};

const generateDashArray = (len, oValueS, oValueE) => {
  const middleLength = len - oValueS - oValueE;
  const dashLength = 2; // Length of each dash
  const gapLength = 2; // Length of each gap
  const dashGapPairLength = dashLength + gapLength;

  // Calculate number of complete dash-gap pairs that can fit
  const numberOfPairs = Math.floor(middleLength / dashGapPairLength);

  // Generate the middle pattern array
  const middlePattern = Array(numberOfPairs).fill(`${dashLength} ${gapLength}`).join(' ');

  // Combine all parts
  const dashArray = `0 ${oValueS} ${middlePattern} ${oValueE}`;

  return dashArray;
};
export const insertEdge = function (
  elem,
  edge,
  clusterDb,
  diagramType,
  startNode,
  endNode,
  id,
  skipIntersect = false
) {
  const { handDrawnSeed } = getConfig();
  let points = edge.points;
  let pointsHasChanged = false;
  const tail = startNode;
  var head = endNode;
  const edgeClassStyles = [];
  for (const key in edge.cssCompiledStyles) {
    if (isLabelStyle(key)) {
      continue;
    }
    edgeClassStyles.push(edge.cssCompiledStyles[key]);
  }

  log.debug('UIO intersect check', edge.points, head.x, tail.x);
  if (head.intersect && tail.intersect && !skipIntersect) {
    points = points.slice(1, edge.points.length - 1);
    points.unshift(tail.intersect(points[0]));
    log.debug(
      'Last point UIO',
      edge.start,
      '-->',
      edge.end,
      points[points.length - 1],
      head,
      head.intersect(points[points.length - 1])
    );
    points.push(head.intersect(points[points.length - 1]));
  }
  const pointsStr = btoa(JSON.stringify(points));
  if (edge.toCluster) {
    log.info('to cluster abc88', clusterDb.get(edge.toCluster));
    points = cutPathAtIntersect(edge.points, clusterDb.get(edge.toCluster).node);

    pointsHasChanged = true;
  }

  if (edge.fromCluster) {
    log.debug(
      'from cluster abc88',
      clusterDb.get(edge.fromCluster),
      JSON.stringify(points, null, 2)
    );
    points = cutPathAtIntersect(points.reverse(), clusterDb.get(edge.fromCluster).node).reverse();

    pointsHasChanged = true;
  }

  let lineData = points.filter((p) => !Number.isNaN(p.y));
  //lineData = fixCorners(lineData);
  let curve = curveBasis;
  curve = curveLinear;
  switch (edge.curve) {
    case 'linear':
      curve = curveLinear;
      break;
    case 'basis':
      curve = curveBasis;
      break;
    case 'cardinal':
      curve = curveCardinal;
      break;
    case 'bumpX':
      curve = curveBumpX;
      break;
    case 'bumpY':
      curve = curveBumpY;
      break;
    case 'catmullRom':
      curve = curveCatmullRom;
      break;
    case 'monotoneX':
      curve = curveMonotoneX;
      break;
    case 'monotoneY':
      curve = curveMonotoneY;
      break;
    case 'natural':
      curve = curveNatural;
      break;
    case 'step':
      curve = curveStep;
      break;
    case 'stepAfter':
      curve = curveStepAfter;
      break;
    case 'stepBefore':
      curve = curveStepBefore;
      break;
    default:
      curve = curveBasis;
  }

  // if (edge.curve) {
  //   curve = edge.curve;
  // }

  const { x, y } = getLineFunctionsWithOffset(edge);
  const lineFunction = line().x(x).y(y).curve(curve);

  let strokeClasses;
  switch (edge.thickness) {
    case 'normal':
      strokeClasses = 'edge-thickness-normal';
      break;
    case 'thick':
      strokeClasses = 'edge-thickness-thick';
      break;
    case 'invisible':
      strokeClasses = 'edge-thickness-invisible';
      break;
    default:
      strokeClasses = 'edge-thickness-normal';
  }
  switch (edge.pattern) {
    case 'solid':
      strokeClasses += ' edge-pattern-solid';
      break;
    case 'dotted':
      strokeClasses += ' edge-pattern-dotted';
      break;
    case 'dashed':
      strokeClasses += ' edge-pattern-dashed';
      break;
    default:
      strokeClasses += ' edge-pattern-solid';
  }
  let svgPath;
  let linePath =
    edge.curve === 'rounded'
      ? generateRoundedPath(applyMarkerOffsetsToPoints(lineData, edge), 5)
      : lineFunction(lineData);
  const edgeStyles = Array.isArray(edge.style) ? edge.style : [edge.style];
  let strokeColor = edgeStyles.find((style) => style?.startsWith('stroke:'));

  let animatedEdge = false;
  if (edge.look === 'handDrawn') {
    const rc = rough.svg(elem);
    Object.assign([], lineData);

    const svgPathNode = rc.path(linePath, {
      roughness: 0.3,
      seed: handDrawnSeed,
    });

    strokeClasses += ' transition';

    svgPath = select(svgPathNode)
      .select('path')
      .attr('id', edge.id)
      .attr('class', ' ' + strokeClasses + (edge.classes ? ' ' + edge.classes : ''))
      .attr('style', edgeStyles ? edgeStyles.reduce((acc, style) => acc + ';' + style, '') : '');
    let d = svgPath.attr('d');
    svgPath.attr('d', d);
    elem.node().appendChild(svgPath.node());
  } else {
    const stylesFromClasses = edgeClassStyles.join(';');
    const styles = edgeStyles ? edgeStyles.reduce((acc, style) => acc + style + ';', '') : '';
    let animationClass = '';
    if (edge.animate) {
      animationClass = ' edge-animation-fast';
    }
    if (edge.animation) {
      animationClass = ' edge-animation-' + edge.animation;
    }

    const pathStyle =
      (stylesFromClasses ? stylesFromClasses + ';' + styles + ';' : styles) +
      ';' +
      (edgeStyles ? edgeStyles.reduce((acc, style) => acc + ';' + style, '') : '');
    svgPath = elem
      .append('path')
      .attr('d', linePath)
      .attr('id', edge.id)
      .attr(
        'class',
        ' ' + strokeClasses + (edge.classes ? ' ' + edge.classes : '') + (animationClass ?? '')
      )
      .attr('style', pathStyle);

    //eslint-disable-next-line @typescript-eslint/prefer-regexp-exec
    strokeColor = pathStyle.match(/stroke:([^;]+)/)?.[1];

    // Possible fix to remove eslint-disable-next-line
    //strokeColor = /stroke:([^;]+)/.exec(pathStyle)?.[1];

    animatedEdge =
      edge.animate === true || !!edge.animation || stylesFromClasses.includes('animation');
    const len = svgPath.node().getTotalLength();
    const oValueS = markerOffsets2[edge.arrowTypeStart] || 0;
    const oValueE = markerOffsets2[edge.arrowTypeEnd] || 0;

    if (edge.look === 'neo' && !animatedEdge) {
      const dashArray =
        edge.pattern === 'dotted' || edge.pattern === 'dashed'
          ? generateDashArray(len, oValueS, oValueE)
          : `0 ${oValueS} ${len - oValueS - oValueE} ${oValueE}`;

      // No offset needed because we already start with a zero-length dash that effectively sets us up for a gap at the start.
      const mOffset = `stroke-dasharray: ${dashArray}; stroke-dashoffset: 0;`;
      svgPath.attr('style', mOffset + svgPath.attr('style'));
    }
  }

  // MC Special
  svgPath.attr('data-edge', true);
  svgPath.attr('data-et', 'edge');
  svgPath.attr('data-id', edge.id);
  svgPath.attr('data-points', pointsStr);

  // DEBUG code, adds a red circle at each edge coordinate
  // cornerPoints.forEach((point) => {
  //   elem
  //     .append('circle')
  //     .style('stroke', 'blue')
  //     .style('fill', 'blue')
  //     .attr('r', 3)
  //     .attr('cx', point.x)
  //     .attr('cy', point.y);
  // });
  if (edge.showPoints) {
    lineData.forEach((point) => {
      elem
        .append('circle')
        .style('stroke', 'red')
        .style('fill', 'red')
        .attr('r', 1)
        .attr('cx', point.x)
        .attr('cy', point.y);
    });
  }

  let url = '';
  if (getConfig().flowchart.arrowMarkerAbsolute || getConfig().state.arrowMarkerAbsolute) {
    url =
      window.location.protocol +
      '//' +
      window.location.host +
      window.location.pathname +
      window.location.search;
    url = url.replace(/\(/g, '\\(').replace(/\)/g, '\\)');
  }
  log.info('arrowTypeStart', edge.arrowTypeStart);
  log.info('arrowTypeEnd', edge.arrowTypeEnd);

<<<<<<< HEAD
  const useMargin = !animatedEdge && edge?.look === 'neo';
  addEdgeMarkers(svgPath, edge, url, id, diagramType, useMargin, strokeColor);
=======
  addEdgeMarkers(svgPath, edge, url, id, diagramType, strokeColor);
  const midIndex = Math.floor(points.length / 2);
  const point = points[midIndex];
  if (!utils.isLabelCoordinateInPath(point, svgPath.attr('d'))) {
    pointsHasChanged = true;
  }
>>>>>>> e6ee145e

  let paths = {};
  if (pointsHasChanged) {
    paths.updatedPath = points;
  }
  paths.originalPath = edge.points;
  return paths;
};

/**
 * Generates SVG path data with rounded corners from an array of points.
 * @param {Array} points - Array of points in the format [{x: Number, y: Number}, ...]
 * @param {Number} radius - The radius of the rounded corners
 * @returns {String} - SVG path data string
 */
function generateRoundedPath(points, radius) {
  if (points.length < 2) {
    return '';
  }

  let path = '';
  const size = points.length;
  const epsilon = 1e-5;

  for (let i = 0; i < size; i++) {
    const currPoint = points[i];
    const prevPoint = points[i - 1];
    const nextPoint = points[i + 1];

    if (i === 0) {
      // Move to the first point
      path += `M${currPoint.x},${currPoint.y}`;
    } else if (i === size - 1) {
      // Last point, draw a straight line to the final point
      path += `L${currPoint.x},${currPoint.y}`;
    } else {
      // Calculate vectors for incoming and outgoing segments
      const dx1 = currPoint.x - prevPoint.x;
      const dy1 = currPoint.y - prevPoint.y;
      const dx2 = nextPoint.x - currPoint.x;
      const dy2 = nextPoint.y - currPoint.y;

      const len1 = Math.hypot(dx1, dy1);
      const len2 = Math.hypot(dx2, dy2);

      // Prevent division by zero
      if (len1 < epsilon || len2 < epsilon) {
        path += `L${currPoint.x},${currPoint.y}`;
        continue;
      }

      // Normalize the vectors
      const nx1 = dx1 / len1;
      const ny1 = dy1 / len1;
      const nx2 = dx2 / len2;
      const ny2 = dy2 / len2;

      // Calculate the angle between the vectors
      const dot = nx1 * nx2 + ny1 * ny2;
      // Clamp the dot product to avoid numerical issues with acos
      const clampedDot = Math.max(-1, Math.min(1, dot));
      const angle = Math.acos(clampedDot);

      // Skip rounding if the angle is too small or too close to 180 degrees
      if (angle < epsilon || Math.abs(Math.PI - angle) < epsilon) {
        path += `L${currPoint.x},${currPoint.y}`;
        continue;
      }

      // Calculate the distance to offset the control point
      const cutLen = Math.min(radius / Math.sin(angle / 2), len1 / 2, len2 / 2);

      // Calculate the start and end points of the curve
      const startX = currPoint.x - nx1 * cutLen;
      const startY = currPoint.y - ny1 * cutLen;
      const endX = currPoint.x + nx2 * cutLen;
      const endY = currPoint.y + ny2 * cutLen;

      // Draw the line to the start of the curve
      path += `L${startX},${startY}`;

      // Draw the quadratic Bezier curve
      path += `Q${currPoint.x},${currPoint.y} ${endX},${endY}`;
    }
  }

  return path;
}
// Helper function to calculate delta and angle between two points
function calculateDeltaAndAngle(point1, point2) {
  if (!point1 || !point2) {
    return { angle: 0, deltaX: 0, deltaY: 0 };
  }
  const deltaX = point2.x - point1.x;
  const deltaY = point2.y - point1.y;
  const angle = Math.atan2(deltaY, deltaX);
  return { angle, deltaX, deltaY };
}

// Function to adjust the first and last points of the points array
function applyMarkerOffsetsToPoints(points, edge) {
  // Copy the points array to avoid mutating the original data
  const newPoints = points.map((point) => ({ ...point }));

  // Handle the first point (start of the edge)
  if (points.length >= 2 && markerOffsets[edge.arrowTypeStart]) {
    const offsetValue = markerOffsets[edge.arrowTypeStart];

    const point1 = points[0];
    const point2 = points[1];

    const { angle } = calculateDeltaAndAngle(point1, point2);

    const offsetX = offsetValue * Math.cos(angle);
    const offsetY = offsetValue * Math.sin(angle);

    newPoints[0].x = point1.x + offsetX;
    newPoints[0].y = point1.y + offsetY;
  }

  // Handle the last point (end of the edge)
  const n = points.length;
  if (n >= 2 && markerOffsets[edge.arrowTypeEnd]) {
    const offsetValue = markerOffsets[edge.arrowTypeEnd];

    const point1 = points[n - 1];
    const point2 = points[n - 2];

    const { angle } = calculateDeltaAndAngle(point2, point1);

    const offsetX = offsetValue * Math.cos(angle);
    const offsetY = offsetValue * Math.sin(angle);

    newPoints[n - 1].x = point1.x - offsetX;
    newPoints[n - 1].y = point1.y - offsetY;
  }

  return newPoints;
}<|MERGE_RESOLUTION|>--- conflicted
+++ resolved
@@ -627,17 +627,13 @@
   log.info('arrowTypeStart', edge.arrowTypeStart);
   log.info('arrowTypeEnd', edge.arrowTypeEnd);
 
-<<<<<<< HEAD
   const useMargin = !animatedEdge && edge?.look === 'neo';
   addEdgeMarkers(svgPath, edge, url, id, diagramType, useMargin, strokeColor);
-=======
-  addEdgeMarkers(svgPath, edge, url, id, diagramType, strokeColor);
   const midIndex = Math.floor(points.length / 2);
   const point = points[midIndex];
   if (!utils.isLabelCoordinateInPath(point, svgPath.attr('d'))) {
     pointsHasChanged = true;
   }
->>>>>>> e6ee145e
 
   let paths = {};
   if (pointsHasChanged) {
