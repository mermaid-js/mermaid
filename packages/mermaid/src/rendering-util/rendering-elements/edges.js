import { getConfig } from '../../diagram-api/diagramAPI.js';
import { evaluate } from '../../diagrams/common/common.js';
import { log } from '../../logger.js';
import { createText } from '../createText.js';
import utils from '../../utils.js';
import {
  getLineFunctionsWithOffset,
  markerOffsets,
  markerOffsets2,
} from '../../utils/lineWithOffset.js';
import { getSubGraphTitleMargins } from '../../utils/subGraphTitleMargins.js';
<<<<<<< HEAD
// eslint-disable-next-line @typescript-eslint/no-unused-vars
import { curveBasis, curveLinear, line, select } from 'd3';
=======
import { curveBasis, curveLinear, curveCardinal, line, select } from 'd3';
>>>>>>> 2e47e17d
import rough from 'roughjs';
import createLabel from './createLabel.js';
import { addEdgeMarkers } from './edgeMarker.ts';
import { isLabelStyle } from './shapes/handDrawnShapeStyles.js';

const edgeLabels = new Map();
const terminalLabels = new Map();

export const clear = () => {
  edgeLabels.clear();
  terminalLabels.clear();
};

export const getLabelStyles = (styleArray) => {
  let styles = styleArray ? styleArray.reduce((acc, style) => acc + ';' + style, '') : '';
  return styles;
};

export const insertEdgeLabel = async (elem, edge) => {
  let useHtmlLabels = evaluate(getConfig().flowchart.htmlLabels);

  const labelElement = await createText(elem, edge.label, {
    style: getLabelStyles(edge.labelStyle),
    useHtmlLabels,
    addSvgBackground: true,
    isNode: false,
  });
  log.info('abc82', edge, edge.labelType);

  // Create outer g, edgeLabel, this will be positioned after graph layout
  const edgeLabel = elem.insert('g').attr('class', 'edgeLabel');

  // Create inner g, label, this will be positioned now for centering the text
  const label = edgeLabel.insert('g').attr('class', 'label').attr('data-id', edge.id);
  label.node().appendChild(labelElement);

  // Center the label
  let bbox = labelElement.getBBox();
  if (useHtmlLabels) {
    const div = labelElement.children[0];
    const dv = select(labelElement);
    bbox = div.getBoundingClientRect();
    dv.attr('width', bbox.width);
    dv.attr('height', bbox.height);
  }
  label.attr('transform', 'translate(' + -bbox.width / 2 + ', ' + -bbox.height / 2 + ')');

  // Make element accessible by id for positioning
  edgeLabels.set(edge.id, edgeLabel);

  // Update the abstract data of the edge with the new information about its width and height
  edge.width = bbox.width;
  edge.height = bbox.height;

  let fo;
  if (edge.startLabelLeft) {
    // Create the actual text element
    const startLabelElement = await createLabel(
      edge.startLabelLeft,
      getLabelStyles(edge.labelStyle)
    );
    const startEdgeLabelLeft = elem.insert('g').attr('class', 'edgeTerminals');
    const inner = startEdgeLabelLeft.insert('g').attr('class', 'inner');
    fo = inner.node().appendChild(startLabelElement);
    const slBox = startLabelElement.getBBox();
    inner.attr('transform', 'translate(' + -slBox.width / 2 + ', ' + -slBox.height / 2 + ')');
    if (!terminalLabels.get(edge.id)) {
      terminalLabels.set(edge.id, {});
    }
    terminalLabels.get(edge.id).startLeft = startEdgeLabelLeft;
    setTerminalWidth(fo, edge.startLabelLeft);
  }
  if (edge.startLabelRight) {
    // Create the actual text element
    const startLabelElement = await createLabel(
      edge.startLabelRight,
      getLabelStyles(edge.labelStyle)
    );
    const startEdgeLabelRight = elem.insert('g').attr('class', 'edgeTerminals');
    const inner = startEdgeLabelRight.insert('g').attr('class', 'inner');
    fo = startEdgeLabelRight.node().appendChild(startLabelElement);
    inner.node().appendChild(startLabelElement);
    const slBox = startLabelElement.getBBox();
    inner.attr('transform', 'translate(' + -slBox.width / 2 + ', ' + -slBox.height / 2 + ')');

    if (!terminalLabels.get(edge.id)) {
      terminalLabels.set(edge.id, {});
    }
    terminalLabels.get(edge.id).startRight = startEdgeLabelRight;
    setTerminalWidth(fo, edge.startLabelRight);
  }
  if (edge.endLabelLeft) {
    // Create the actual text element
    const endLabelElement = await createLabel(edge.endLabelLeft, getLabelStyles(edge.labelStyle));
    const endEdgeLabelLeft = elem.insert('g').attr('class', 'edgeTerminals');
    const inner = endEdgeLabelLeft.insert('g').attr('class', 'inner');
    fo = inner.node().appendChild(endLabelElement);
    const slBox = endLabelElement.getBBox();
    inner.attr('transform', 'translate(' + -slBox.width / 2 + ', ' + -slBox.height / 2 + ')');

    endEdgeLabelLeft.node().appendChild(endLabelElement);

    if (!terminalLabels.get(edge.id)) {
      terminalLabels.set(edge.id, {});
    }
    terminalLabels.get(edge.id).endLeft = endEdgeLabelLeft;
    setTerminalWidth(fo, edge.endLabelLeft);
  }
  if (edge.endLabelRight) {
    // Create the actual text element
    const endLabelElement = await createLabel(edge.endLabelRight, getLabelStyles(edge.labelStyle));
    const endEdgeLabelRight = elem.insert('g').attr('class', 'edgeTerminals');
    const inner = endEdgeLabelRight.insert('g').attr('class', 'inner');

    fo = inner.node().appendChild(endLabelElement);
    const slBox = endLabelElement.getBBox();
    inner.attr('transform', 'translate(' + -slBox.width / 2 + ', ' + -slBox.height / 2 + ')');

    endEdgeLabelRight.node().appendChild(endLabelElement);
    if (!terminalLabels.get(edge.id)) {
      terminalLabels.set(edge.id, {});
    }
    terminalLabels.get(edge.id).endRight = endEdgeLabelRight;
    setTerminalWidth(fo, edge.endLabelRight);
  }
  return labelElement;
};

/**
 * @param {any} fo
 * @param {any} value
 */
function setTerminalWidth(fo, value) {
  if (getConfig().flowchart.htmlLabels && fo) {
    fo.style.width = value.length * 9 + 'px';
    fo.style.height = '12px';
  }
}

export const positionEdgeLabel = (edge, paths) => {
  log.debug('Moving label abc88 ', edge.id, edge.label, edgeLabels.get(edge.id), paths);
  let path = paths.updatedPath ? paths.updatedPath : paths.originalPath;
  const siteConfig = getConfig();
  const { subGraphTitleTotalMargin } = getSubGraphTitleMargins(siteConfig);
  if (edge.label) {
    const el = edgeLabels.get(edge.id);
    let x = edge.x;
    let y = edge.y;
    if (path) {
      const pos = utils.calcLabelPosition(path);
      log.debug(
        'Moving label ' + edge.label + ' from (',
        x,
        ',',
        y,
        ') to (',
        pos.x,
        ',',
        pos.y,
        ') abc88'
      );
      if (paths.updatedPath) {
        x = pos.x;
        y = pos.y;
      }
    }
    el.attr('transform', `translate(${x}, ${y + subGraphTitleTotalMargin / 2})`);
  }

  if (edge.startLabelLeft) {
    const el = terminalLabels.get(edge.id).startLeft;
    let x = edge.x;
    let y = edge.y;
    if (path) {
      const pos = utils.calcTerminalLabelPosition(edge.arrowTypeStart ? 10 : 0, 'start_left', path);
      x = pos.x;
      y = pos.y;
    }
    el.attr('transform', `translate(${x}, ${y})`);
  }
  if (edge.startLabelRight) {
    const el = terminalLabels.get(edge.id).startRight;
    let x = edge.x;
    let y = edge.y;
    if (path) {
      const pos = utils.calcTerminalLabelPosition(
        edge.arrowTypeStart ? 10 : 0,
        'start_right',
        path
      );
      x = pos.x;
      y = pos.y;
    }
    el.attr('transform', `translate(${x}, ${y})`);
  }
  if (edge.endLabelLeft) {
    const el = terminalLabels.get(edge.id).endLeft;
    let x = edge.x;
    let y = edge.y;
    if (path) {
      const pos = utils.calcTerminalLabelPosition(edge.arrowTypeEnd ? 10 : 0, 'end_left', path);
      x = pos.x;
      y = pos.y;
    }
    el.attr('transform', `translate(${x}, ${y})`);
  }
  if (edge.endLabelRight) {
    const el = terminalLabels.get(edge.id).endRight;
    let x = edge.x;
    let y = edge.y;
    if (path) {
      const pos = utils.calcTerminalLabelPosition(edge.arrowTypeEnd ? 10 : 0, 'end_right', path);
      x = pos.x;
      y = pos.y;
    }
    el.attr('transform', `translate(${x}, ${y})`);
  }
};

const outsideNode = (node, point) => {
  const x = node.x;
  const y = node.y;
  const dx = Math.abs(point.x - x);
  const dy = Math.abs(point.y - y);
  const w = node.width / 2;
  const h = node.height / 2;
  return dx >= w || dy >= h;
};

export const intersection = (node, outsidePoint, insidePoint) => {
  log.debug(`intersection calc abc89:
  outsidePoint: ${JSON.stringify(outsidePoint)}
  insidePoint : ${JSON.stringify(insidePoint)}
  node        : x:${node.x} y:${node.y} w:${node.width} h:${node.height}`);
  const x = node.x;
  const y = node.y;

  const dx = Math.abs(x - insidePoint.x);
  const w = node.width / 2;
  let r = insidePoint.x < outsidePoint.x ? w - dx : w + dx;
  const h = node.height / 2;

  const Q = Math.abs(outsidePoint.y - insidePoint.y);
  const R = Math.abs(outsidePoint.x - insidePoint.x);

  if (Math.abs(y - outsidePoint.y) * w > Math.abs(x - outsidePoint.x) * h) {
    // Intersection is top or bottom of rect.
    let q = insidePoint.y < outsidePoint.y ? outsidePoint.y - h - y : y - h - outsidePoint.y;
    r = (R * q) / Q;
    const res = {
      x: insidePoint.x < outsidePoint.x ? insidePoint.x + r : insidePoint.x - R + r,
      y: insidePoint.y < outsidePoint.y ? insidePoint.y + Q - q : insidePoint.y - Q + q,
    };

    if (r === 0) {
      res.x = outsidePoint.x;
      res.y = outsidePoint.y;
    }
    if (R === 0) {
      res.x = outsidePoint.x;
    }
    if (Q === 0) {
      res.y = outsidePoint.y;
    }

    log.debug(`abc89 top/bottom calc, Q ${Q}, q ${q}, R ${R}, r ${r}`, res);

    return res;
  } else {
    // Intersection on sides of rect
    if (insidePoint.x < outsidePoint.x) {
      r = outsidePoint.x - w - x;
    } else {
      r = x - w - outsidePoint.x;
    }
    let q = (Q * r) / R;
    let _x = insidePoint.x < outsidePoint.x ? insidePoint.x + R - r : insidePoint.x - R + r;
    let _y = insidePoint.y < outsidePoint.y ? insidePoint.y + q : insidePoint.y - q;
    log.debug(`sides calc abc89, Q ${Q}, q ${q}, R ${R}, r ${r}`, { _x, _y });
    if (r === 0) {
      _x = outsidePoint.x;
      _y = outsidePoint.y;
    }
    if (R === 0) {
      _x = outsidePoint.x;
    }
    if (Q === 0) {
      _y = outsidePoint.y;
    }

    return { x: _x, y: _y };
  }
};

const cutPathAtIntersect = (_points, boundaryNode) => {
  log.warn('abc88 cutPathAtIntersect', _points, boundaryNode);
  let points = [];
  let lastPointOutside = _points[0];
  let isInside = false;
  _points.forEach((point) => {
    log.info('abc88 checking point', point, boundaryNode);

    if (!outsideNode(boundaryNode, point) && !isInside) {
      const inter = intersection(boundaryNode, lastPointOutside, point);
      log.debug('abc88 inside', point, lastPointOutside, inter);
      log.debug('abc88 intersection', inter, boundaryNode);

      let pointPresent = false;
      points.forEach((p) => {
        pointPresent = pointPresent || (p.x === inter.x && p.y === inter.y);
      });

      if (!points.some((e) => e.x === inter.x && e.y === inter.y)) {
        points.push(inter);
      } else {
        log.warn('abc88 no intersect', inter, points);
      }
      isInside = true;
    } else {
      log.warn('abc88 outside', point, lastPointOutside);
      lastPointOutside = point;
      if (!isInside) {
        points.push(point);
      }
    }
  });
  log.debug('returning points', points);
  return points;
};

<<<<<<< HEAD
const adjustForArrowHeads = function (lineData, size = 5, shouldLog = false) {
  const newLineData = [...lineData];
  const lastPoint = lineData[lineData.length - 1];
  const secondLastPoint = lineData[lineData.length - 2];

  const distanceBetweenLastPoints = Math.sqrt(
    (lastPoint.x - secondLastPoint.x) ** 2 + (lastPoint.y - secondLastPoint.y) ** 2
  );

  if (shouldLog) {
    log.debug('APA14 distanceBetweenLastPoints', distanceBetweenLastPoints);
  }
  if (distanceBetweenLastPoints < size) {
    // Calculate the direction vector from the last point to the second last point
    const directionX = secondLastPoint.x - lastPoint.x;
    const directionY = secondLastPoint.y - lastPoint.y;

    // Normalize the direction vector
    const magnitude = Math.sqrt(directionX ** 2 + directionY ** 2);
    const normalizedX = directionX / magnitude;
    const normalizedY = directionY / magnitude;

    // Calculate the new position for the second last point
    const adjustedSecondLastPoint = {
      x: lastPoint.x + normalizedX * size,
      y: lastPoint.y + normalizedY * size,
    };

    // Replace the second last point in the new line data
    newLineData[newLineData.length - 2] = adjustedSecondLastPoint;
  }

  return newLineData;
};
function extractCornerPoints(points) {
  const cornerPoints = [];
  const cornerPointPositions = [];
  for (let i = 1; i < points.length - 1; i++) {
    const prev = points[i - 1];
    const curr = points[i];
    const next = points[i + 1];
    if (
      prev.x === curr.x &&
      curr.y === next.y &&
      Math.abs(curr.x - next.x) > 5 &&
      Math.abs(curr.y - prev.y) > 5
    ) {
      cornerPoints.push(curr);
      cornerPointPositions.push(i);
    } else if (
      prev.y === curr.y &&
      curr.x === next.x &&
      Math.abs(curr.x - prev.x) > 5 &&
      Math.abs(curr.y - next.y) > 5
    ) {
      cornerPoints.push(curr);
      cornerPointPositions.push(i);
    }
  }
  return { cornerPoints, cornerPointPositions };
}
=======
const generateDashArray = (len, oValueS, oValueE) => {
  const middleLength = len - oValueS - oValueE;
  const dashLength = 2; // Length of each dash
  const gapLength = 2; // Length of each gap
  const dashGapPairLength = dashLength + gapLength;
>>>>>>> 2e47e17d

  // Calculate number of complete dash-gap pairs that can fit
  const numberOfPairs = Math.floor(middleLength / dashGapPairLength);

  // Generate the middle pattern array
  const middlePattern = Array(numberOfPairs).fill(`${dashLength} ${gapLength}`).join(' ');

  // Combine all parts
  const dashArray = `0 ${oValueS} ${middlePattern} ${oValueE}`;

<<<<<<< HEAD
export const generateRoundedPath = (points, radius, endPosition) => {
  if (points.length < 2) {
    return '';
  }

  // console.trace('here', points);
  const path = [];
  const startPoint = points[0];

  path.push(`M ${startPoint.x},${startPoint.y}`);

  for (let i = 1; i < points.length - 1; i++) {
    const currPoint = points[i];
    const nextPoint = points[i + 1];
    const prevPoint = points[i - 1];

    // Calculate vectors
    const v1 = { x: currPoint.x - prevPoint.x, y: currPoint.y - prevPoint.y };
    const v2 = { x: nextPoint.x - currPoint.x, y: nextPoint.y - currPoint.y };

    // Normalize vectors
    const v1Length = Math.hypot(v1.x, v1.y);
    const v2Length = Math.hypot(v2.x, v2.y);
    const v1Normalized = { x: v1.x / v1Length, y: v1.y / v1Length };
    const v2Normalized = { x: v2.x / v2Length, y: v2.y / v2Length };

    // Calculate tangent points
    const tangentLength = Math.min(radius, v1Length / 2, v2Length / 2);
    const tangent1 = {
      x: currPoint.x - v1Normalized.x * tangentLength,
      y: currPoint.y - v1Normalized.y * tangentLength,
    };
    const tangent2 = {
      x: currPoint.x + v2Normalized.x * tangentLength,
      y: currPoint.y + v2Normalized.y * tangentLength,
    };

    if (endPosition) {
      const { bottomY, leftX, rightX, topY } = endPosition;
      if (startPoint.pos === 'b' && tangent1.y > topY) {
        tangent1.y = topY;
        tangent2.y = topY;
        currPoint.y = topY;
      }
      if (startPoint.pos === 't' && tangent1.y < bottomY) {
        tangent1.y = bottomY;
        tangent2.y = bottomY;
        currPoint.y = bottomY;
      }
      if (startPoint.pos === 'l' && tangent1.x < rightX) {
        tangent1.x = rightX;
        tangent2.x = rightX;
        currPoint.x = rightX;
      }
      if (startPoint.pos === 'r' && tangent1.x > leftX) {
        tangent1.x = leftX;
        tangent2.x = leftX;
        currPoint.x = leftX;
      }
      if (tangent2.x && tangent2.y && tangent1.x && tangent1.y) {
        path.push(
          `L ${tangent1.x},${tangent1.y}`,
          `Q ${currPoint.x},${currPoint.y} ${tangent2.x},${tangent2.y}`
        );
      }
    } else {
      if (tangent2.x && tangent2.y && tangent1.x && tangent1.y) {
        path.push(
          `L ${tangent1.x},${tangent1.y}`,
          `Q ${currPoint.x},${currPoint.y} ${tangent2.x},${tangent2.y}`
        );
      }
    }
  }
  // Last point
  const lastPoint = points[points.length - 1];
  if (endPosition) {
    if (startPoint.pos === 'b') {
      if (endPosition?.topY && points[1].y > endPosition?.topY && points[2].y > endPosition?.topY) {
        points[1].y = endPosition?.topY;
        points[2].y = endPosition?.topY;
      }
      path.push(`L ${lastPoint.x},${endPosition.topY}`);
    }
    if (startPoint.pos === 't') {
      if (points[1].y < endPosition.bottomY) {
        points[1].y = endPosition.bottomY;
        points[2].y = endPosition.bottomY;
      }
      path.push(`L ${lastPoint.x},${endPosition.bottomY}`);
    }
    if (startPoint.pos === 'l') {
      path.push(`L ${endPosition.rightX},${lastPoint.y}`);
    }
    if (startPoint.pos === 'r') {
      path.push(`L ${endPosition.leftX},${lastPoint.y}`);
    }
  } else {
    path.push(`L ${lastPoint.x},${lastPoint.y}`);
  }
  return path.join(' ');
};

=======
  return dashArray;
};
>>>>>>> 2e47e17d
export const insertEdge = function (elem, edge, clusterDb, diagramType, startNode, endNode, id) {
  const { handDrawnSeed } = getConfig();
  let points = edge.points;
  let pointsHasChanged = false;
  const tail = startNode;
  var head = endNode;
  const edgeClassStyles = [];
  for (const key in edge.cssCompiledStyles) {
    if (isLabelStyle(key)) {
      continue;
    }
    edgeClassStyles.push(edge.cssCompiledStyles[key]);
  }

  if (head.intersect && tail.intersect) {
    points = points.slice(1, edge.points.length - 1);
    points.unshift(tail.intersect(points[0]));
    log.debug(
      'Last point APA12',
      edge.start,
      '-->',
      edge.end,
      points[points.length - 1],
      head,
      head.intersect(points[points.length - 1])
    );
    points.push(head.intersect(points[points.length - 1]));
  }
  const pointsStr = btoa(JSON.stringify(points));
  if (edge.toCluster) {
    log.info('to cluster abc88', clusterDb.get(edge.toCluster));
    points = cutPathAtIntersect(edge.points, clusterDb.get(edge.toCluster).node);

    pointsHasChanged = true;
  }

  if (edge.fromCluster) {
    log.debug(
      'from cluster abc88',
      clusterDb.get(edge.fromCluster),
      JSON.stringify(points, null, 2)
    );
    points = cutPathAtIntersect(points.reverse(), clusterDb.get(edge.fromCluster).node).reverse();

    pointsHasChanged = true;
  }

  let lineData = points.filter((p) => !Number.isNaN(p.y));
<<<<<<< HEAD
  lineData = adjustForArrowHeads(lineData, 4, edge.id === 'L_n4_C_10_0');
  lineData = fixCorners(lineData);
  // if (edge.id === 'L_n4_C_10_0') {
  //   console.log('APA14 lineData', lineData);
  // }
  // lineData = adjustForArrowHeads(lineData);
  let curve = curveBasis;
  // let curve = curveLinear;
  if (edge.curve) {
    curve = edge.curve;
=======
  //lineData = fixCorners(lineData);
  let curve = curveBasis;
  curve = curveLinear;
  switch (edge.curve) {
    case 'linear':
      curve = curveLinear;
      break;
    case 'basis':
      curve = curveBasis;
      break;
    case 'cardinal':
      curve = curveCardinal;
      break;
    default:
      curve = curveLinear;
>>>>>>> 2e47e17d
  }

  // if (edge.curve) {
  //   curve = edge.curve;
  // }

  const { x, y } = getLineFunctionsWithOffset(edge);
  const lineFunction = line().x(x).y(y).curve(curve);
  // const lineFunction = line().curve(curve);

  let strokeClasses;
  switch (edge.thickness) {
    case 'normal':
      strokeClasses = 'edge-thickness-normal';
      break;
    case 'thick':
      strokeClasses = 'edge-thickness-thick';
      break;
    case 'invisible':
      strokeClasses = 'edge-thickness-invisible';
      break;
    default:
      strokeClasses = 'edge-thickness-normal';
  }
  switch (edge.pattern) {
    case 'solid':
      strokeClasses += ' edge-pattern-solid';
      break;
    case 'dotted':
      strokeClasses += ' edge-pattern-dotted';
      break;
    case 'dashed':
      strokeClasses += ' edge-pattern-dashed';
      break;
    default:
      strokeClasses += ' edge-pattern-solid';
  }
  let svgPath;
<<<<<<< HEAD
  let linePath = lineFunction(lineData);
  // let linePath = generateRoundedPath(lineData, 5);
=======
  let linePath =
    edge.curve === 'rounded'
      ? generateRoundedPath(applyMarkerOffsetsToPoints(lineData, edge), 5)
      : lineFunction(lineData);
>>>>>>> 2e47e17d
  const edgeStyles = Array.isArray(edge.style) ? edge.style : [edge.style];
  let animatedEdge = false;
  if (edge.look === 'handDrawn') {
    const rc = rough.svg(elem);
    Object.assign([], lineData);

    const svgPathNode = rc.path(linePath, {
      roughness: 0.3,
      seed: handDrawnSeed,
    });

    strokeClasses += ' transition';

    svgPath = select(svgPathNode)
      .select('path')
      .attr('id', edge.id)
      .attr('class', ' ' + strokeClasses + (edge.classes ? ' ' + edge.classes : ''))
      .attr('style', edgeStyles ? edgeStyles.reduce((acc, style) => acc + ';' + style, '') : '');
    let d = svgPath.attr('d');
    svgPath.attr('d', d);
    elem.node().appendChild(svgPath.node());
  } else {
    const stylesFromClasses = edgeClassStyles.join(';');
    const styles = edgeStyles ? edgeStyles.reduce((acc, style) => acc + style + ';', '') : '';
    let animationClass = '';
    if (edge.animate) {
      animationClass = ' edge-animation-fast';
    }
    if (edge.animation) {
      animationClass = ' edge-animation-' + edge.animation;
    }
    svgPath = elem
      .append('path')
      .attr('d', linePath)
      .attr('id', edge.id)
      .attr(
        'class',
        ' ' +
          strokeClasses +
          (edge.classes ? ' ' + edge.classes : '') +
          (animationClass ? animationClass : '')
      )

      .attr(
        'style',
        (stylesFromClasses ? stylesFromClasses + ';' + styles + ';' : styles) +
          ';' +
          (edgeStyles ? edgeStyles.reduce((acc, style) => acc + ';' + style, '') : '')
      );

    animatedEdge =
      edge.animate === true || !!edge.animation || stylesFromClasses.includes('animation');
    const len = svgPath.node().getTotalLength();
    const oValueS = markerOffsets2[edge.arrowTypeStart] || 0;
    const oValueE = markerOffsets2[edge.arrowTypeEnd] || 0;

    if (edge.look === 'neo' && !animatedEdge) {
      const dashArray =
        edge.pattern === 'dotted'
          ? generateDashArray(len, oValueS, oValueE)
          : `0 ${oValueS} ${len - oValueS - oValueE} ${oValueE}`;

      // No offset needed because we already start with a zero-length dash that effectively sets us up for a gap at the start.
      const mOffset = `stroke-dasharray: ${dashArray}; stroke-dashoffset: 0;`;
      svgPath.attr('style', mOffset + svgPath.attr('style'));
    }
  }

<<<<<<< HEAD
  // DEBUG code, DO NOT REMOVE
  // adds a red circle at each edge coordinate
  // points.forEach((point) => {
  //   elem
  //     .append('circle')
  //     .style('stroke', 'red')
  //     .style('fill', 'red')
  //     .attr('r', 1)
  //     .attr('cx', point.x)
  //     .attr('cy', point.y);
  // });
=======
  // MC Special
  svgPath.attr('data-edge', true);
  svgPath.attr('data-et', 'edge');
  svgPath.attr('data-id', edge.id);
  svgPath.attr('data-points', pointsStr);

  // DEBUG code, adds a red circle at each edge coordinate
  // cornerPoints.forEach((point) => {
  //   elem
  //     .append('circle')
  //     .style('stroke', 'blue')
  //     .style('fill', 'blue')
  //     .attr('r', 3)
  //     .attr('cx', point.x)
  //     .attr('cy', point.y);
  // });
  if (edge.showPoints) {
    lineData.forEach((point) => {
      elem
        .append('circle')
        .style('stroke', 'red')
        .style('fill', 'red')
        .attr('r', 1)
        .attr('cx', point.x)
        .attr('cy', point.y);
    });
  }
>>>>>>> 2e47e17d

  let url = '';
  if (getConfig().flowchart.arrowMarkerAbsolute || getConfig().state.arrowMarkerAbsolute) {
    url =
      window.location.protocol +
      '//' +
      window.location.host +
      window.location.pathname +
      window.location.search;
    url = url.replace(/\(/g, '\\(').replace(/\)/g, '\\)');
  }
  log.info('arrowTypeStart', edge.arrowTypeStart);
  log.info('arrowTypeEnd', edge.arrowTypeEnd);

  const useMargin = !animatedEdge && edge?.look === 'neo';

  addEdgeMarkers(svgPath, edge, url, id, diagramType, useMargin);

  let paths = {};
  if (pointsHasChanged) {
    paths.updatedPath = points;
  }
  paths.originalPath = edge.points;
  return paths;
};

/**
 * Generates SVG path data with rounded corners from an array of points.
 * @param {Array} points - Array of points in the format [{x: Number, y: Number}, ...]
 * @param {Number} radius - The radius of the rounded corners
 * @returns {String} - SVG path data string
 */
function generateRoundedPath(points, radius) {
  if (points.length < 2) {
    return '';
  }

  let path = '';
  const size = points.length;
  const epsilon = 1e-5;

  for (let i = 0; i < size; i++) {
    const currPoint = points[i];
    const prevPoint = points[i - 1];
    const nextPoint = points[i + 1];

    if (i === 0) {
      // Move to the first point
      path += `M${currPoint.x},${currPoint.y}`;
    } else if (i === size - 1) {
      // Last point, draw a straight line to the final point
      path += `L${currPoint.x},${currPoint.y}`;
    } else {
      // Calculate vectors for incoming and outgoing segments
      const dx1 = currPoint.x - prevPoint.x;
      const dy1 = currPoint.y - prevPoint.y;
      const dx2 = nextPoint.x - currPoint.x;
      const dy2 = nextPoint.y - currPoint.y;

      const len1 = Math.hypot(dx1, dy1);
      const len2 = Math.hypot(dx2, dy2);

      // Prevent division by zero
      if (len1 < epsilon || len2 < epsilon) {
        path += `L${currPoint.x},${currPoint.y}`;
        continue;
      }

      // Normalize the vectors
      const nx1 = dx1 / len1;
      const ny1 = dy1 / len1;
      const nx2 = dx2 / len2;
      const ny2 = dy2 / len2;

      // Calculate the angle between the vectors
      const dot = nx1 * nx2 + ny1 * ny2;
      // Clamp the dot product to avoid numerical issues with acos
      const clampedDot = Math.max(-1, Math.min(1, dot));
      const angle = Math.acos(clampedDot);

      // Skip rounding if the angle is too small or too close to 180 degrees
      if (angle < epsilon || Math.abs(Math.PI - angle) < epsilon) {
        path += `L${currPoint.x},${currPoint.y}`;
        continue;
      }

      // Calculate the distance to offset the control point
      const cutLen = Math.min(radius / Math.sin(angle / 2), len1 / 2, len2 / 2);

      // Calculate the start and end points of the curve
      const startX = currPoint.x - nx1 * cutLen;
      const startY = currPoint.y - ny1 * cutLen;
      const endX = currPoint.x + nx2 * cutLen;
      const endY = currPoint.y + ny2 * cutLen;

      // Draw the line to the start of the curve
      path += `L${startX},${startY}`;

      // Draw the quadratic Bezier curve
      path += `Q${currPoint.x},${currPoint.y} ${endX},${endY}`;
    }
  }

  return path;
}
// Helper function to calculate delta and angle between two points
function calculateDeltaAndAngle(point1, point2) {
  if (!point1 || !point2) {
    return { angle: 0, deltaX: 0, deltaY: 0 };
  }
  const deltaX = point2.x - point1.x;
  const deltaY = point2.y - point1.y;
  const angle = Math.atan2(deltaY, deltaX);
  return { angle, deltaX, deltaY };
}

// Function to adjust the first and last points of the points array
function applyMarkerOffsetsToPoints(points, edge) {
  // Copy the points array to avoid mutating the original data
  const newPoints = points.map((point) => ({ ...point }));

  // Handle the first point (start of the edge)
  if (points.length >= 2 && markerOffsets[edge.arrowTypeStart]) {
    const offsetValue = markerOffsets[edge.arrowTypeStart];

    const point1 = points[0];
    const point2 = points[1];

    const { angle } = calculateDeltaAndAngle(point1, point2);

    const offsetX = offsetValue * Math.cos(angle);
    const offsetY = offsetValue * Math.sin(angle);

    newPoints[0].x = point1.x + offsetX;
    newPoints[0].y = point1.y + offsetY;
  }

  // Handle the last point (end of the edge)
  const n = points.length;
  if (n >= 2 && markerOffsets[edge.arrowTypeEnd]) {
    const offsetValue = markerOffsets[edge.arrowTypeEnd];

    const point1 = points[n - 1];
    const point2 = points[n - 2];

    const { angle } = calculateDeltaAndAngle(point2, point1);

    const offsetX = offsetValue * Math.cos(angle);
    const offsetY = offsetValue * Math.sin(angle);

    newPoints[n - 1].x = point1.x - offsetX;
    newPoints[n - 1].y = point1.y - offsetY;
  }

  return newPoints;
}<|MERGE_RESOLUTION|>--- conflicted
+++ resolved
@@ -9,12 +9,7 @@
   markerOffsets2,
 } from '../../utils/lineWithOffset.js';
 import { getSubGraphTitleMargins } from '../../utils/subGraphTitleMargins.js';
-<<<<<<< HEAD
-// eslint-disable-next-line @typescript-eslint/no-unused-vars
-import { curveBasis, curveLinear, line, select } from 'd3';
-=======
 import { curveBasis, curveLinear, curveCardinal, line, select } from 'd3';
->>>>>>> 2e47e17d
 import rough from 'roughjs';
 import createLabel from './createLabel.js';
 import { addEdgeMarkers } from './edgeMarker.ts';
@@ -345,75 +340,11 @@
   return points;
 };
 
-<<<<<<< HEAD
-const adjustForArrowHeads = function (lineData, size = 5, shouldLog = false) {
-  const newLineData = [...lineData];
-  const lastPoint = lineData[lineData.length - 1];
-  const secondLastPoint = lineData[lineData.length - 2];
-
-  const distanceBetweenLastPoints = Math.sqrt(
-    (lastPoint.x - secondLastPoint.x) ** 2 + (lastPoint.y - secondLastPoint.y) ** 2
-  );
-
-  if (shouldLog) {
-    log.debug('APA14 distanceBetweenLastPoints', distanceBetweenLastPoints);
-  }
-  if (distanceBetweenLastPoints < size) {
-    // Calculate the direction vector from the last point to the second last point
-    const directionX = secondLastPoint.x - lastPoint.x;
-    const directionY = secondLastPoint.y - lastPoint.y;
-
-    // Normalize the direction vector
-    const magnitude = Math.sqrt(directionX ** 2 + directionY ** 2);
-    const normalizedX = directionX / magnitude;
-    const normalizedY = directionY / magnitude;
-
-    // Calculate the new position for the second last point
-    const adjustedSecondLastPoint = {
-      x: lastPoint.x + normalizedX * size,
-      y: lastPoint.y + normalizedY * size,
-    };
-
-    // Replace the second last point in the new line data
-    newLineData[newLineData.length - 2] = adjustedSecondLastPoint;
-  }
-
-  return newLineData;
-};
-function extractCornerPoints(points) {
-  const cornerPoints = [];
-  const cornerPointPositions = [];
-  for (let i = 1; i < points.length - 1; i++) {
-    const prev = points[i - 1];
-    const curr = points[i];
-    const next = points[i + 1];
-    if (
-      prev.x === curr.x &&
-      curr.y === next.y &&
-      Math.abs(curr.x - next.x) > 5 &&
-      Math.abs(curr.y - prev.y) > 5
-    ) {
-      cornerPoints.push(curr);
-      cornerPointPositions.push(i);
-    } else if (
-      prev.y === curr.y &&
-      curr.x === next.x &&
-      Math.abs(curr.x - prev.x) > 5 &&
-      Math.abs(curr.y - next.y) > 5
-    ) {
-      cornerPoints.push(curr);
-      cornerPointPositions.push(i);
-    }
-  }
-  return { cornerPoints, cornerPointPositions };
-}
-=======
 const generateDashArray = (len, oValueS, oValueE) => {
   const middleLength = len - oValueS - oValueE;
   const dashLength = 2; // Length of each dash
   const gapLength = 2; // Length of each gap
   const dashGapPairLength = dashLength + gapLength;
->>>>>>> 2e47e17d
 
   // Calculate number of complete dash-gap pairs that can fit
   const numberOfPairs = Math.floor(middleLength / dashGapPairLength);
@@ -424,114 +355,8 @@
   // Combine all parts
   const dashArray = `0 ${oValueS} ${middlePattern} ${oValueE}`;
 
-<<<<<<< HEAD
-export const generateRoundedPath = (points, radius, endPosition) => {
-  if (points.length < 2) {
-    return '';
-  }
-
-  // console.trace('here', points);
-  const path = [];
-  const startPoint = points[0];
-
-  path.push(`M ${startPoint.x},${startPoint.y}`);
-
-  for (let i = 1; i < points.length - 1; i++) {
-    const currPoint = points[i];
-    const nextPoint = points[i + 1];
-    const prevPoint = points[i - 1];
-
-    // Calculate vectors
-    const v1 = { x: currPoint.x - prevPoint.x, y: currPoint.y - prevPoint.y };
-    const v2 = { x: nextPoint.x - currPoint.x, y: nextPoint.y - currPoint.y };
-
-    // Normalize vectors
-    const v1Length = Math.hypot(v1.x, v1.y);
-    const v2Length = Math.hypot(v2.x, v2.y);
-    const v1Normalized = { x: v1.x / v1Length, y: v1.y / v1Length };
-    const v2Normalized = { x: v2.x / v2Length, y: v2.y / v2Length };
-
-    // Calculate tangent points
-    const tangentLength = Math.min(radius, v1Length / 2, v2Length / 2);
-    const tangent1 = {
-      x: currPoint.x - v1Normalized.x * tangentLength,
-      y: currPoint.y - v1Normalized.y * tangentLength,
-    };
-    const tangent2 = {
-      x: currPoint.x + v2Normalized.x * tangentLength,
-      y: currPoint.y + v2Normalized.y * tangentLength,
-    };
-
-    if (endPosition) {
-      const { bottomY, leftX, rightX, topY } = endPosition;
-      if (startPoint.pos === 'b' && tangent1.y > topY) {
-        tangent1.y = topY;
-        tangent2.y = topY;
-        currPoint.y = topY;
-      }
-      if (startPoint.pos === 't' && tangent1.y < bottomY) {
-        tangent1.y = bottomY;
-        tangent2.y = bottomY;
-        currPoint.y = bottomY;
-      }
-      if (startPoint.pos === 'l' && tangent1.x < rightX) {
-        tangent1.x = rightX;
-        tangent2.x = rightX;
-        currPoint.x = rightX;
-      }
-      if (startPoint.pos === 'r' && tangent1.x > leftX) {
-        tangent1.x = leftX;
-        tangent2.x = leftX;
-        currPoint.x = leftX;
-      }
-      if (tangent2.x && tangent2.y && tangent1.x && tangent1.y) {
-        path.push(
-          `L ${tangent1.x},${tangent1.y}`,
-          `Q ${currPoint.x},${currPoint.y} ${tangent2.x},${tangent2.y}`
-        );
-      }
-    } else {
-      if (tangent2.x && tangent2.y && tangent1.x && tangent1.y) {
-        path.push(
-          `L ${tangent1.x},${tangent1.y}`,
-          `Q ${currPoint.x},${currPoint.y} ${tangent2.x},${tangent2.y}`
-        );
-      }
-    }
-  }
-  // Last point
-  const lastPoint = points[points.length - 1];
-  if (endPosition) {
-    if (startPoint.pos === 'b') {
-      if (endPosition?.topY && points[1].y > endPosition?.topY && points[2].y > endPosition?.topY) {
-        points[1].y = endPosition?.topY;
-        points[2].y = endPosition?.topY;
-      }
-      path.push(`L ${lastPoint.x},${endPosition.topY}`);
-    }
-    if (startPoint.pos === 't') {
-      if (points[1].y < endPosition.bottomY) {
-        points[1].y = endPosition.bottomY;
-        points[2].y = endPosition.bottomY;
-      }
-      path.push(`L ${lastPoint.x},${endPosition.bottomY}`);
-    }
-    if (startPoint.pos === 'l') {
-      path.push(`L ${endPosition.rightX},${lastPoint.y}`);
-    }
-    if (startPoint.pos === 'r') {
-      path.push(`L ${endPosition.leftX},${lastPoint.y}`);
-    }
-  } else {
-    path.push(`L ${lastPoint.x},${lastPoint.y}`);
-  }
-  return path.join(' ');
-};
-
-=======
   return dashArray;
 };
->>>>>>> 2e47e17d
 export const insertEdge = function (elem, edge, clusterDb, diagramType, startNode, endNode, id) {
   const { handDrawnSeed } = getConfig();
   let points = edge.points;
@@ -580,18 +405,6 @@
   }
 
   let lineData = points.filter((p) => !Number.isNaN(p.y));
-<<<<<<< HEAD
-  lineData = adjustForArrowHeads(lineData, 4, edge.id === 'L_n4_C_10_0');
-  lineData = fixCorners(lineData);
-  // if (edge.id === 'L_n4_C_10_0') {
-  //   console.log('APA14 lineData', lineData);
-  // }
-  // lineData = adjustForArrowHeads(lineData);
-  let curve = curveBasis;
-  // let curve = curveLinear;
-  if (edge.curve) {
-    curve = edge.curve;
-=======
   //lineData = fixCorners(lineData);
   let curve = curveBasis;
   curve = curveLinear;
@@ -607,7 +420,6 @@
       break;
     default:
       curve = curveLinear;
->>>>>>> 2e47e17d
   }
 
   // if (edge.curve) {
@@ -646,15 +458,11 @@
       strokeClasses += ' edge-pattern-solid';
   }
   let svgPath;
-<<<<<<< HEAD
-  let linePath = lineFunction(lineData);
-  // let linePath = generateRoundedPath(lineData, 5);
-=======
   let linePath =
     edge.curve === 'rounded'
-      ? generateRoundedPath(applyMarkerOffsetsToPoints(lineData, edge), 5)
+      ? // ? generateRoundedPath(applyMarkerOffsetsToPoints(lineData, edge), 5)
+        generateRoundedPath(lineData, 5)
       : lineFunction(lineData);
->>>>>>> 2e47e17d
   const edgeStyles = Array.isArray(edge.style) ? edge.style : [edge.style];
   let animatedEdge = false;
   if (edge.look === 'handDrawn') {
@@ -723,32 +531,19 @@
     }
   }
 
-<<<<<<< HEAD
-  // DEBUG code, DO NOT REMOVE
-  // adds a red circle at each edge coordinate
-  // points.forEach((point) => {
+  // MC Special
+  svgPath.attr('data-edge', true);
+  svgPath.attr('data-et', 'edge');
+  svgPath.attr('data-id', edge.id);
+  svgPath.attr('data-points', pointsStr);
+
+  // DEBUG code, adds a red circle at each edge coordinate
+  // cornerPoints.forEach((point) => {
   //   elem
   //     .append('circle')
   //     .style('stroke', 'red')
   //     .style('fill', 'red')
   //     .attr('r', 1)
-  //     .attr('cx', point.x)
-  //     .attr('cy', point.y);
-  // });
-=======
-  // MC Special
-  svgPath.attr('data-edge', true);
-  svgPath.attr('data-et', 'edge');
-  svgPath.attr('data-id', edge.id);
-  svgPath.attr('data-points', pointsStr);
-
-  // DEBUG code, adds a red circle at each edge coordinate
-  // cornerPoints.forEach((point) => {
-  //   elem
-  //     .append('circle')
-  //     .style('stroke', 'blue')
-  //     .style('fill', 'blue')
-  //     .attr('r', 3)
   //     .attr('cx', point.x)
   //     .attr('cy', point.y);
   // });
@@ -763,7 +558,6 @@
         .attr('cy', point.y);
     });
   }
->>>>>>> 2e47e17d
 
   let url = '';
   if (getConfig().flowchart.arrowMarkerAbsolute || getConfig().state.arrowMarkerAbsolute) {
