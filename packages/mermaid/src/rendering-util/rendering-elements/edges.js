--- conflicted
+++ resolved
@@ -51,7 +51,7 @@
     dv.attr('width', bbox.width);
     dv.attr('height', bbox.height);
   }
-  label.attr('transform', 'translate(' + -bbox.width / 2 + ', ' + -bbox.height / 2 + ')'); 
+  label.attr('transform', 'translate(' + -bbox.width / 2 + ', ' + -bbox.height / 2 + ')');
 
   // Make element accessible by id for positioning
   edgeLabels.set(edge.id, edgeLabel);
@@ -179,7 +179,6 @@
       const edgeLength = calculateEdgeLength(path);
       log.debug(`Edge Length for ${edge.id}:`, edgeLength);
 
-<<<<<<< HEAD
       const direction = siteConfig.flowchart?.direction ?? 'TD';
 
       if (direction == 'LR' || direction == 'RL') {
@@ -191,195 +190,117 @@
         const verticalOffset = edgeLength > 200 ? -140 : 0;
         y += verticalOffset;
       }
-=======
-      
-        const direction = graph.getDirection();
-        // console.log(direction);
-        // if (direction == 'TB' || direction == 'BT') {
-        //   //need to check if direction returns what I hope it does
-        // }
-        // if (direction == 'LR' || direction == 'RL') {
-        //   //need to check if direction returns what I hope it does
-        // }
-      
-
-      //and then change the variable to offSet and put it at the top - around line 183
-      //then in the if statement adds the offSet either to the x or y
-      //i need to check that direction returns what i think though
-      const verticalOffset = edgeLength > 200 ? -140 : 0;
-      // const horizontalOffset = edgeLength > 200 ? -200 : 0;
-      y += verticalOffset;
-      // x += horizontalOffset;
-
-
-      // let minimizationX = pos.x;
-      // let minimizationY = pos.y;
-      // for (const path_ of paths) {
-      //   let posOther = utils.calcLabelPosition(path_);
-      //   if (posOther.x == pos.x) {
-      //     if (minimizationX > posOther.x) {
-      //       minimizationY = posOther.y;
-      //     }
-      //   } else if (posOther.y == pos.y && minimizationY > posOther.y) {
-      //     minimizationX = posOther.x;
-      //   }
-      // }
-
-      // log.debug(
-      //   'Moving label ' + edge.label + ' from (',
-      //   x,
-      //   ',',
-      //   y,
-      //   ') to (',
-      //   minimizationX,
-      //   ',',
-      //   minimizationY,
-      //   ') abc88'
-      // );
-      // if (paths.updatedPath) {
-      //   x = minimizationX;
-      //   y = minimizationY;
-      // }
-
->>>>>>> 80c28dc0
     }
     el.attr('transform', `translate(${x}, ${y + subGraphTitleTotalMargin / 2})`);
     log.debug(`Updated label transform for edge ${edge.id}: translate(${x}, ${y})`);
 
-    log.debug('Moving label abc88 ', edge.id, edge.label, edgeLabels.get(edge.id), paths);
-    let path = paths.updatedPath ? paths.updatedPath : paths.originalPath;
-    const siteConfig = getConfig();
-    const { subGraphTitleTotalMargin } = getSubGraphTitleMargins(siteConfig);
-    if (edge.label) {
-      const el = edgeLabels.get(edge.id);
+    if (edge.startLabelLeft) {
+      const el = terminalLabels.get(edge.id).startLeft;
       let x = edge.x;
       let y = edge.y;
-
       if (path) {
-        const pos = utils.calcLabelPosition(path);
-        log.debug(
-          'Moving label ' + edge.label + ' from (',
-          x,
-          ',',
-          y,
-          ') to (',
-          pos.x,
-          ',',
-          pos.y,
-          ') abc88'
+        const pos = utils.calcTerminalLabelPosition(
+          edge.arrowTypeStart ? 10 : 0,
+          'start_left',
+          path
         );
-        if (paths.updatedPath) {
-          x = pos.x;
-          y = pos.y;
-        }
-      }
-      el.attr('transform', `translate(${x}, ${y + subGraphTitleTotalMargin / 2})`);
-  }
-
-
-  if (edge.startLabelLeft) {
-    const el = terminalLabels.get(edge.id).startLeft;
-    let x = edge.x;
-    let y = edge.y;
-    if (path) {
-      const pos = utils.calcTerminalLabelPosition(edge.arrowTypeStart ? 10 : 0, 'start_left', path);
-
-      // let minimizationX = pos.x;
-      // let minimizationY = pos.y;
-      // for (const path_ of paths) {
-      //   let posOther = utils.calcLabelPosition(path_);
-      //   if (posOther.x == pos.x) {
-      //     if (minimizationX > posOther.x) {
-      //       minimizationY = posOther.y;
-      //     }
-      //   } else if (posOther.y == pos.y && minimizationY > posOther.y) {
-      //     minimizationX = posOther.x;
-      //   }
-      // }
-      x = pos.x;
-      y = pos.y;
-    }
-    el.attr('transform', `translate(${x}, ${y})`);
-  }
-  if (edge.startLabelRight) {
-    const el = terminalLabels.get(edge.id).startRight;
-    let x = edge.x;
-    let y = edge.y;
-    if (path) {
-      const pos = utils.calcTerminalLabelPosition(
-        edge.arrowTypeStart ? 10 : 0,
-        'start_right',
-        path
-      );
-
-      // let minimizationX = pos.x;
-      // let minimizationY = pos.y;
-      // for (const path_ of paths) {
-      //   let posOther = utils.calcLabelPosition(path_);
-      //   if (posOther.x == pos.x) {
-      //     if (minimizationX > posOther.x) {
-      //       minimizationY = posOther.y;
-      //     }
-      //   } else if (posOther.y == pos.y && minimizationY > posOther.y) {
-      //     minimizationX = posOther.x;
-      //   }
-      // }
-
-      x = pos.x;
-      y = pos.y;
-    }
-    el.attr('transform', `translate(${x}, ${y})`);
-  }
-  if (edge.endLabelLeft) {
-    const el = terminalLabels.get(edge.id).endLeft;
-    let x = edge.x;
-    let y = edge.y;
-    if (path) {
-      const pos = utils.calcTerminalLabelPosition(edge.arrowTypeEnd ? 10 : 0, 'end_left', path);
-
-      // let minimizationX = pos.x;
-      // let minimizationY = pos.y;
-      // for (const path_ of paths) {
-      //   let posOther = utils.calcLabelPosition(path_);
-      //   if (posOther.x == pos.x) {
-      //     if (minimizationX > posOther.x) {
-      //       minimizationY = posOther.y;
-      //     }
-      //   } else if (posOther.y == pos.y && minimizationY > posOther.y) {
-      //     minimizationX = posOther.x;
-      //   }
-      // }
-      x = pos.x;
-      y = pos.y;
-    }
-    el.attr('transform', `translate(${x}, ${y})`);
-  }
-  if (edge.endLabelRight) {
-    const el = terminalLabels.get(edge.id).endRight;
-    let x = edge.x;
-    let y = edge.y;
-    if (path) {
-      const pos = utils.calcTerminalLabelPosition(edge.arrowTypeEnd ? 10 : 0, 'end_right', path);
-
-      // let minimizationX = pos.x;
-      // let minimizationY = pos.y;
-      // for (const path_ of paths) {
-      //   let posOther = utils.calcLabelPosition(path_);
-      //   if (posOther.x == pos.x) {
-      //     if (minimizationX > posOther.x) {
-      //       minimizationY = posOther.y;
-      //     }
-      //   } else if (posOther.y == pos.y && minimizationY > posOther.y) {
-      //     minimizationX = posOther.x;
-      //   }
-      // }
-      x = pos.x;
-      y = pos.y;
-    }
-    el.attr('transform', `translate(${x}, ${y})`);
-  }
-};
-}
+
+        // let minimizationX = pos.x;
+        // let minimizationY = pos.y;
+        // for (const path_ of paths) {
+        //   let posOther = utils.calcLabelPosition(path_);
+        //   if (posOther.x == pos.x) {
+        //     if (minimizationX > posOther.x) {
+        //       minimizationY = posOther.y;
+        //     }
+        //   } else if (posOther.y == pos.y && minimizationY > posOther.y) {
+        //     minimizationX = posOther.x;
+        //   }
+        // }
+        x = pos.x;
+        y = pos.y;
+      }
+      el.attr('transform', `translate(${x}, ${y})`);
+    }
+    if (edge.startLabelRight) {
+      const el = terminalLabels.get(edge.id).startRight;
+      let x = edge.x;
+      let y = edge.y;
+      if (path) {
+        const pos = utils.calcTerminalLabelPosition(
+          edge.arrowTypeStart ? 10 : 0,
+          'start_right',
+          path
+        );
+
+        // let minimizationX = pos.x;
+        // let minimizationY = pos.y;
+        // for (const path_ of paths) {
+        //   let posOther = utils.calcLabelPosition(path_);
+        //   if (posOther.x == pos.x) {
+        //     if (minimizationX > posOther.x) {
+        //       minimizationY = posOther.y;
+        //     }
+        //   } else if (posOther.y == pos.y && minimizationY > posOther.y) {
+        //     minimizationX = posOther.x;
+        //   }
+        // }
+
+        x = pos.x;
+        y = pos.y;
+      }
+      el.attr('transform', `translate(${x}, ${y})`);
+    }
+    if (edge.endLabelLeft) {
+      const el = terminalLabels.get(edge.id).endLeft;
+      let x = edge.x;
+      let y = edge.y;
+      if (path) {
+        const pos = utils.calcTerminalLabelPosition(edge.arrowTypeEnd ? 10 : 0, 'end_left', path);
+
+        // let minimizationX = pos.x;
+        // let minimizationY = pos.y;
+        // for (const path_ of paths) {
+        //   let posOther = utils.calcLabelPosition(path_);
+        //   if (posOther.x == pos.x) {
+        //     if (minimizationX > posOther.x) {
+        //       minimizationY = posOther.y;
+        //     }
+        //   } else if (posOther.y == pos.y && minimizationY > posOther.y) {
+        //     minimizationX = posOther.x;
+        //   }
+        // }
+        x = pos.x;
+        y = pos.y;
+      }
+      el.attr('transform', `translate(${x}, ${y})`);
+    }
+    if (edge.endLabelRight) {
+      const el = terminalLabels.get(edge.id).endRight;
+      let x = edge.x;
+      let y = edge.y;
+      if (path) {
+        const pos = utils.calcTerminalLabelPosition(edge.arrowTypeEnd ? 10 : 0, 'end_right', path);
+
+        // let minimizationX = pos.x;
+        // let minimizationY = pos.y;
+        // for (const path_ of paths) {
+        //   let posOther = utils.calcLabelPosition(path_);
+        //   if (posOther.x == pos.x) {
+        //     if (minimizationX > posOther.x) {
+        //       minimizationY = posOther.y;
+        //     }
+        //   } else if (posOther.y == pos.y && minimizationY > posOther.y) {
+        //     minimizationX = posOther.x;
+        //   }
+        // }
+        x = pos.x;
+        y = pos.y;
+      }
+      el.attr('transform', `translate(${x}, ${y})`);
+    }
+  }
+};
 
 const outsideNode = (node, point) => {
   const x = node.x;
