<<<<<<< HEAD
import { getConfig } from '$root/diagram-api/diagramAPI.js';
import { evaluate } from '$root/diagrams/common/common.js';
import { log } from '$root/logger.js';
import { createText } from '$root/rendering-util/createText.ts';
import utils from '$root/utils.js';
import { getLineFunctionsWithOffset } from '$root/utils/lineWithOffset.js';
import { getSubGraphTitleMargins } from '$root/utils/subGraphTitleMargins.js';
// import { curveBasis, curveLinear, curveCardinal, line, select } from 'd3';
=======
import { getConfig } from '../../diagram-api/diagramAPI.js';
import { evaluate } from '../../diagrams/common/common.js';
import { log } from '../../logger.js';
import { createText } from '../createText.js';
import utils from '../../utils.js';
import { getLineFunctionsWithOffset } from '../../utils/lineWithOffset.js';
import { getSubGraphTitleMargins } from '../../utils/subGraphTitleMargins.js';
>>>>>>> 67bcd3e0
import { curveBasis, line, select } from 'd3';
import rough from 'roughjs';
import createLabel from './createLabel.js';
import { addEdgeMarkers } from './edgeMarker.ts';

const edgeLabels = new Map();
const terminalLabels = new Map();

export const clear = () => {
  edgeLabels.clear();
  terminalLabels.clear();
};

export const getLabelStyles = (styleArray) => {
  let styles = styleArray ? styleArray.reduce((acc, style) => acc + ';' + style, '') : '';
  return styles;
};

export const insertEdgeLabel = async (elem, edge) => {
  let useHtmlLabels = evaluate(getConfig().flowchart.htmlLabels);

  const labelElement = await createText(elem, edge.label, {
    style: getLabelStyles(edge.labelStyle),
    useHtmlLabels,
    addSvgBackground: true,
    isNode: false,
  });
  log.info('abc82', edge, edge.labelType);

  // Create outer g, edgeLabel, this will be positioned after graph layout
  const edgeLabel = elem.insert('g').attr('class', 'edgeLabel');

  // Create inner g, label, this will be positioned now for centering the text
  const label = edgeLabel.insert('g').attr('class', 'label').attr('data-id', edge.id);
  label.node().appendChild(labelElement);

  // Center the label
  let bbox = labelElement.getBBox();
  if (useHtmlLabels) {
    const div = labelElement.children[0];
    const dv = select(labelElement);
    bbox = div.getBoundingClientRect();
    dv.attr('width', bbox.width);
    dv.attr('height', bbox.height);
  }
  label.attr('transform', 'translate(' + -bbox.width / 2 + ', ' + -bbox.height / 2 + ')');

  // Make element accessible by id for positioning
  log.debug('Inserting edge label abc88', edge.id, edge.label, edgeLabels.get(edge.id));
  edgeLabels.set(edge.id, edgeLabel);

  // Update the abstract data of the edge with the new information about its width and height
  edge.width = bbox.width;
  edge.height = bbox.height;

  let fo;
  if (edge.startLabelLeft) {
    // Create the actual text element
    const startLabelElement = await createLabel(
      edge.startLabelLeft,
      getLabelStyles(edge.labelStyle)
    );
    const startEdgeLabelLeft = elem.insert('g').attr('class', 'edgeTerminals');
    const inner = startEdgeLabelLeft.insert('g').attr('class', 'inner');
    fo = inner.node().appendChild(startLabelElement);
    const slBox = startLabelElement.getBBox();
    inner.attr('transform', 'translate(' + -slBox.width / 2 + ', ' + -slBox.height / 2 + ')');
    if (!terminalLabels.get(edge.id)) {
      terminalLabels.set(edge.id, {});
    }
    terminalLabels.get(edge.id).startLeft = startEdgeLabelLeft;
    setTerminalWidth(fo, edge.startLabelLeft);
  }
  if (edge.startLabelRight) {
    // Create the actual text element
    const startLabelElement = await createLabel(
      edge.startLabelRight,
      getLabelStyles(edge.labelStyle)
    );
    const startEdgeLabelRight = elem.insert('g').attr('class', 'edgeTerminals');
    const inner = startEdgeLabelRight.insert('g').attr('class', 'inner');
    fo = startEdgeLabelRight.node().appendChild(startLabelElement);
    inner.node().appendChild(startLabelElement);
    const slBox = startLabelElement.getBBox();
    inner.attr('transform', 'translate(' + -slBox.width / 2 + ', ' + -slBox.height / 2 + ')');

    if (!terminalLabels.get(edge.id)) {
      terminalLabels.set(edge.id, {});
    }
    terminalLabels.get(edge.id).startRight = startEdgeLabelRight;
    setTerminalWidth(fo, edge.startLabelRight);
  }
  if (edge.endLabelLeft) {
    // Create the actual text element
    const endLabelElement = await createLabel(edge.endLabelLeft, getLabelStyles(edge.labelStyle));
    const endEdgeLabelLeft = elem.insert('g').attr('class', 'edgeTerminals');
    const inner = endEdgeLabelLeft.insert('g').attr('class', 'inner');
    fo = inner.node().appendChild(endLabelElement);
    const slBox = endLabelElement.getBBox();
    inner.attr('transform', 'translate(' + -slBox.width / 2 + ', ' + -slBox.height / 2 + ')');

    endEdgeLabelLeft.node().appendChild(endLabelElement);

    if (!terminalLabels.get(edge.id)) {
      terminalLabels.set(edge.id, {});
    }
    terminalLabels.get(edge.id).endLeft = endEdgeLabelLeft;
    setTerminalWidth(fo, edge.endLabelLeft);
  }
  if (edge.endLabelRight) {
    // Create the actual text element
    const endLabelElement = await createLabel(edge.endLabelRight, getLabelStyles(edge.labelStyle));
    const endEdgeLabelRight = elem.insert('g').attr('class', 'edgeTerminals');
    const inner = endEdgeLabelRight.insert('g').attr('class', 'inner');

    fo = inner.node().appendChild(endLabelElement);
    const slBox = endLabelElement.getBBox();
    inner.attr('transform', 'translate(' + -slBox.width / 2 + ', ' + -slBox.height / 2 + ')');

    endEdgeLabelRight.node().appendChild(endLabelElement);
    if (!terminalLabels.get(edge.id)) {
      terminalLabels.set(edge.id, {});
    }
    terminalLabels.get(edge.id).endRight = endEdgeLabelRight;
    setTerminalWidth(fo, edge.endLabelRight);
  }
  return labelElement;
};

/**
 * @param {any} fo
 * @param {any} value
 */
function setTerminalWidth(fo, value) {
  if (getConfig().flowchart.htmlLabels && fo) {
    fo.style.width = value.length * 9 + 'px';
    fo.style.height = '12px';
  }
}

export const positionEdgeLabel = (edge, paths) => {
  log.debug('Moving label abc88 ', edge.id, edge.label, edgeLabels.get(edge.id), paths);
  let path = paths.updatedPath ? paths.updatedPath : paths.originalPath;
  const siteConfig = getConfig();
  const { subGraphTitleTotalMargin } = getSubGraphTitleMargins(siteConfig);
  if (edge.label) {
    const el = edgeLabels.get(edge.id);
    let x = edge.x;
    let y = edge.y;
    if (path) {
      const pos = utils.calcLabelPosition(path);
      log.debug(
        'Moving label ' + edge.label + ' from (',
        x,
        ',',
        y,
        ') to (',
        pos.x,
        ',',
        pos.y,
        ') abc88'
      );
      if (paths.updatedPath) {
        x = pos.x;
        y = pos.y;
      }
    }
    el.attr('transform', `translate(${x}, ${y + subGraphTitleTotalMargin / 2})`);
  }

  if (edge.startLabelLeft) {
    const el = terminalLabels.get(edge.id).startLeft;
    let x = edge.x;
    let y = edge.y;
    if (path) {
      const pos = utils.calcTerminalLabelPosition(edge.arrowTypeStart ? 10 : 0, 'start_left', path);
      x = pos.x;
      y = pos.y;
    }
    el.attr('transform', `translate(${x}, ${y})`);
  }
  if (edge.startLabelRight) {
    const el = terminalLabels.get(edge.id).startRight;
    let x = edge.x;
    let y = edge.y;
    if (path) {
      const pos = utils.calcTerminalLabelPosition(
        edge.arrowTypeStart ? 10 : 0,
        'start_right',
        path
      );
      x = pos.x;
      y = pos.y;
    }
    el.attr('transform', `translate(${x}, ${y})`);
  }
  if (edge.endLabelLeft) {
    const el = terminalLabels.get(edge.id).endLeft;
    let x = edge.x;
    let y = edge.y;
    if (path) {
      const pos = utils.calcTerminalLabelPosition(edge.arrowTypeEnd ? 10 : 0, 'end_left', path);
      x = pos.x;
      y = pos.y;
    }
    el.attr('transform', `translate(${x}, ${y})`);
  }
  if (edge.endLabelRight) {
    const el = terminalLabels.get(edge.id).endRight;
    let x = edge.x;
    let y = edge.y;
    if (path) {
      const pos = utils.calcTerminalLabelPosition(edge.arrowTypeEnd ? 10 : 0, 'end_right', path);
      x = pos.x;
      y = pos.y;
    }
    el.attr('transform', `translate(${x}, ${y})`);
  }
};

const outsideNode = (node, point) => {
  const x = node.x;
  const y = node.y;
  const dx = Math.abs(point.x - x);
  const dy = Math.abs(point.y - y);
  const w = node.width / 2;
  const h = node.height / 2;
  return dx >= w || dy >= h;
};

export const intersection = (node, outsidePoint, insidePoint) => {
  log.debug(`intersection calc abc89:
  outsidePoint: ${JSON.stringify(outsidePoint)}
  insidePoint : ${JSON.stringify(insidePoint)}
  node        : x:${node.x} y:${node.y} w:${node.width} h:${node.height}`);
  const x = node.x;
  const y = node.y;

  const dx = Math.abs(x - insidePoint.x);
  const w = node.width / 2;
  let r = insidePoint.x < outsidePoint.x ? w - dx : w + dx;
  const h = node.height / 2;

  const Q = Math.abs(outsidePoint.y - insidePoint.y);
  const R = Math.abs(outsidePoint.x - insidePoint.x);

  if (Math.abs(y - outsidePoint.y) * w > Math.abs(x - outsidePoint.x) * h) {
    // Intersection is top or bottom of rect.
    let q = insidePoint.y < outsidePoint.y ? outsidePoint.y - h - y : y - h - outsidePoint.y;
    r = (R * q) / Q;
    const res = {
      x: insidePoint.x < outsidePoint.x ? insidePoint.x + r : insidePoint.x - R + r,
      y: insidePoint.y < outsidePoint.y ? insidePoint.y + Q - q : insidePoint.y - Q + q,
    };

    if (r === 0) {
      res.x = outsidePoint.x;
      res.y = outsidePoint.y;
    }
    if (R === 0) {
      res.x = outsidePoint.x;
    }
    if (Q === 0) {
      res.y = outsidePoint.y;
    }

    log.debug(`abc89 top/bottom calc, Q ${Q}, q ${q}, R ${R}, r ${r}`, res);

    return res;
  } else {
    // Intersection on sides of rect
    if (insidePoint.x < outsidePoint.x) {
      r = outsidePoint.x - w - x;
    } else {
      r = x - w - outsidePoint.x;
    }
    let q = (Q * r) / R;
    let _x = insidePoint.x < outsidePoint.x ? insidePoint.x + R - r : insidePoint.x - R + r;
    let _y = insidePoint.y < outsidePoint.y ? insidePoint.y + q : insidePoint.y - q;
    log.debug(`sides calc abc89, Q ${Q}, q ${q}, R ${R}, r ${r}`, { _x, _y });
    if (r === 0) {
      _x = outsidePoint.x;
      _y = outsidePoint.y;
    }
    if (R === 0) {
      _x = outsidePoint.x;
    }
    if (Q === 0) {
      _y = outsidePoint.y;
    }

    return { x: _x, y: _y };
  }
};

const cutPathAtIntersect = (_points, boundaryNode) => {
  log.warn('abc88 cutPathAtIntersect', _points, boundaryNode);
  let points = [];
  let lastPointOutside = _points[0];
  let isInside = false;
  _points.forEach((point) => {
    log.info('abc88 checking point', point, boundaryNode);

    if (!outsideNode(boundaryNode, point) && !isInside) {
      const inter = intersection(boundaryNode, lastPointOutside, point);
      log.debug('abc88 inside', point, lastPointOutside, inter);
      log.debug('abc88 intersection', inter, boundaryNode);

      let pointPresent = false;
      points.forEach((p) => {
        pointPresent = pointPresent || (p.x === inter.x && p.y === inter.y);
      });

      if (!points.some((e) => e.x === inter.x && e.y === inter.y)) {
        points.push(inter);
      } else {
        log.warn('abc88 no intersect', inter, points);
      }
      isInside = true;
    } else {
      log.warn('abc88 outside', point, lastPointOutside);
      lastPointOutside = point;
      if (!isInside) {
        points.push(point);
      }
    }
  });
  log.debug('returning points', points);
  return points;
};

function extractCornerPoints(points) {
  const cornerPoints = [];
  const cornerPointPositions = [];
  for (let i = 1; i < points.length - 1; i++) {
    const prev = points[i - 1];
    const curr = points[i];
    const next = points[i + 1];
    if (
      prev.x === curr.x &&
      curr.y === next.y &&
      Math.abs(curr.x - next.x) > 5 &&
      Math.abs(curr.y - prev.y) > 5
    ) {
      cornerPoints.push(curr);
      cornerPointPositions.push(i);
    } else if (
      prev.y === curr.y &&
      curr.x === next.x &&
      Math.abs(curr.x - prev.x) > 5 &&
      Math.abs(curr.y - next.y) > 5
    ) {
      cornerPoints.push(curr);
      cornerPointPositions.push(i);
    }
  }
  return { cornerPoints, cornerPointPositions };
}

const findAdjacentPoint = function (pointA, pointB, distance) {
  const xDiff = pointB.x - pointA.x;
  const yDiff = pointB.y - pointA.y;
  const length = Math.sqrt(xDiff * xDiff + yDiff * yDiff);
  const ratio = distance / length;
  return { x: pointB.x - ratio * xDiff, y: pointB.y - ratio * yDiff };
};

const fixCorners = function (lineData) {
  const { cornerPointPositions } = extractCornerPoints(lineData);
  const newLineData = [];
  const r = 4;
  for (let i = 0; i < lineData.length; i++) {
    if (cornerPointPositions.includes(i)) {
      const prevPoint = lineData[i - 1];
      const nextPoint = lineData[i + 1];
      const cornerPoint = lineData[i];

      const newPrevPoint = findAdjacentPoint(prevPoint, cornerPoint, r);
      const newNextPoint = findAdjacentPoint(nextPoint, cornerPoint, r);

      const xDiff = newNextPoint.x - newPrevPoint.x;
      const yDiff = newNextPoint.y - newPrevPoint.y;
      newLineData.push(newPrevPoint);

      const a = Math.sqrt(2) * 2;
      let newCornerPoint = { x: cornerPoint.x, y: cornerPoint.y };
      if (Math.abs(nextPoint.x - prevPoint.x) > 10 && Math.abs(nextPoint.y - prevPoint.y) >= 10) {
        log.debug(
          'Corner point fixing',
          Math.abs(nextPoint.x - prevPoint.x),
          Math.abs(nextPoint.y - prevPoint.y)
        );

        if (cornerPoint.x === newPrevPoint.x) {
          newCornerPoint = {
            x: xDiff < 0 ? newPrevPoint.x - r + a : newPrevPoint.x + r - a,
            y: yDiff < 0 ? newPrevPoint.y - a : newPrevPoint.y + a,
          };
        } else {
          newCornerPoint = {
            x: xDiff < 0 ? newPrevPoint.x - a : newPrevPoint.x + a,
            y: yDiff < 0 ? newPrevPoint.y - r + a : newPrevPoint.y + r - a,
          };
        }
      } else {
        log.debug(
          'Corner point skipping fixing',
          Math.abs(nextPoint.x - prevPoint.x),
          Math.abs(nextPoint.y - prevPoint.y)
        );
      }
      newLineData.push(newCornerPoint, newNextPoint);
    } else {
      newLineData.push(lineData[i]);
    }
  }
  return newLineData;
};

export const insertEdge = function (elem, edge, clusterDb, diagramType, startNode, endNode, id) {
  const { handDrawnSeed } = getConfig();
  let points = edge.points;
  let pointsHasChanged = false;
  const tail = startNode;
  var head = endNode;

  const pointsStr = btoa(JSON.stringify(points));

  if (head.intersect && tail.intersect) {
    points = points.slice(1, edge.points.length - 1);
    points.unshift(tail.intersect(points[0]));
    log.debug(
      'Last point APA12',
      edge.start,
      '-->',
      edge.end,
      points[points.length - 1],
      head,
      head.intersect(points[points.length - 1])
    );
    points.push(head.intersect(points[points.length - 1]));
  }
  if (edge.toCluster) {
    log.info('to cluster abc88', clusterDb.get(edge.toCluster));
    points = cutPathAtIntersect(edge.points, clusterDb.get(edge.toCluster).node);

    pointsHasChanged = true;
  }

  if (edge.fromCluster) {
    log.debug(
      'from cluster abc88',
      clusterDb.get(edge.fromCluster),
      JSON.stringify(points, null, 2)
    );
    points = cutPathAtIntersect(points.reverse(), clusterDb.get(edge.fromCluster).node).reverse();

    pointsHasChanged = true;
  }

  let lineData = points.filter((p) => !Number.isNaN(p.y));
  lineData = fixCorners(lineData);
  let lastPoint = lineData[lineData.length - 1];
  if (lineData.length > 1) {
    lastPoint = lineData[lineData.length - 1];
    const secondLastPoint = lineData[lineData.length - 2];
    const diffX = (lastPoint.x - secondLastPoint.x) / 2;
    const diffY = (lastPoint.y - secondLastPoint.y) / 2;
    const midPoint = { x: secondLastPoint.x + diffX, y: secondLastPoint.y + diffY };
    lineData.splice(-1, 0, midPoint);
  }
  let curve = curveBasis;
  // let curve = curveLinear;
  // let curve = curveCardinal;
  if (edge.curve) {
    curve = edge.curve;
  }

  const { x, y } = getLineFunctionsWithOffset(edge);
  const lineFunction = line().x(x).y(y).curve(curve);
  // const pointsStr = btoa(JSON.stringify(lineData));
  // console.log('Line data', lineData);
  let strokeClasses;
  switch (edge.thickness) {
    case 'normal':
      strokeClasses = 'edge-thickness-normal';
      break;
    case 'thick':
      strokeClasses = 'edge-thickness-thick';
      break;
    case 'invisible':
      strokeClasses = 'edge-thickness-invisible';
      break;
    default:
      strokeClasses = 'edge-thickness-normal';
  }
  switch (edge.pattern) {
    case 'solid':
      strokeClasses += ' edge-pattern-solid';
      break;
    case 'dotted':
      strokeClasses += ' edge-pattern-dotted';
      break;
    case 'dashed':
      strokeClasses += ' edge-pattern-dashed';
      break;
    default:
      strokeClasses += ' edge-pattern-solid';
  }
  let svgPath;
  let linePath = lineFunction(lineData);
  const edgeStyles = Array.isArray(edge.style) ? edge.style : [edge.style];
  if (edge.look === 'handDrawn') {
    const rc = rough.svg(elem);
    Object.assign([], lineData);

    const svgPathNode = rc.path(linePath, {
      roughness: 0.3,
      seed: handDrawnSeed,
    });

    strokeClasses += ' transition';

    svgPath = select(svgPathNode)
      .select('path')
      .attr('id', edge.id)
      .attr('class', ' ' + strokeClasses + (edge.classes ? ' ' + edge.classes : ''))
      .attr('style', edgeStyles ? edgeStyles.reduce((acc, style) => acc + ';' + style, '') : '');
    let d = svgPath.attr('d');
    svgPath.attr('d', d);
    elem.node().appendChild(svgPath.node());
  } else {
    svgPath = elem
      .append('path')
      .attr('d', linePath)
      .attr('id', edge.id)
      .attr('class', ' ' + strokeClasses + (edge.classes ? ' ' + edge.classes : ''))
      .attr('style', edgeStyles ? edgeStyles.reduce((acc, style) => acc + ';' + style, '') : '');
  }

  // MC Special
  svgPath.attr('data-edge', true);
  svgPath.attr('data-et', 'edge');
  svgPath.attr('data-id', edge.id);
  svgPath.attr('data-points', pointsStr);
  // DEBUG code, adds a red circle at each edge coordinate
  // cornerPoints.forEach((point) => {
  //   elem
  //     .append('circle')
  //     .style('stroke', 'blue')
  //     .style('fill', 'blue')
  //     .attr('r', 3)
  //     .attr('cx', point.x)
  //     .attr('cy', point.y);
  // });
  // lineData.forEach((point) => {
  //   elem
  //     .append('circle')
  //     .style('stroke', 'red')
  //     .style('fill', 'red')
  //     .attr('r', 1)
  //     .attr('cx', point.x)
  //     .attr('cy', point.y);
  // });

  let url = '';
  if (getConfig().flowchart.arrowMarkerAbsolute || getConfig().state.arrowMarkerAbsolute) {
    url =
      window.location.protocol +
      '//' +
      window.location.host +
      window.location.pathname +
      window.location.search;
    url = url.replace(/\(/g, '\\(').replace(/\)/g, '\\)');
  }
  log.info('arrowTypeStart', edge.arrowTypeStart);
  log.info('arrowTypeEnd', edge.arrowTypeEnd);

  addEdgeMarkers(svgPath, edge, url, id, diagramType);

  let paths = {};
  if (pointsHasChanged) {
    paths.updatedPath = points;
  }
  paths.originalPath = edge.points;
  return paths;
};<|MERGE_RESOLUTION|>--- conflicted
+++ resolved
@@ -1,13 +1,3 @@
-<<<<<<< HEAD
-import { getConfig } from '$root/diagram-api/diagramAPI.js';
-import { evaluate } from '$root/diagrams/common/common.js';
-import { log } from '$root/logger.js';
-import { createText } from '$root/rendering-util/createText.ts';
-import utils from '$root/utils.js';
-import { getLineFunctionsWithOffset } from '$root/utils/lineWithOffset.js';
-import { getSubGraphTitleMargins } from '$root/utils/subGraphTitleMargins.js';
-// import { curveBasis, curveLinear, curveCardinal, line, select } from 'd3';
-=======
 import { getConfig } from '../../diagram-api/diagramAPI.js';
 import { evaluate } from '../../diagrams/common/common.js';
 import { log } from '../../logger.js';
@@ -15,7 +5,6 @@
 import utils from '../../utils.js';
 import { getLineFunctionsWithOffset } from '../../utils/lineWithOffset.js';
 import { getSubGraphTitleMargins } from '../../utils/subGraphTitleMargins.js';
->>>>>>> 67bcd3e0
 import { curveBasis, line, select } from 'd3';
 import rough from 'roughjs';
 import createLabel from './createLabel.js';
