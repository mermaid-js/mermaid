import { getConfig } from '$root/diagram-api/diagramAPI.js';
import { evaluate } from '$root/diagrams/common/common.js';
import { log } from '$root/logger.js';
import { createText } from '$root/rendering-util/createText.ts';
import utils from '$root/utils.js';
import { getLineFunctionsWithOffset } from '$root/utils/lineWithOffset.js';
import { getSubGraphTitleMargins } from '$root/utils/subGraphTitleMargins.js';
import { curveBasis, curveLinear, curveCardinal, line, select } from 'd3';
import rough from 'roughjs';
import createLabel from './createLabel.js';
import { addEdgeMarkers } from './edgeMarker.ts';
//import type { Edge } from '$root/rendering-util/types.d.ts';

let edgeLabels = {};
let terminalLabels = {};

export const clear = () => {
  edgeLabels = {};
  terminalLabels = {};
};

export const getLabelStyles = (styleArray) => {
  let styles = styleArray ? styleArray.reduce((acc, style) => acc + ';' + style, '') : '';
  return styles;
};

export const insertEdgeLabel = async (elem, edge) => {
  let useHtmlLabels = evaluate(getConfig().flowchart.htmlLabels);

  // Create the actual text element
  // const labelElement =
  //   edge.labelType === 'markdown'
  //     ? await createText(elem, edge.label, {
  //         style: labelStyles,
  //         useHtmlLabels,
  //         addSvgBackground: true,
  //       })
  //     : await createLabel(edge.label, getLabelStyles(edge.labelStyle));

  const labelElement = await createText(elem, edge.label, {
    style: getLabelStyles(edge.labelStyle),
    useHtmlLabels,
    addSvgBackground: true,
    isNode: false,
  });
  log.info('abc82', edge, edge.labelType);

  // Create outer g, edgeLabel, this will be positioned after graph layout
  const edgeLabel = elem.insert('g').attr('class', 'edgeLabel');

  // Create inner g, label, this will be positioned now for centering the text
  const label = edgeLabel.insert('g').attr('class', 'label').attr('data-id', edge.id);
  label.node().appendChild(labelElement);

  // Center the label
  let bbox = labelElement.getBBox();
  if (useHtmlLabels) {
    const div = labelElement.children[0];
    const dv = select(labelElement);
    bbox = div.getBoundingClientRect();
    dv.attr('width', bbox.width);
    dv.attr('height', bbox.height);
  }
  label.attr('transform', 'translate(' + -bbox.width / 2 + ', ' + -bbox.height / 2 + ')');

  // Make element accessible by id for positioning
  edgeLabels[edge.id] = edgeLabel;

  // Update the abstract data of the edge with the new information about its width and height
  edge.width = bbox.width;
  edge.height = bbox.height;

  let fo;
  if (edge.startLabelLeft) {
    // Create the actual text element
    const startLabelElement = await createLabel(
      edge.startLabelLeft,
      getLabelStyles(edge.labelStyle)
    );
    const startEdgeLabelLeft = elem.insert('g').attr('class', 'edgeTerminals');
    const inner = startEdgeLabelLeft.insert('g').attr('class', 'inner');
    fo = inner.node().appendChild(startLabelElement);
    const slBox = startLabelElement.getBBox();
    inner.attr('transform', 'translate(' + -slBox.width / 2 + ', ' + -slBox.height / 2 + ')');
    if (!terminalLabels[edge.id]) {
      terminalLabels[edge.id] = {};
    }
    terminalLabels[edge.id].startLeft = startEdgeLabelLeft;
    setTerminalWidth(fo, edge.startLabelLeft);
  }
  if (edge.startLabelRight) {
    // Create the actual text element
    const startLabelElement = await createLabel(
      edge.startLabelRight,
      getLabelStyles(edge.labelStyle)
    );
    const startEdgeLabelRight = elem.insert('g').attr('class', 'edgeTerminals');
    const inner = startEdgeLabelRight.insert('g').attr('class', 'inner');
    fo = startEdgeLabelRight.node().appendChild(startLabelElement);
    inner.node().appendChild(startLabelElement);
    const slBox = startLabelElement.getBBox();
    inner.attr('transform', 'translate(' + -slBox.width / 2 + ', ' + -slBox.height / 2 + ')');

    if (!terminalLabels[edge.id]) {
      terminalLabels[edge.id] = {};
    }
    terminalLabels[edge.id].startRight = startEdgeLabelRight;
    setTerminalWidth(fo, edge.startLabelRight);
  }
  if (edge.endLabelLeft) {
    // Create the actual text element
    const endLabelElement = await createLabel(edge.endLabelLeft, getLabelStyles(edge.labelStyle));
    const endEdgeLabelLeft = elem.insert('g').attr('class', 'edgeTerminals');
    const inner = endEdgeLabelLeft.insert('g').attr('class', 'inner');
    fo = inner.node().appendChild(endLabelElement);
    const slBox = endLabelElement.getBBox();
    inner.attr('transform', 'translate(' + -slBox.width / 2 + ', ' + -slBox.height / 2 + ')');

    endEdgeLabelLeft.node().appendChild(endLabelElement);

    if (!terminalLabels[edge.id]) {
      terminalLabels[edge.id] = {};
    }
    terminalLabels[edge.id].endLeft = endEdgeLabelLeft;
    setTerminalWidth(fo, edge.endLabelLeft);
  }
  if (edge.endLabelRight) {
    // Create the actual text element
    const endLabelElement = await createLabel(edge.endLabelRight, getLabelStyles(edge.labelStyle));
    const endEdgeLabelRight = elem.insert('g').attr('class', 'edgeTerminals');
    const inner = endEdgeLabelRight.insert('g').attr('class', 'inner');

    fo = inner.node().appendChild(endLabelElement);
    const slBox = endLabelElement.getBBox();
    inner.attr('transform', 'translate(' + -slBox.width / 2 + ', ' + -slBox.height / 2 + ')');

    endEdgeLabelRight.node().appendChild(endLabelElement);
    if (!terminalLabels[edge.id]) {
      terminalLabels[edge.id] = {};
    }
    terminalLabels[edge.id].endRight = endEdgeLabelRight;
    setTerminalWidth(fo, edge.endLabelRight);
  }
  return labelElement;
};

/**
 * @param {any} fo
 * @param {any} value
 */
function setTerminalWidth(fo, value) {
  if (getConfig().flowchart.htmlLabels && fo) {
    fo.style.width = value.length * 9 + 'px';
    fo.style.height = '12px';
  }
}

export const positionEdgeLabel = (edge, paths) => {
  log.debug('Moving label abc88 ', edge.id, edge.label, edgeLabels[edge.id], paths);
  let path = paths.updatedPath ? paths.updatedPath : paths.originalPath;
  const siteConfig = getConfig();
  const { subGraphTitleTotalMargin } = getSubGraphTitleMargins(siteConfig);
  if (edge.label) {
    const el = edgeLabels[edge.id];
    let x = edge.x;
    let y = edge.y;
    if (path) {
      //   // debugger;
      const pos = utils.calcLabelPosition(path);
      log.debug(
        'Moving label ' + edge.label + ' from (',
        x,
        ',',
        y,
        ') to (',
        pos.x,
        ',',
        pos.y,
<<<<<<< HEAD
        ') abc78',
        el
=======
        ') abc88'
>>>>>>> 6d7b2b1e
      );
      if (paths.updatedPath) {
        x = pos.x;
        y = pos.y;
      }
    }
    el.attr('transform', `translate(${x}, ${y + subGraphTitleTotalMargin / 2})`);
  }

  //let path = paths.updatedPath ? paths.updatedPath : paths.originalPath;
  if (edge.startLabelLeft) {
    const el = terminalLabels[edge.id].startLeft;
    let x = edge.x;
    let y = edge.y;
    if (path) {
      // debugger;
      const pos = utils.calcTerminalLabelPosition(edge.arrowTypeStart ? 10 : 0, 'start_left', path);
      x = pos.x;
      y = pos.y;
    }
    el.attr('transform', `translate(${x}, ${y})`);
  }
  if (edge.startLabelRight) {
    const el = terminalLabels[edge.id].startRight;
    let x = edge.x;
    let y = edge.y;
    if (path) {
      // debugger;
      const pos = utils.calcTerminalLabelPosition(
        edge.arrowTypeStart ? 10 : 0,
        'start_right',
        path
      );
      x = pos.x;
      y = pos.y;
    }
    el.attr('transform', `translate(${x}, ${y})`);
  }
  if (edge.endLabelLeft) {
    const el = terminalLabels[edge.id].endLeft;
    let x = edge.x;
    let y = edge.y;
    if (path) {
      // debugger;
      const pos = utils.calcTerminalLabelPosition(edge.arrowTypeEnd ? 10 : 0, 'end_left', path);
      x = pos.x;
      y = pos.y;
    }
    el.attr('transform', `translate(${x}, ${y})`);
  }
  if (edge.endLabelRight) {
    const el = terminalLabels[edge.id].endRight;
    let x = edge.x;
    let y = edge.y;
    if (path) {
      // debugger;
      const pos = utils.calcTerminalLabelPosition(edge.arrowTypeEnd ? 10 : 0, 'end_right', path);
      x = pos.x;
      y = pos.y;
    }
    el.attr('transform', `translate(${x}, ${y})`);
  }
};

const outsideNode = (node, point) => {
  // log.warn('Checking bounds ', node, point);
  const x = node.x;
  const y = node.y;
  const dx = Math.abs(point.x - x);
  const dy = Math.abs(point.y - y);
  const w = node.width / 2;
  const h = node.height / 2;
  if (dx >= w || dy >= h) {
    return true;
  }
  return false;
};

export const intersection = (node, outsidePoint, insidePoint) => {
  log.debug(`intersection calc abc89:
  outsidePoint: ${JSON.stringify(outsidePoint)}
  insidePoint : ${JSON.stringify(insidePoint)}
  node        : x:${node.x} y:${node.y} w:${node.width} h:${node.height}`);
  const x = node.x;
  const y = node.y;

  const dx = Math.abs(x - insidePoint.x);
  // const dy = Math.abs(y - insidePoint.y);
  const w = node.width / 2;
  let r = insidePoint.x < outsidePoint.x ? w - dx : w + dx;
  const h = node.height / 2;

  const Q = Math.abs(outsidePoint.y - insidePoint.y);
  const R = Math.abs(outsidePoint.x - insidePoint.x);

  if (Math.abs(y - outsidePoint.y) * w > Math.abs(x - outsidePoint.x) * h) {
    // Intersection is top or bottom of rect.
    let q = insidePoint.y < outsidePoint.y ? outsidePoint.y - h - y : y - h - outsidePoint.y;
    r = (R * q) / Q;
    const res = {
      x: insidePoint.x < outsidePoint.x ? insidePoint.x + r : insidePoint.x - R + r,
      y: insidePoint.y < outsidePoint.y ? insidePoint.y + Q - q : insidePoint.y - Q + q,
    };

    if (r === 0) {
      res.x = outsidePoint.x;
      res.y = outsidePoint.y;
    }
    if (R === 0) {
      res.x = outsidePoint.x;
    }
    if (Q === 0) {
      res.y = outsidePoint.y;
    }

    log.debug(`abc89 topp/bott calc, Q ${Q}, q ${q}, R ${R}, r ${r}`, res); // cspell: disable-line

    return res;
  } else {
    // Intersection onn sides of rect
    if (insidePoint.x < outsidePoint.x) {
      r = outsidePoint.x - w - x;
    } else {
      // r = outsidePoint.x - w - x;
      r = x - w - outsidePoint.x;
    }
    let q = (Q * r) / R;
    //  OK let _x = insidePoint.x < outsidePoint.x ? insidePoint.x + R - r : insidePoint.x + dx - w;
    // OK let _x = insidePoint.x < outsidePoint.x ? insidePoint.x + R - r : outsidePoint.x + r;
    let _x = insidePoint.x < outsidePoint.x ? insidePoint.x + R - r : insidePoint.x - R + r;
    // let _x = insidePoint.x < outsidePoint.x ? insidePoint.x + R - r : outsidePoint.x + r;
    let _y = insidePoint.y < outsidePoint.y ? insidePoint.y + q : insidePoint.y - q;
    log.debug(`sides calc abc89, Q ${Q}, q ${q}, R ${R}, r ${r}`, { _x, _y });
    if (r === 0) {
      _x = outsidePoint.x;
      _y = outsidePoint.y;
    }
    if (R === 0) {
      _x = outsidePoint.x;
    }
    if (Q === 0) {
      _y = outsidePoint.y;
    }

    return { x: _x, y: _y };
  }
};
/**
 * This function will page a path and node where the last point(s) in the path is inside the node
 * and return an update path ending by the border of the node.
 *
 * @param {Array} _points
 * @param {any} boundaryNode
 * @returns {Array} Points
 */
const cutPathAtIntersect = (_points, boundaryNode) => {
  log.warn('abc88 cutPathAtIntersect', _points, boundaryNode);
  let points = [];
  let lastPointOutside = _points[0];
  let isInside = false;
  _points.forEach((point) => {
    // const node = clusterDb[edge.toCluster].node;
    log.info('abc88 checking point', point, boundaryNode);

    // check if point is inside the boundary rect
    if (!outsideNode(boundaryNode, point) && !isInside) {
      // First point inside the rect found
      // Calc the intersection coord between the point anf the last point outside the rect
      const inter = intersection(boundaryNode, lastPointOutside, point);
      log.debug('abc88 inside', point, lastPointOutside, inter);
      log.debug('abc88 intersection', inter, boundaryNode);

      // // Check case where the intersection is the same as the last point
      let pointPresent = false;
      points.forEach((p) => {
        pointPresent = pointPresent || (p.x === inter.x && p.y === inter.y);
      });
      // // if (!pointPresent) {
      if (!points.some((e) => e.x === inter.x && e.y === inter.y)) {
        points.push(inter);
      } else {
        log.warn('abc88 no intersect', inter, points);
      }
      // points.push(inter);
      isInside = true;
    } else {
      // Outside
      log.warn('abc88 outside', point, lastPointOutside);
      lastPointOutside = point;
      // points.push(point);
      if (!isInside) {
        points.push(point);
      }
    }
  });
  log.debug('returning points', points);
  return points;
};

/**
 * Given an edge, this function will return the corner points of the edge. This is defined as:
 * one point that has a previous point and a next point such as the angle between the previous
 * point and the next point is 90 degrees. Meaning that the previous point has the same x coordinate
 * as the center point and at the same time the next point has the same y coordinate or vice versa.
 * @param points
 */
function extractCornerPoints(points) {
  const cornerPoints = [];
  const cornerPointPositions = [];
  for (let i = 1; i < points.length - 1; i++) {
    const prev = points[i - 1];
    const curr = points[i];
    const next = points[i + 1];
    if (
      prev.x === curr.x &&
      curr.y === next.y &&
      Math.abs(curr.x - next.x) > 5 &&
      Math.abs(curr.y - prev.y) > 5
    ) {
      cornerPoints.push(curr);
      cornerPointPositions.push(i);
    } else if (
      prev.y === curr.y &&
      curr.x === next.x &&
      Math.abs(curr.x - prev.x) > 5 &&
      Math.abs(curr.y - next.y) > 5
    ) {
      cornerPoints.push(curr);
      cornerPointPositions.push(i);
    }
  }
  return { cornerPoints, cornerPointPositions };
}

const findAdjacentPoint = function (pointA, pointB, distance) {
  const xDiff = pointB.x - pointA.x;
  const yDiff = pointB.y - pointA.y;
  const length = Math.sqrt(xDiff * xDiff + yDiff * yDiff);
  const ratio = distance / length;
  return { x: pointB.x - ratio * xDiff, y: pointB.y - ratio * yDiff };
};

/**
 * Given an array of points, this function will return a new array of points where the corners have been removed and replaced with
 * adjacent points in each direction. SO a corder will be replaced with a point before and the point after the corner.
 */

const fixCorners = function (lineData) {
  const { cornerPoints, cornerPointPositions } = extractCornerPoints(lineData);
  const newLineData = [];
  let lastCorner = 0;
  for (let i = 0; i < lineData.length; i++) {
    if (cornerPointPositions.includes(i)) {
      const prevPoint = lineData[i - 1];
      const nextPoint = lineData[i + 1];
      const cornerPoint = lineData[i];

      // Find a new point on the line point 5 points back and push it to the new array
      const newPrevPoint = findAdjacentPoint(prevPoint, cornerPoint, 5);
      const newNextPoint = findAdjacentPoint(nextPoint, cornerPoint, 5);

      const xDiff = newNextPoint.x - newPrevPoint.x;
      const yDiff = newNextPoint.y - newPrevPoint.y;
      newLineData.push(newPrevPoint);

      const a = Math.sqrt(2) * 2;
      let newCornerPoint = { x: cornerPoint.x, y: cornerPoint.y };
      if (Math.abs(nextPoint.x - prevPoint.x) > 10 && Math.abs(nextPoint.y - prevPoint.y) >= 10) {
        log.debug(
          'Corner point fixing',
          Math.abs(nextPoint.x - prevPoint.x),
          Math.abs(nextPoint.y - prevPoint.y)
        );
        const r = 5;
        if (cornerPoint.x === newPrevPoint.x) {
          newCornerPoint = {
            x: xDiff < 0 ? newPrevPoint.x - r + a : newPrevPoint.x + r - a,
            y: yDiff < 0 ? newPrevPoint.y - a : newPrevPoint.y + a,
          };
        } else {
          newCornerPoint = {
            x: xDiff < 0 ? newPrevPoint.x - a : newPrevPoint.x + a,
            y: yDiff < 0 ? newPrevPoint.y - r + a : newPrevPoint.y + r - a,
          };
        }
      } else {
        log.debug(
          'Corner point skipping fixing',
          Math.abs(nextPoint.x - prevPoint.x),
          Math.abs(nextPoint.y - prevPoint.y)
        );
      }
      newLineData.push(newCornerPoint, newNextPoint);
    } else {
      newLineData.push(lineData[i]);
    }
  }
  return newLineData;
};

export const insertEdge = function (elem, edge, clusterDb, diagramType, startNode, endNode, id) {
  const { handdrawnSeed } = getConfig();
  let points = edge.points;
  let pointsHasChanged = false;
  const tail = startNode;
  var head = endNode;

  log.info(
    'abc88 InsertEdge Start: ',
    edge.start,
    '-->',
    edge.end,
    JSON.stringify(points, null, 2)
  );
  if (head.intersect && tail.intersect) {
    // log.info('abc88 InsertEdge: 0.5', edge.start, '-->', edge.end, JSON.stringify(points));
    points = points.slice(1, edge.points.length - 1);
    // log.info('abc88 InsertEdge APA12: 0.7', edge.start, '-->', edge.end,   JSON.stringify(points));
    points.unshift(tail.intersect(points[0]));
    log.debug(
      'Last point APA12',
      edge.start,
      '-->',
      edge.end,
      points[points.length - 1],
      head,
      head.intersect(points[points.length - 1])
    );
    points.push(head.intersect(points[points.length - 1]));
  }
  // log.info('abc88 InsertEdge 2 SPLIT: ', points);
  if (edge.toCluster) {
    log.info('to cluster abc88', clusterDb[edge.toCluster]);
    points = cutPathAtIntersect(edge.points, clusterDb[edge.toCluster].node);

    pointsHasChanged = true;
  }

  if (edge.fromCluster) {
    log.debug('from cluster abc88', clusterDb[edge.fromCluster], JSON.stringify(points, null, 2));
    points = cutPathAtIntersect(points.reverse(), clusterDb[edge.fromCluster].node).reverse();
    // log.info('from cluster abc88 fixed', JSON.stringify(points, null, 2));

    pointsHasChanged = true;
  }

  // The data for our line
  let lineData = points.filter((p) => !Number.isNaN(p.y));
  // const { cornerPoints, cornerPointPositions } = extractCornerPoints(lineData);
  lineData = fixCorners(lineData);
  let lastPoint = lineData[lineData.length - 1];
  if (lineData.length > 1) {
    lastPoint = lineData[lineData.length - 1];
    const secondLastPoint = lineData[lineData.length - 2];
    // Calculate the mid point of the last two points
    const diffX = (lastPoint.x - secondLastPoint.x) / 2;
    const diffY = (lastPoint.y - secondLastPoint.y) / 2;
    const midPoint = { x: secondLastPoint.x + diffX, y: secondLastPoint.y + diffY };
    lineData.splice(-1, 0, midPoint);
  }
  // This is the accessor function we talked about above
  let curve;
  curve = curveBasis;
  // curve = curveCardinal;
  // curve = curveLinear;
  // curve = curveNatural;
  // curve = curveCatmullRom.alpha(0.5);
  // curve = curveCatmullRom;
  // curve = curveCardinal.tension(0.7);
  // curve = curveMonotoneY;
  // let curve = interpolateToCurve([5], curveNatural, 0.01, 10);
  // Currently only flowcharts get the curve from the settings, perhaps this should
  // be expanded to a common setting? Restricting it for now in order not to cause side-effects that
  // have not been thought through
  if (edge.curve) {
    curve = edge.curve;
  }

  const { x, y } = getLineFunctionsWithOffset(edge);
  // const lineFunction = edge.curve ? line().x(x).y(y).curve(curve) : roundedCornersLine;
  const lineFunction = line().x(x).y(y).curve(curve);

  // Construct stroke classes based on properties
  let strokeClasses;
  switch (edge.thickness) {
    case 'normal':
      strokeClasses = 'edge-thickness-normal';
      break;
    case 'thick':
      strokeClasses = 'edge-thickness-thick';
      break;
    case 'invisible':
      strokeClasses = 'edge-thickness-invisible';
      break;
    default:
      strokeClasses = 'edge-thickness-normal';
  }
  switch (edge.pattern) {
    case 'solid':
      strokeClasses += ' edge-pattern-solid';
      break;
    case 'dotted':
      strokeClasses += ' edge-pattern-dotted';
      break;
    case 'dashed':
      strokeClasses += ' edge-pattern-dashed';
      break;
    default:
      strokeClasses += ' edge-pattern-solid';
  }
  let svgPath;
  let linePath = lineFunction(lineData);
  if (edge.look === 'handdrawn') {
    const rc = rough.svg(elem);
    Object.assign([], lineData);
    // const svgPathNode = rc.path(lineFunction(ld.splice(0, ld.length-1)), {
    // const svgPathNode = rc.path(lineFunction(ld), {
    //   roughness: 0.3,
    //   seed: handdrawnSeed,
    // });
    const svgPathNode = rc.path(linePath, {
      roughness: 0.3,
      seed: handdrawnSeed,
    });

    strokeClasses += ' transition';

    svgPath = select(svgPathNode)
      .select('path')
      // .attr('d', lineFunction(lineData))
      .attr('id', edge.id)
      .attr('class', ' ' + strokeClasses + (edge.classes ? ' ' + edge.classes : ''))
      .attr('style', edge.style);
    let d = svgPath.attr('d');
    svgPath.attr('d', d);
    elem.node().appendChild(svgPath.node());
  } else {
    svgPath = elem
      .append('path')
      .attr('d', linePath)
      .attr('id', edge.id)
      .attr('class', ' ' + strokeClasses + (edge.classes ? ' ' + edge.classes : ''))
      .attr('style', edge.style);
  }

  // MC Special
  svgPath.attr('data-edge', true);
  svgPath.attr('data-et', 'edge');
  svgPath.attr('data-id', edge.id);
  // DEBUG code, adds a red circle at each edge coordinate
  // cornerPoints.forEach((point) => {
  //   elem
  //     .append('circle')
  //     .style('stroke', 'blue')
  //     .style('fill', 'blue')
  //     .attr('r', 3)
  //     .attr('cx', point.x)
  //     .attr('cy', point.y);
  // });

  // lineData.forEach((point) => {
  //   elem
  //     .append('circle')
  //     .style('stroke', 'red')
  //     .style('fill', 'red')
  //     .attr('r', 1)
  //     .attr('cx', point.x)
  //     .attr('cy', point.y);
  // });

  let url = '';
  // // TODO: Can we load this config only from the rendered graph type?
  if (getConfig().flowchart.arrowMarkerAbsolute || getConfig().state.arrowMarkerAbsolute) {
    url =
      window.location.protocol +
      '//' +
      window.location.host +
      window.location.pathname +
      window.location.search;
    url = url.replace(/\(/g, '\\(');
    url = url.replace(/\)/g, '\\)');
  }
  log.info('arrowTypeStart', edge.arrowTypeStart);
  log.info('arrowTypeEnd', edge.arrowTypeEnd);

  addEdgeMarkers(svgPath, edge, url, id, diagramType);

  let paths = {};
  if (pointsHasChanged) {
    paths.updatedPath = points;
  }
  paths.originalPath = edge.points;
  return paths;
};<|MERGE_RESOLUTION|>--- conflicted
+++ resolved
@@ -176,12 +176,7 @@
         pos.x,
         ',',
         pos.y,
-<<<<<<< HEAD
-        ') abc78',
-        el
-=======
         ') abc88'
->>>>>>> 6d7b2b1e
       );
       if (paths.updatedPath) {
         x = pos.x;
