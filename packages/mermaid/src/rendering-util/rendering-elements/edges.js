import { getConfig } from '$root/diagram-api/diagramAPI.js';
import { evaluate } from '$root/diagrams/common/common.js';
import { log } from '$root/logger.js';
import { createText } from '$root/rendering-util/createText.ts';
import utils from '$root/utils.js';
import { getLineFunctionsWithOffset } from '$root/utils/lineWithOffset.js';
import { getSubGraphTitleMargins } from '$root/utils/subGraphTitleMargins.js';
import { curveBasis, curveLinear, curveCardinal, line, select } from 'd3';
import rough from 'roughjs';
import createLabel from './createLabel.js';
import { addEdgeMarkers } from './edgeMarker.ts';

const edgeLabels = new Map();
const terminalLabels = new Map();

export const clear = () => {
  edgeLabels.clear();
  terminalLabels.clear();
};

export const getLabelStyles = (styleArray) => {
  let styles = styleArray ? styleArray.reduce((acc, style) => acc + ';' + style, '') : '';
  return styles;
};

export const insertEdgeLabel = async (elem, edge) => {
  let useHtmlLabels = evaluate(getConfig().flowchart.htmlLabels);

  const labelElement = await createText(elem, edge.label, {
    style: getLabelStyles(edge.labelStyle),
    useHtmlLabels,
    addSvgBackground: true,
    isNode: false,
  });
  log.info('abc82', edge, edge.labelType);

  // Create outer g, edgeLabel, this will be positioned after graph layout
  const edgeLabel = elem.insert('g').attr('class', 'edgeLabel');

  // Create inner g, label, this will be positioned now for centering the text
  const label = edgeLabel.insert('g').attr('class', 'label').attr('data-id', edge.id);
  label.node().appendChild(labelElement);

  // Center the label
  let bbox = labelElement.getBBox();
  if (useHtmlLabels) {
    const div = labelElement.children[0];
    const dv = select(labelElement);
    bbox = div.getBoundingClientRect();
    dv.attr('width', bbox.width);
    dv.attr('height', bbox.height);
  }
  label.attr('transform', 'translate(' + -bbox.width / 2 + ', ' + -bbox.height / 2 + ')');

  // Make element accessible by id for positioning
  edgeLabels.set(edge.id, edgeLabel);

  // Update the abstract data of the edge with the new information about its width and height
  edge.width = bbox.width;
  edge.height = bbox.height;

  let fo;
  if (edge.startLabelLeft) {
    // Create the actual text element
    const startLabelElement = await createLabel(
      edge.startLabelLeft,
      getLabelStyles(edge.labelStyle)
    );
    const startEdgeLabelLeft = elem.insert('g').attr('class', 'edgeTerminals');
    const inner = startEdgeLabelLeft.insert('g').attr('class', 'inner');
    fo = inner.node().appendChild(startLabelElement);
    const slBox = startLabelElement.getBBox();
    inner.attr('transform', 'translate(' + -slBox.width / 2 + ', ' + -slBox.height / 2 + ')');
    if (!terminalLabels.get(edge.id)) {
      terminalLabels.set(edge.id, {});
    }
    terminalLabels.get(edge.id).startLeft = startEdgeLabelLeft;
    setTerminalWidth(fo, edge.startLabelLeft);
  }
  if (edge.startLabelRight) {
    // Create the actual text element
    const startLabelElement = await createLabel(
      edge.startLabelRight,
      getLabelStyles(edge.labelStyle)
    );
    const startEdgeLabelRight = elem.insert('g').attr('class', 'edgeTerminals');
    const inner = startEdgeLabelRight.insert('g').attr('class', 'inner');
    fo = startEdgeLabelRight.node().appendChild(startLabelElement);
    inner.node().appendChild(startLabelElement);
    const slBox = startLabelElement.getBBox();
    inner.attr('transform', 'translate(' + -slBox.width / 2 + ', ' + -slBox.height / 2 + ')');

    if (!terminalLabels.get(edge.id)) {
      terminalLabels.set(edge.id, {});
    }
    terminalLabels.get(edge.id).startRight = startEdgeLabelRight;
    setTerminalWidth(fo, edge.startLabelRight);
  }
  if (edge.endLabelLeft) {
    // Create the actual text element
    const endLabelElement = await createLabel(edge.endLabelLeft, getLabelStyles(edge.labelStyle));
    const endEdgeLabelLeft = elem.insert('g').attr('class', 'edgeTerminals');
    const inner = endEdgeLabelLeft.insert('g').attr('class', 'inner');
    fo = inner.node().appendChild(endLabelElement);
    const slBox = endLabelElement.getBBox();
    inner.attr('transform', 'translate(' + -slBox.width / 2 + ', ' + -slBox.height / 2 + ')');

    endEdgeLabelLeft.node().appendChild(endLabelElement);

    if (!terminalLabels.get(edge.id)) {
      terminalLabels.set(edge.id, {});
    }
    terminalLabels.get(edge.id).endLeft = endEdgeLabelLeft;
    setTerminalWidth(fo, edge.endLabelLeft);
  }
  if (edge.endLabelRight) {
    // Create the actual text element
    const endLabelElement = await createLabel(edge.endLabelRight, getLabelStyles(edge.labelStyle));
    const endEdgeLabelRight = elem.insert('g').attr('class', 'edgeTerminals');
    const inner = endEdgeLabelRight.insert('g').attr('class', 'inner');

    fo = inner.node().appendChild(endLabelElement);
    const slBox = endLabelElement.getBBox();
    inner.attr('transform', 'translate(' + -slBox.width / 2 + ', ' + -slBox.height / 2 + ')');

    endEdgeLabelRight.node().appendChild(endLabelElement);
    if (!terminalLabels.get(edge.id)) {
      terminalLabels.set(edge.id, {});
    }
    terminalLabels.get(edge.id).endRight = endEdgeLabelRight;
    setTerminalWidth(fo, edge.endLabelRight);
  }
  return labelElement;
};

/**
 * @param {any} fo
 * @param {any} value
 */
function setTerminalWidth(fo, value) {
  if (getConfig().flowchart.htmlLabels && fo) {
    fo.style.width = value.length * 9 + 'px';
    fo.style.height = '12px';
  }
}

export const positionEdgeLabel = (edge, paths) => {
  log.debug('Moving label abc88 ', edge.id, edge.label, edgeLabels.get(edge.id), paths);
  let path = paths.updatedPath ? paths.updatedPath : paths.originalPath;
  const siteConfig = getConfig();
  const { subGraphTitleTotalMargin } = getSubGraphTitleMargins(siteConfig);
  if (edge.label) {
    const el = edgeLabels.get(edge.id);
    let x = edge.x;
    let y = edge.y;
    if (path) {
      const pos = utils.calcLabelPosition(path);
      log.debug(
        'Moving label ' + edge.label + ' from (',
        x,
        ',',
        y,
        ') to (',
        pos.x,
        ',',
        pos.y,
        ') abc88'
      );
      if (paths.updatedPath) {
        x = pos.x;
        y = pos.y;
      }
    }
    el.attr('transform', `translate(${x}, ${y + subGraphTitleTotalMargin / 2})`);
  }

  if (edge.startLabelLeft) {
    const el = terminalLabels.get(edge.id).startLeft;
    let x = edge.x;
    let y = edge.y;
    if (path) {
      const pos = utils.calcTerminalLabelPosition(edge.arrowTypeStart ? 10 : 0, 'start_left', path);
      x = pos.x;
      y = pos.y;
    }
    el.attr('transform', `translate(${x}, ${y})`);
  }
  if (edge.startLabelRight) {
    const el = terminalLabels.get(edge.id).startRight;
    let x = edge.x;
    let y = edge.y;
    if (path) {
      const pos = utils.calcTerminalLabelPosition(
        edge.arrowTypeStart ? 10 : 0,
        'start_right',
        path
      );
      x = pos.x;
      y = pos.y;
    }
    el.attr('transform', `translate(${x}, ${y})`);
  }
  if (edge.endLabelLeft) {
    const el = terminalLabels.get(edge.id).endLeft;
    let x = edge.x;
    let y = edge.y;
    if (path) {
      const pos = utils.calcTerminalLabelPosition(edge.arrowTypeEnd ? 10 : 0, 'end_left', path);
      x = pos.x;
      y = pos.y;
    }
    el.attr('transform', `translate(${x}, ${y})`);
  }
  if (edge.endLabelRight) {
    const el = terminalLabels.get(edge.id).endRight;
    let x = edge.x;
    let y = edge.y;
    if (path) {
      const pos = utils.calcTerminalLabelPosition(edge.arrowTypeEnd ? 10 : 0, 'end_right', path);
      x = pos.x;
      y = pos.y;
    }
    el.attr('transform', `translate(${x}, ${y})`);
  }
};

const outsideNode = (node, point) => {
  const x = node.x;
  const y = node.y;
  const dx = Math.abs(point.x - x);
  const dy = Math.abs(point.y - y);
  const w = node.width / 2;
  const h = node.height / 2;
  return dx >= w || dy >= h;
};

export const intersection = (node, outsidePoint, insidePoint) => {
  log.debug(`intersection calc abc89:
  outsidePoint: ${JSON.stringify(outsidePoint)}
  insidePoint : ${JSON.stringify(insidePoint)}
  node        : x:${node.x} y:${node.y} w:${node.width} h:${node.height}`);
  const x = node.x;
  const y = node.y;

  const dx = Math.abs(x - insidePoint.x);
  const w = node.width / 2;
  let r = insidePoint.x < outsidePoint.x ? w - dx : w + dx;
  const h = node.height / 2;

  const Q = Math.abs(outsidePoint.y - insidePoint.y);
  const R = Math.abs(outsidePoint.x - insidePoint.x);

  if (Math.abs(y - outsidePoint.y) * w > Math.abs(x - outsidePoint.x) * h) {
    // Intersection is top or bottom of rect.
    let q = insidePoint.y < outsidePoint.y ? outsidePoint.y - h - y : y - h - outsidePoint.y;
    r = (R * q) / Q;
    const res = {
      x: insidePoint.x < outsidePoint.x ? insidePoint.x + r : insidePoint.x - R + r,
      y: insidePoint.y < outsidePoint.y ? insidePoint.y + Q - q : insidePoint.y - Q + q,
    };

    if (r === 0) {
      res.x = outsidePoint.x;
      res.y = outsidePoint.y;
    }
    if (R === 0) {
      res.x = outsidePoint.x;
    }
    if (Q === 0) {
      res.y = outsidePoint.y;
    }

    log.debug(`abc89 top/bottom calc, Q ${Q}, q ${q}, R ${R}, r ${r}`, res);

    return res;
  } else {
    // Intersection on sides of rect
    if (insidePoint.x < outsidePoint.x) {
      r = outsidePoint.x - w - x;
    } else {
      r = x - w - outsidePoint.x;
    }
    let q = (Q * r) / R;
    let _x = insidePoint.x < outsidePoint.x ? insidePoint.x + R - r : insidePoint.x - R + r;
    let _y = insidePoint.y < outsidePoint.y ? insidePoint.y + q : insidePoint.y - q;
    log.debug(`sides calc abc89, Q ${Q}, q ${q}, R ${R}, r ${r}`, { _x, _y });
    if (r === 0) {
      _x = outsidePoint.x;
      _y = outsidePoint.y;
    }
    if (R === 0) {
      _x = outsidePoint.x;
    }
    if (Q === 0) {
      _y = outsidePoint.y;
    }

    return { x: _x, y: _y };
  }
};

const cutPathAtIntersect = (_points, boundaryNode) => {
  log.warn('abc88 cutPathAtIntersect', _points, boundaryNode);
  let points = [];
  let lastPointOutside = _points[0];
  let isInside = false;
  _points.forEach((point) => {
    log.info('abc88 checking point', point, boundaryNode);

    if (!outsideNode(boundaryNode, point) && !isInside) {
      const inter = intersection(boundaryNode, lastPointOutside, point);
      log.debug('abc88 inside', point, lastPointOutside, inter);
      log.debug('abc88 intersection', inter, boundaryNode);

      let pointPresent = false;
      points.forEach((p) => {
        pointPresent = pointPresent || (p.x === inter.x && p.y === inter.y);
      });

      if (!points.some((e) => e.x === inter.x && e.y === inter.y)) {
        points.push(inter);
      } else {
        log.warn('abc88 no intersect', inter, points);
      }
      isInside = true;
    } else {
      log.warn('abc88 outside', point, lastPointOutside);
      lastPointOutside = point;
      if (!isInside) {
        points.push(point);
      }
    }
  });
  log.debug('returning points', points);
  return points;
};

function extractCornerPoints(points) {
  const cornerPoints = [];
  const cornerPointPositions = [];
  for (let i = 1; i < points.length - 1; i++) {
    const prev = points[i - 1];
    const curr = points[i];
    const next = points[i + 1];
    if (
      prev.x === curr.x &&
      curr.y === next.y &&
      Math.abs(curr.x - next.x) > 5 &&
      Math.abs(curr.y - prev.y) > 5
    ) {
      cornerPoints.push(curr);
      cornerPointPositions.push(i);
    } else if (
      prev.y === curr.y &&
      curr.x === next.x &&
      Math.abs(curr.x - prev.x) > 5 &&
      Math.abs(curr.y - next.y) > 5
    ) {
      cornerPoints.push(curr);
      cornerPointPositions.push(i);
    }
  }
  return { cornerPoints, cornerPointPositions };
}

const findAdjacentPoint = function (pointA, pointB, distance) {
  const xDiff = pointB.x - pointA.x;
  const yDiff = pointB.y - pointA.y;
  const length = Math.sqrt(xDiff * xDiff + yDiff * yDiff);
  const ratio = distance / length;
  return { x: pointB.x - ratio * xDiff, y: pointB.y - ratio * yDiff };
};

const fixCorners = function (lineData) {
  const { cornerPointPositions } = extractCornerPoints(lineData);
  const newLineData = [];
  for (let i = 0; i < lineData.length; i++) {
    if (cornerPointPositions.includes(i)) {
      const prevPoint = lineData[i - 1];
      const nextPoint = lineData[i + 1];
      const cornerPoint = lineData[i];

      const newPrevPoint = findAdjacentPoint(prevPoint, cornerPoint, 5);
      const newNextPoint = findAdjacentPoint(nextPoint, cornerPoint, 5);

      const xDiff = newNextPoint.x - newPrevPoint.x;
      const yDiff = newNextPoint.y - newPrevPoint.y;
      newLineData.push(newPrevPoint);

      const a = Math.sqrt(2) * 2;
      let newCornerPoint = { x: cornerPoint.x, y: cornerPoint.y };
      if (Math.abs(nextPoint.x - prevPoint.x) > 10 && Math.abs(nextPoint.y - prevPoint.y) >= 10) {
        log.debug(
          'Corner point fixing',
          Math.abs(nextPoint.x - prevPoint.x),
          Math.abs(nextPoint.y - prevPoint.y)
        );
        const r = 5;
        if (cornerPoint.x === newPrevPoint.x) {
          newCornerPoint = {
            x: xDiff < 0 ? newPrevPoint.x - r + a : newPrevPoint.x + r - a,
            y: yDiff < 0 ? newPrevPoint.y - a : newPrevPoint.y + a,
          };
        } else {
          newCornerPoint = {
            x: xDiff < 0 ? newPrevPoint.x - a : newPrevPoint.x + a,
            y: yDiff < 0 ? newPrevPoint.y - r + a : newPrevPoint.y + r - a,
          };
        }
      } else {
        log.debug(
          'Corner point skipping fixing',
          Math.abs(nextPoint.x - prevPoint.x),
          Math.abs(nextPoint.y - prevPoint.y)
        );
      }
      newLineData.push(newCornerPoint, newNextPoint);
    } else {
      newLineData.push(lineData[i]);
    }
  }
  return newLineData;
};

export const insertEdge = function (elem, edge, clusterDb, diagramType, startNode, endNode, id) {
  const { handdrawnSeed } = getConfig();
  let points = edge.points;
  let pointsHasChanged = false;
  const tail = startNode;
  var head = endNode;

  if (head.intersect && tail.intersect) {
    points = points.slice(1, edge.points.length - 1);
    points.unshift(tail.intersect(points[0]));
    log.debug(
      'Last point APA12',
      edge.start,
      '-->',
      edge.end,
      points[points.length - 1],
      head,
      head.intersect(points[points.length - 1])
    );
    points.push(head.intersect(points[points.length - 1]));
  }
  if (edge.toCluster) {
    log.info('to cluster abc88', clusterDb.get(edge.toCluster));
    points = cutPathAtIntersect(edge.points, clusterDb.get(edge.toCluster).node);

    pointsHasChanged = true;
  }

  if (edge.fromCluster) {
    log.debug(
      'from cluster abc88',
      clusterDb.get(edge.fromCluster),
      JSON.stringify(points, null, 2)
    );
    points = cutPathAtIntersect(points.reverse(), clusterDb.get(edge.fromCluster).node).reverse();

    pointsHasChanged = true;
  }

  let lineData = points.filter((p) => !Number.isNaN(p.y));
  lineData = fixCorners(lineData);
  let lastPoint = lineData[lineData.length - 1];
  if (lineData.length > 1) {
    lastPoint = lineData[lineData.length - 1];
    const secondLastPoint = lineData[lineData.length - 2];
    const diffX = (lastPoint.x - secondLastPoint.x) / 2;
    const diffY = (lastPoint.y - secondLastPoint.y) / 2;
    const midPoint = { x: secondLastPoint.x + diffX, y: secondLastPoint.y + diffY };
    lineData.splice(-1, 0, midPoint);
  }
  let curve = curveBasis;
  if (edge.curve) {
    curve = edge.curve;
  }

  const { x, y } = getLineFunctionsWithOffset(edge);
  const lineFunction = line().x(x).y(y).curve(curve);

  let strokeClasses;
  switch (edge.thickness) {
    case 'normal':
      strokeClasses = 'edge-thickness-normal';
      break;
    case 'thick':
      strokeClasses = 'edge-thickness-thick';
      break;
    case 'invisible':
      strokeClasses = 'edge-thickness-invisible';
      break;
    default:
      strokeClasses = 'edge-thickness-normal';
  }
  switch (edge.pattern) {
    case 'solid':
      strokeClasses += ' edge-pattern-solid';
      break;
    case 'dotted':
      strokeClasses += ' edge-pattern-dotted';
      break;
    case 'dashed':
      strokeClasses += ' edge-pattern-dashed';
      break;
    default:
      strokeClasses += ' edge-pattern-solid';
  }
  let svgPath;
  let linePath = lineFunction(lineData);
  const edgeStyles = Array.isArray(edge.style) ? edge.style : [edge.style];
  if (edge.look === 'handdrawn') {
    const rc = rough.svg(elem);
    Object.assign([], lineData);

    const svgPathNode = rc.path(linePath, {
      roughness: 0.3,
      seed: handdrawnSeed,
    });

    strokeClasses += ' transition';

    svgPath = select(svgPathNode)
      .select('path')
      .attr('id', edge.id)
      .attr('class', ' ' + strokeClasses + (edge.classes ? ' ' + edge.classes : ''))
      .attr('style', edgeStyles ? edgeStyles.reduce((acc, style) => acc + ';' + style, '') : '');
    let d = svgPath.attr('d');
    svgPath.attr('d', d);
    elem.node().appendChild(svgPath.node());
  } else {
    svgPath = elem
      .append('path')
      .attr('d', linePath)
      .attr('id', edge.id)
      .attr('class', ' ' + strokeClasses + (edge.classes ? ' ' + edge.classes : ''))
      .attr('style', edgeStyles ? edgeStyles.reduce((acc, style) => acc + ';' + style, '') : '');
  }
<<<<<<< HEAD

  // MC Special
  svgPath.attr('data-edge', true);
  svgPath.attr('data-et', 'edge');
  svgPath.attr('data-id', edge.id);
  // DEBUG code, adds a red circle at each edge coordinate
  // cornerPoints.forEach((point) => {
  //   elem
  //     .append('circle')
  //     .style('stroke', 'blue')
  //     .style('fill', 'blue')
  //     .attr('r', 3)
  //     .attr('cx', point.x)
  //     .attr('cy', point.y);
  // });

  // lineData.forEach((point) => {
  //   elem
  //     .append('circle')
  //     .style('stroke', 'red')
  //     .style('fill', 'red')
  //     .attr('r', 1)
  //     .attr('cx', point.x)
  //     .attr('cy', point.y);
  // });
=======
>>>>>>> 2800f555

  let url = '';
  if (getConfig().flowchart.arrowMarkerAbsolute || getConfig().state.arrowMarkerAbsolute) {
    url =
      window.location.protocol +
      '//' +
      window.location.host +
      window.location.pathname +
      window.location.search;
    url = url.replace(/\(/g, '\\(').replace(/\)/g, '\\)');
  }
  log.info('arrowTypeStart', edge.arrowTypeStart);
  log.info('arrowTypeEnd', edge.arrowTypeEnd);

  addEdgeMarkers(svgPath, edge, url, id, diagramType);

  let paths = {};
  if (pointsHasChanged) {
    paths.updatedPath = points;
  }
  paths.originalPath = edge.points;
  return paths;
};<|MERGE_RESOLUTION|>--- conflicted
+++ resolved
@@ -537,7 +537,6 @@
       .attr('class', ' ' + strokeClasses + (edge.classes ? ' ' + edge.classes : ''))
       .attr('style', edgeStyles ? edgeStyles.reduce((acc, style) => acc + ';' + style, '') : '');
   }
-<<<<<<< HEAD
 
   // MC Special
   svgPath.attr('data-edge', true);
@@ -554,18 +553,6 @@
   //     .attr('cy', point.y);
   // });
 
-  // lineData.forEach((point) => {
-  //   elem
-  //     .append('circle')
-  //     .style('stroke', 'red')
-  //     .style('fill', 'red')
-  //     .attr('r', 1)
-  //     .attr('cx', point.x)
-  //     .attr('cy', point.y);
-  // });
-=======
->>>>>>> 2800f555
-
   let url = '';
   if (getConfig().flowchart.arrowMarkerAbsolute || getConfig().state.arrowMarkerAbsolute) {
     url =
