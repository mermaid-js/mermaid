import type { Entries } from 'type-fest';
import type { D3Selection, MaybePromise } from '../../types.js';
import type { Node, ShapeRenderOptions } from '../types.js';
import { anchor } from './shapes/anchor.js';
import { bowTieRect } from './shapes/bowTieRect.js';
import { card } from './shapes/card.js';
import { choice } from './shapes/choice.js';
import { circle } from './shapes/circle.js';
import { crossedCircle } from './shapes/crossedCircle.js';
import { curlyBraceLeft } from './shapes/curlyBraceLeft.js';
import { curlyBraceRight } from './shapes/curlyBraceRight.js';
import { curlyBraces } from './shapes/curlyBraces.js';
import { curvedTrapezoid } from './shapes/curvedTrapezoid.js';
import { cylinder } from './shapes/cylinder.js';
import { dividedRectangle } from './shapes/dividedRect.js';
import { doublecircle } from './shapes/doubleCircle.js';
import { filledCircle } from './shapes/filledCircle.js';
import { flippedTriangle } from './shapes/flippedTriangle.js';
import { forkJoin } from './shapes/forkJoin.js';
import { halfRoundedRectangle } from './shapes/halfRoundedRectangle.js';
import { hexagon } from './shapes/hexagon.js';
import { hourglass } from './shapes/hourglass.js';
import { icon } from './shapes/icon.js';
import { iconCircle } from './shapes/iconCircle.js';
import { iconRounded } from './shapes/iconRounded.js';
import { iconSquare } from './shapes/iconSquare.js';
import { imageSquare } from './shapes/imageSquare.js';
import { inv_trapezoid } from './shapes/invertedTrapezoid.js';
import { labelRect } from './shapes/labelRect.js';
import { lean_left } from './shapes/leanLeft.js';
import { lean_right } from './shapes/leanRight.js';
import { lightningBolt } from './shapes/lightningBolt.js';
import { linedCylinder } from './shapes/linedCylinder.js';
import { linedWaveEdgedRect } from './shapes/linedWaveEdgedRect.js';
import { multiRect } from './shapes/multiRect.js';
import { multiWaveEdgedRectangle } from './shapes/multiWaveEdgedRectangle.js';
import { note } from './shapes/note.js';
import { question } from './shapes/question.js';
import { rect_left_inv_arrow } from './shapes/rectLeftInvArrow.js';
import { rectWithTitle } from './shapes/rectWithTitle.js';
import { roundedRect } from './shapes/roundedRect.js';
import { shadedProcess } from './shapes/shadedProcess.js';
import { slopedRect } from './shapes/slopedRect.js';
import { squareRect } from './shapes/squareRect.js';
import { stadium } from './shapes/stadium.js';
import { state } from './shapes/state.js';
import { stateEnd } from './shapes/stateEnd.js';
import { stateStart } from './shapes/stateStart.js';
import { subroutine } from './shapes/subroutine.js';
import { taggedRect } from './shapes/taggedRect.js';
import { taggedWaveEdgedRectangle } from './shapes/taggedWaveEdgedRectangle.js';
import { text } from './shapes/text.js';
import { tiltedCylinder } from './shapes/tiltedCylinder.js';
import { trapezoid } from './shapes/trapezoid.js';
import { trapezoidalPentagon } from './shapes/trapezoidalPentagon.js';
import { triangle } from './shapes/triangle.js';
import { waveEdgedRectangle } from './shapes/waveEdgedRectangle.js';
import { waveRectangle } from './shapes/waveRectangle.js';
import { windowPane } from './shapes/windowPane.js';
<<<<<<< HEAD
import { erBox } from './shapes/erBox.js';
=======
import { classBox } from './shapes/classBox.js';
import { kanbanItem } from './shapes/kanbanItem.js';
>>>>>>> 8d0902de

type ShapeHandler = <T extends SVGGraphicsElement>(
  parent: D3Selection<T>,
  node: Node,
  options: ShapeRenderOptions
) => MaybePromise<D3Selection<SVGGElement>>;

export interface ShapeDefinition {
  semanticName: string;
  name: string;
  shortName: string;
  description: string;
  /**
   * Aliases can include descriptive names, other short names, etc.
   */
  aliases?: string[];
  /**
   * These are names used by mermaid before the introduction of new shapes. These will not be in standard formats, and shouldn't be used by the users
   */
  internalAliases?: string[];
  handler: ShapeHandler;
}

export const shapesDefs = [
  {
    semanticName: 'Process',
    name: 'Rectangle',
    shortName: 'rect',
    description: 'Standard process shape',
    aliases: ['proc', 'process', 'rectangle'],
    internalAliases: ['squareRect'],
    handler: squareRect,
  },
  {
    semanticName: 'Event',
    name: 'Rounded Rectangle',
    shortName: 'rounded',
    description: 'Represents an event',
    aliases: ['event'],
    internalAliases: ['roundedRect'],
    handler: roundedRect,
  },
  {
    semanticName: 'Terminal Point',
    name: 'Stadium',
    shortName: 'stadium',
    description: 'Terminal point',
    aliases: ['terminal', 'pill'],
    handler: stadium,
  },
  {
    semanticName: 'Subprocess',
    name: 'Framed Rectangle',
    shortName: 'fr-rect',
    description: 'Subprocess',
    aliases: ['subprocess', 'subproc', 'framed-rectangle', 'subroutine'],
    handler: subroutine,
  },
  {
    semanticName: 'Database',
    name: 'Cylinder',
    shortName: 'cyl',
    description: 'Database storage',
    aliases: ['db', 'database', 'cylinder'],
    handler: cylinder,
  },
  {
    semanticName: 'Start',
    name: 'Circle',
    shortName: 'circle',
    description: 'Starting point',
    aliases: ['circ'],
    handler: circle,
  },
  {
    semanticName: 'Decision',
    name: 'Diamond',
    shortName: 'diam',
    description: 'Decision-making step',
    aliases: ['decision', 'diamond', 'question'],
    handler: question,
  },
  {
    semanticName: 'Prepare Conditional',
    name: 'Hexagon',
    shortName: 'hex',
    description: 'Preparation or condition step',
    aliases: ['hexagon', 'prepare'],
    handler: hexagon,
  },
  {
    semanticName: 'Data Input/Output',
    name: 'Lean Right',
    shortName: 'lean-r',
    description: 'Represents input or output',
    aliases: ['lean-right', 'in-out'],
    internalAliases: ['lean_right'],
    handler: lean_right,
  },
  {
    semanticName: 'Data Input/Output',
    name: 'Lean Left',
    shortName: 'lean-l',
    description: 'Represents output or input',
    aliases: ['lean-left', 'out-in'],
    internalAliases: ['lean_left'],
    handler: lean_left,
  },
  {
    semanticName: 'Priority Action',
    name: 'Trapezoid Base Bottom',
    shortName: 'trap-b',
    description: 'Priority action',
    aliases: ['priority', 'trapezoid-bottom', 'trapezoid'],
    handler: trapezoid,
  },
  {
    semanticName: 'Manual Operation',
    name: 'Trapezoid Base Top',
    shortName: 'trap-t',
    description: 'Represents a manual task',
    aliases: ['manual', 'trapezoid-top', 'inv-trapezoid'],
    internalAliases: ['inv_trapezoid'],
    handler: inv_trapezoid,
  },
  {
    semanticName: 'Stop',
    name: 'Double Circle',
    shortName: 'dbl-circ',
    description: 'Represents a stop point',
    aliases: ['double-circle'],
    internalAliases: ['doublecircle'],
    handler: doublecircle,
  },
  {
    semanticName: 'Text Block',
    name: 'Text Block',
    shortName: 'text',
    description: 'Text block',
    handler: text,
  },
  {
    semanticName: 'Card',
    name: 'Notched Rectangle',
    shortName: 'notch-rect',
    description: 'Represents a card',
    aliases: ['card', 'notched-rectangle'],
    handler: card,
  },
  {
    semanticName: 'Lined/Shaded Process',
    name: 'Lined Rectangle',
    shortName: 'lin-rect',
    description: 'Lined process shape',
    aliases: ['lined-rectangle', 'lined-process', 'lin-proc', 'shaded-process'],
    handler: shadedProcess,
  },
  {
    semanticName: 'Start',
    name: 'Small Circle',
    shortName: 'sm-circ',
    description: 'Small starting point',
    aliases: ['start', 'small-circle'],
    internalAliases: ['stateStart'],
    handler: stateStart,
  },
  {
    semanticName: 'Stop',
    name: 'Framed Circle',
    shortName: 'fr-circ',
    description: 'Stop point',
    aliases: ['stop', 'framed-circle'],
    internalAliases: ['stateEnd'],
    handler: stateEnd,
  },
  {
    semanticName: 'Fork/Join',
    name: 'Filled Rectangle',
    shortName: 'fork',
    description: 'Fork or join in process flow',
    aliases: ['join'],
    internalAliases: ['forkJoin'],
    handler: forkJoin,
  },
  {
    semanticName: 'Collate',
    name: 'Hourglass',
    shortName: 'hourglass',
    description: 'Represents a collate operation',
    aliases: ['hourglass', 'collate'],
    handler: hourglass,
  },
  {
    semanticName: 'Comment',
    name: 'Curly Brace',
    shortName: 'brace',
    description: 'Adds a comment',
    aliases: ['comment', 'brace-l'],
    handler: curlyBraceLeft,
  },
  {
    semanticName: 'Comment Right',
    name: 'Curly Brace',
    shortName: 'brace-r',
    description: 'Adds a comment',
    handler: curlyBraceRight,
  },
  {
    semanticName: 'Comment with braces on both sides',
    name: 'Curly Braces',
    shortName: 'braces',
    description: 'Adds a comment',
    handler: curlyBraces,
  },
  {
    semanticName: 'Com Link',
    name: 'Lightning Bolt',
    shortName: 'bolt',
    description: 'Communication link',
    aliases: ['com-link', 'lightning-bolt'],
    handler: lightningBolt,
  },
  {
    semanticName: 'Document',
    name: 'Document',
    shortName: 'doc',
    description: 'Represents a document',
    aliases: ['doc', 'document'],
    handler: waveEdgedRectangle,
  },
  {
    semanticName: 'Delay',
    name: 'Half-Rounded Rectangle',
    shortName: 'delay',
    description: 'Represents a delay',
    aliases: ['half-rounded-rectangle'],
    handler: halfRoundedRectangle,
  },
  {
    semanticName: 'Direct Access Storage',
    name: 'Horizontal Cylinder',
    shortName: 'h-cyl',
    description: 'Direct access storage',
    aliases: ['das', 'horizontal-cylinder'],
    handler: tiltedCylinder,
  },
  {
    semanticName: 'Disk Storage',
    name: 'Lined Cylinder',
    shortName: 'lin-cyl',
    description: 'Disk storage',
    aliases: ['disk', 'lined-cylinder'],
    handler: linedCylinder,
  },
  {
    semanticName: 'Display',
    name: 'Curved Trapezoid',
    shortName: 'curv-trap',
    description: 'Represents a display',
    aliases: ['curved-trapezoid', 'display'],
    handler: curvedTrapezoid,
  },
  {
    semanticName: 'Divided Process',
    name: 'Divided Rectangle',
    shortName: 'div-rect',
    description: 'Divided process shape',
    aliases: ['div-proc', 'divided-rectangle', 'divided-process'],
    handler: dividedRectangle,
  },
  {
    semanticName: 'Extract',
    name: 'Triangle',
    shortName: 'tri',
    description: 'Extraction process',
    aliases: ['extract', 'triangle'],
    handler: triangle,
  },
  {
    semanticName: 'Internal Storage',
    name: 'Window Pane',
    shortName: 'win-pane',
    description: 'Internal storage',
    aliases: ['internal-storage', 'window-pane'],
    handler: windowPane,
  },
  {
    semanticName: 'Junction',
    name: 'Filled Circle',
    shortName: 'f-circ',
    description: 'Junction point',
    aliases: ['junction', 'filled-circle'],
    handler: filledCircle,
  },
  {
    semanticName: 'Loop Limit',
    name: 'Trapezoidal Pentagon',
    shortName: 'notch-pent',
    description: 'Loop limit step',
    aliases: ['loop-limit', 'notched-pentagon'],
    handler: trapezoidalPentagon,
  },
  {
    semanticName: 'Manual File',
    name: 'Flipped Triangle',
    shortName: 'flip-tri',
    description: 'Manual file operation',
    aliases: ['manual-file', 'flipped-triangle'],
    handler: flippedTriangle,
  },
  {
    semanticName: 'Manual Input',
    name: 'Sloped Rectangle',
    shortName: 'sl-rect',
    description: 'Manual input step',
    aliases: ['manual-input', 'sloped-rectangle'],
    handler: slopedRect,
  },
  {
    semanticName: 'Multi-Document',
    name: 'Stacked Document',
    shortName: 'docs',
    description: 'Multiple documents',
    aliases: ['documents', 'st-doc', 'stacked-document'],
    handler: multiWaveEdgedRectangle,
  },
  {
    semanticName: 'Multi-Process',
    name: 'Stacked Rectangle',
    shortName: 'st-rect',
    description: 'Multiple processes',
    aliases: ['procs', 'processes', 'stacked-rectangle'],
    handler: multiRect,
  },
  {
    semanticName: 'Stored Data',
    name: 'Bow Tie Rectangle',
    shortName: 'bow-rect',
    description: 'Stored data',
    aliases: ['stored-data', 'bow-tie-rectangle'],
    handler: bowTieRect,
  },
  {
    semanticName: 'Summary',
    name: 'Crossed Circle',
    shortName: 'cross-circ',
    description: 'Summary',
    aliases: ['summary', 'crossed-circle'],
    handler: crossedCircle,
  },
  {
    semanticName: 'Tagged Document',
    name: 'Tagged Document',
    shortName: 'tag-doc',
    description: 'Tagged document',
    aliases: ['tag-doc', 'tagged-document'],
    handler: taggedWaveEdgedRectangle,
  },
  {
    semanticName: 'Tagged Process',
    name: 'Tagged Rectangle',
    shortName: 'tag-rect',
    description: 'Tagged process',
    aliases: ['tagged-rectangle', 'tag-proc', 'tagged-process'],
    handler: taggedRect,
  },
  {
    semanticName: 'Paper Tape',
    name: 'Flag',
    shortName: 'flag',
    description: 'Paper tape',
    aliases: ['paper-tape'],
    handler: waveRectangle,
  },
  {
    semanticName: 'Odd',
    name: 'Odd',
    shortName: 'odd',
    description: 'Odd shape',
    internalAliases: ['rect_left_inv_arrow'],
    handler: rect_left_inv_arrow,
  },
  {
    semanticName: 'Lined Document',
    name: 'Lined Document',
    shortName: 'lin-doc',
    description: 'Lined document',
    aliases: ['lined-document'],
    handler: linedWaveEdgedRect,
  },
  {
<<<<<<< HEAD
    semanticName: 'Entity Relationship Box',
    name: 'Entity Relationship Box',
    shortName: 'erBox',
    description: 'Entity Relationship Box',
    aliases: ['er-box'],
    handler: erBox,
=======
    semanticName: 'Class Box',
    name: 'Class Box',
    shortName: 'classBox',
    description: 'Class Box',
    aliases: ['class-box'],
    handler: classBox,
>>>>>>> 8d0902de
  },
] as const satisfies ShapeDefinition[];

const generateShapeMap = () => {
  // These are the shapes that didn't have documentation present
  const undocumentedShapes = {
    // States
    state,
    choice,
    note,

    // Rectangles
    rectWithTitle,
    labelRect,

    // Icons
    iconSquare,
    iconCircle,
    icon,
    iconRounded,
    imageSquare,
    kanbanItem,
    anchor,
  } as const;

  const entries = [
    ...(Object.entries(undocumentedShapes) as Entries<typeof undocumentedShapes>),
    ...shapesDefs.flatMap((shape) => {
      const aliases = [
        shape.shortName,
        ...('aliases' in shape ? shape.aliases : []),
        ...('internalAliases' in shape ? shape.internalAliases : []),
      ];
      return aliases.map((alias) => [alias, shape.handler] as const);
    }),
  ];
  return Object.fromEntries(entries) as Record<
    (typeof entries)[number][0],
    (typeof entries)[number][1]
  > satisfies Record<string, ShapeHandler>;
};

export const shapes = generateShapeMap();

export function isValidShape(shape: string): shape is ShapeID {
  return shape in shapes;
}

export type ShapeID = keyof typeof shapes;<|MERGE_RESOLUTION|>--- conflicted
+++ resolved
@@ -57,12 +57,9 @@
 import { waveEdgedRectangle } from './shapes/waveEdgedRectangle.js';
 import { waveRectangle } from './shapes/waveRectangle.js';
 import { windowPane } from './shapes/windowPane.js';
-<<<<<<< HEAD
 import { erBox } from './shapes/erBox.js';
-=======
 import { classBox } from './shapes/classBox.js';
 import { kanbanItem } from './shapes/kanbanItem.js';
->>>>>>> 8d0902de
 
 type ShapeHandler = <T extends SVGGraphicsElement>(
   parent: D3Selection<T>,
@@ -454,21 +451,19 @@
     handler: linedWaveEdgedRect,
   },
   {
-<<<<<<< HEAD
     semanticName: 'Entity Relationship Box',
     name: 'Entity Relationship Box',
     shortName: 'erBox',
     description: 'Entity Relationship Box',
     aliases: ['er-box'],
     handler: erBox,
-=======
+  },
     semanticName: 'Class Box',
     name: 'Class Box',
     shortName: 'classBox',
     description: 'Class Box',
     aliases: ['class-box'],
     handler: classBox,
->>>>>>> 8d0902de
   },
 ] as const satisfies ShapeDefinition[];
 
