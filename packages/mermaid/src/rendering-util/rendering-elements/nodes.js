import { log } from '../../logger.js';
import { state } from './shapes/state.ts';
import { roundedRect } from './shapes/roundedRect.ts';
import { squareRect } from './shapes/squareRect.ts';
import { stateStart } from './shapes/stateStart.ts';
import { stateEnd } from './shapes/stateEnd.ts';
import { forkJoin } from './shapes/forkJoin.ts';
import { choice } from './shapes/choice.ts';
import { note } from './shapes/note.ts';
import { stadium } from './shapes/stadium.js';
import { rectWithTitle } from './shapes/rectWithTitle.js';
import { getConfig } from '../../diagram-api/diagramAPI.js';
import { subroutine } from './shapes/subroutine.js';
import { cylinder } from './shapes/cylinder.js';
import { circle } from './shapes/circle.js';
import { doublecircle } from './shapes/doubleCircle.js';
import { rect_left_inv_arrow } from './shapes/rectLeftInvArrow.js';
import { question } from './shapes/question.js';
import { hexagon } from './shapes/hexagon.js';
import { text } from './shapes/text.js';
import { card } from './shapes/card.js';
import { shadedProcess } from './shapes/shadedProcess.js';
import { anchor } from './shapes/anchor.js';
import { lean_right } from './shapes/leanRight.js';
import { lean_left } from './shapes/leanLeft.js';
import { trapezoid } from './shapes/trapezoid.js';
import { inv_trapezoid } from './shapes/invertedTrapezoid.js';
import { labelRect } from './shapes/labelRect.js';
import { triangle } from './shapes/triangle.js';
import { halfRoundedRectangle } from './shapes/halfRoundedRectangle.js';
import { curvedTrapezoid } from './shapes/curvedTrapezoid.js';
import { slopedRect } from './shapes/slopedRect.js';
import { bowTieRect } from './shapes/bowTieRect.js';
import { dividedRectangle } from './shapes/dividedRect.js';
import { crossedCircle } from './shapes/crossedCircle.js';
import { waveRectangle } from './shapes/waveRectangle.js';
import { tiltedCylinder } from './shapes/tiltedCylinder.js';
import { trapezoidalPentagon } from './shapes/trapezoidalPentagon.js';
import { flippedTriangle } from './shapes/flippedTriangle.js';
import { hourglass } from './shapes/hourglass.js';
import { taggedRect } from './shapes/taggedRect.js';
import { multiRect } from './shapes/multiRect.js';
import { linedCylinder } from './shapes/linedCylinder.js';
import { waveEdgedRectangle } from './shapes/waveEdgedRectangle.js';
import { lightningBolt } from './shapes/lightningBolt.js';
import { filledCircle } from './shapes/filledCircle.js';
import { multiWaveEdgedRectangle } from './shapes/multiWaveEdgedRectangle.js';
import { windowPane } from './shapes/windowPane.js';
import { linedWaveEdgedRect } from './shapes/linedWaveEdgedRect.js';
import { taggedWaveEdgedRectangle } from './shapes/taggedWaveEdgedRectangle.js';
import { curlyBraceLeft } from './shapes/curlyBraceLeft.js';
import { curlyBraceRight } from './shapes/curlyBraceRight.js';
import { curlyBraces } from './shapes/curlyBraces.js';
<<<<<<< HEAD

//Use these names as the left side to render shapes.
const shapes = {
=======
import { iconSquare } from './shapes/iconSquare.js';
import { iconCircle } from './shapes/iconCircle.js';
import { icon } from './shapes/icon.js';
import { imageSquare } from './shapes/imageSquare.js';
import { iconRounded } from './shapes/iconRounded.js';

//Use these names as the left side to render shapes.
export const shapes = {
>>>>>>> d964893a
  // States
  state,
  stateStart,
  'small-circle': stateStart,
  'sm-circ': stateStart,
  start: stateStart,
  stateEnd,
  'framed-circle': stateEnd,
  stop: stateEnd,

  // Rectangles
  rectWithTitle,
  roundedRect,
  rounded: roundedRect,
  event: roundedRect,
  squareRect,
  rectangle: squareRect,
  rect: squareRect,
  process: squareRect,
  proc: squareRect,
  stadium,
  pill: stadium,
  term: stadium,
<<<<<<< HEAD
  windowPane,
  'window-pane': windowPane,
  'win-pane': windowPane,
  'internal-storage': windowPane,
  dividedRectangle,
  'divided-rectangle': dividedRectangle,
  'div-rect': dividedRectangle,
  'div-proc': dividedRectangle,
  taggedRect,
  'tagged-rect': taggedRect,
  'tag-rect': taggedRect,
  'tag-proc': taggedRect,
  multiRect,
=======
  'window-pane': windowPane,
  'win-pane': windowPane,
  'internal-storage': windowPane,
  'divided-rectangle': dividedRectangle,
  'div-rect': dividedRectangle,
  'div-proc': dividedRectangle,
  'tagged-rect': taggedRect,
  'tag-rect': taggedRect,
  'tag-proc': taggedRect,
>>>>>>> d964893a
  'multi-rect': multiRect,
  'mul-rect': multiRect,
  'mul-proc': multiRect,

  // Subroutine
  subroutine,
  'framed-rectangle': subroutine,
  fr: subroutine,
  subproc: subroutine,

  // Cylinders
  cylinder,
  cyl: cylinder,
  db: cylinder,
<<<<<<< HEAD
  tiltedCylinder,
  'tilted-cylinder': tiltedCylinder,
  't-cyl': tiltedCylinder,
  das: tiltedCylinder,
  linedCylinder,
=======
  'tilted-cylinder': tiltedCylinder,
  't-cyl': tiltedCylinder,
  das: tiltedCylinder,
>>>>>>> d964893a
  'lined-cylinder': linedCylinder,
  'l-cyl': linedCylinder,
  disk: linedCylinder,

  // Circles
  circle,
<<<<<<< HEAD
  doublecircle,
  'double-circle': doublecircle,
  dc: doublecircle,
  crossedCircle,
  'crossed-circle': crossedCircle,
  'cross-circle': crossedCircle,
  summary: crossedCircle,
  filledCircle,
  'filled-circle': filledCircle,
  fc: filledCircle,
  junction: filledCircle,
  shadedProcess,
  'lined-proc': shadedProcess,
  'lined-rect': shadedProcess,

  // Trapezoids
  trapezoid,
  trapezoidBaseBottom: trapezoid,
=======
  'double-circle': doublecircle,
  dc: doublecircle,
  'crossed-circle': crossedCircle,
  'cross-circle': crossedCircle,
  summary: crossedCircle,
  'filled-circle': filledCircle,
  fc: filledCircle,
  junction: filledCircle,
  'lined-proc': shadedProcess,
  'lined-rect': shadedProcess,
  'shaded-proc': shadedProcess,

  // Trapezoids
  trapezoid,
>>>>>>> d964893a
  'trapezoid-bottom': trapezoid,
  'trap-b': trapezoid,
  priority: trapezoid,
  inv_trapezoid,
<<<<<<< HEAD
  'trapezoid-top': inv_trapezoid,
  'trap-t': inv_trapezoid,
  manual: inv_trapezoid,
  curvedTrapezoid,
  'curved-trapezoid': curvedTrapezoid,
  'cur-trap': curvedTrapezoid,
  disp: curvedTrapezoid,
=======
  'inv-trapezoid': inv_trapezoid,
  'trapezoid-top': inv_trapezoid,
  'trap-t': inv_trapezoid,
  manual: inv_trapezoid,
  'curved-trapezoid': curvedTrapezoid,
  'cur-trap': curvedTrapezoid,
  disp: curvedTrapezoid,
  display: curvedTrapezoid,
>>>>>>> d964893a

  // Hexagons & Misc Geometric
  hexagon,
  hex: hexagon,
  prepare: hexagon,
  triangle,
  'small-triangle': triangle,
  'sm-tri': triangle,
  extract: triangle,
<<<<<<< HEAD
  flippedTriangle,
  'flipped-triangle': flippedTriangle,
  'flip-tria': flippedTriangle,
  'manual-file': flippedTriangle,
  trapezoidalPentagon,
  'notched-pentagon': trapezoidalPentagon,
  'not-pent': trapezoidalPentagon,
  'loop-limit': trapezoidalPentagon,

  //wave Edged Rectangles
  waveRectangle,
=======
  'flipped-triangle': flippedTriangle,
  'flip-tri': flippedTriangle,
  'manual-file': flippedTriangle,
  'notched-pentagon': trapezoidalPentagon,
  'notch-pent': trapezoidalPentagon,
  'loop-limit': trapezoidalPentagon,

  //wave Edged Rectangles
>>>>>>> d964893a
  'wave-rectangle': waveRectangle,
  'w-rect': waveRectangle,
  flag: waveRectangle,
  'paper-tape': waveRectangle,
<<<<<<< HEAD
  waveEdgedRectangle,
  'wave-edge-rect': waveEdgedRectangle,
  'wave-rect': waveEdgedRectangle,
  'we-rect': waveEdgedRectangle,
  doc: waveEdgedRectangle,
  multiWaveEdgedRectangle,
  'multi-wave-edged-rectangle': multiWaveEdgedRectangle,
  'mul-we-rect': multiWaveEdgedRectangle,
  'mul-doc': multiWaveEdgedRectangle,
  linedWaveEdgedRect,
  'lined-wave-edged-rect': linedWaveEdgedRect,
  'lin-we-rect': linedWaveEdgedRect,
  'lin-doc': linedWaveEdgedRect,
  taggedWaveEdgedRectangle,
=======
  'wave-edge-rect': waveEdgedRectangle,
  'wave-edged-rectangle': waveEdgedRectangle,
  'wave-rect': waveEdgedRectangle,
  'we-rect': waveEdgedRectangle,
  doc: waveEdgedRectangle,
  'multi-wave-edged-rectangle': multiWaveEdgedRectangle,
  'mul-we-rect': multiWaveEdgedRectangle,
  'mul-doc': multiWaveEdgedRectangle,
  'lined-wave-edged-rect': linedWaveEdgedRect,
  'lin-we-rect': linedWaveEdgedRect,
  'lin-doc': linedWaveEdgedRect,
>>>>>>> d964893a
  'tagged-wave-edged-rectangle': taggedWaveEdgedRectangle,
  'tag-we-rect': taggedWaveEdgedRectangle,
  'tag-doc': taggedWaveEdgedRectangle,

  // Custom Rectangles
<<<<<<< HEAD
  bowTieRect,
  'bow-tie-rect': bowTieRect,
  'bt-rect': bowTieRect,
  'stored-data': bowTieRect,
  slopedRect,
  'sloped-rectangle': slopedRect,
  'sloped-rect': slopedRect,
  'manual-input': slopedRect,
  halfRoundedRectangle,
=======
  'bow-tie-rect': bowTieRect,
  'bt-rect': bowTieRect,
  'stored-data': bowTieRect,
  'sloped-rectangle': slopedRect,
  'sloped-rect': slopedRect,
  'manual-input': slopedRect,
>>>>>>> d964893a
  'half-rounded-rect': halfRoundedRectangle,
  delay: halfRoundedRectangle,
  card,
  'notched-rect': card,
  'notch-rect': card,
  'lean-right': lean_right,
  lean_right: lean_right,
  'l-r': lean_right,
  'in-out': lean_right,
  'lean-left': lean_left,
  lean_left: lean_left,
  'l-l': lean_left,
  'out-in': lean_left,

  // Miscellaneous
  forkJoin,
  'long-rect': forkJoin,
  fork: forkJoin,
  join: forkJoin,
  choice,
  note,
  text,
  anchor,
  diamond: question,
<<<<<<< HEAD
  lightningBolt,
  'lightning-bolt': lightningBolt,
  bolt: lightningBolt,
  'com-link': lightningBolt,
  curlyBraceLeft,
  'brace-l': curlyBraceLeft,
=======
  diam: question,
  decision: question,
  'lightning-bolt': lightningBolt,
  bolt: lightningBolt,
  'com-link': lightningBolt,
  'brace-l': curlyBraceLeft,
  brace: curlyBraceLeft,
>>>>>>> d964893a
  comment: curlyBraceLeft,
  hourglass,
  odd: rect_left_inv_arrow,
  labelRect,
<<<<<<< HEAD
  curlyBraceRight,
  'brace-r': curlyBraceRight,
  braces: curlyBraces,
=======
  'brace-r': curlyBraceRight,
  braces: curlyBraces,
  iconSquare,
  iconCircle,
  icon,
  iconRounded,
  imageSquare,
>>>>>>> d964893a
};

const nodeElems = new Map();

export const insertNode = async (elem, node, dir) => {
  let newEl;
  let el;

  // console.log("node is ", node.icon, node.shape)

  //special check for rect shape (with or without rounded corners)
  if (node.shape === 'rect') {
    if (node.rx && node.ry) {
      node.shape = 'roundedRect';
    } else {
      node.shape = 'squareRect';
    }
  }

  // Add link when appropriate
  if (node.link) {
    let target;
    if (getConfig().securityLevel === 'sandbox') {
      target = '_top';
    } else if (node.linkTarget) {
      target = node.linkTarget || '_blank';
    }
    newEl = elem.insert('svg:a').attr('xlink:href', node.link).attr('target', target);
    el = await shapes[node.shape](newEl, node, dir);
  } else {
    el = await shapes[node.shape](elem, node, dir);
    newEl = el;
  }
  // MC Special
  newEl.attr('data-id', node.id);
  newEl.attr('data-node', true);
  newEl.attr('data-et', 'node');
  newEl.attr('data-look', node.look);

  if (node.tooltip) {
    el.attr('title', node.tooltip);
  }

  nodeElems.set(node.id, newEl);

  if (node.haveCallback) {
    nodeElems.get(node.id).attr('class', nodeElems.get(node.id).attr('class') + ' clickable');
  }
  return newEl;
};
export const setNodeElem = (elem, node) => {
  nodeElems.set(node.id, elem);
};
export const clear = () => {
  nodeElems.clear();
};

export const positionNode = (node) => {
  const el = nodeElems.get(node.id);
  log.trace(
    'Transforming node',
    node.diff,
    node,
    'translate(' + (node.x - +(node.diff || 0) - node.width / 2) + ', ' + node.width / 2 + ')'
  );
  const padding = 8;
  const diff = node.diff || 0;
  if (node.clusterNode) {
    el.attr(
      'transform',
      'translate(' +
        (node.x + diff - node.width / 2) +
        ', ' +
        (node.y - node.height / 2 - padding) +
        ')'
    );
  } else {
    el.attr('transform', 'translate(' + node.x + ', ' + node.y + ')');
  }
  return diff;
};<|MERGE_RESOLUTION|>--- conflicted
+++ resolved
@@ -51,11 +51,6 @@
 import { curlyBraceLeft } from './shapes/curlyBraceLeft.js';
 import { curlyBraceRight } from './shapes/curlyBraceRight.js';
 import { curlyBraces } from './shapes/curlyBraces.js';
-<<<<<<< HEAD
-
-//Use these names as the left side to render shapes.
-const shapes = {
-=======
 import { iconSquare } from './shapes/iconSquare.js';
 import { iconCircle } from './shapes/iconCircle.js';
 import { icon } from './shapes/icon.js';
@@ -64,7 +59,6 @@
 
 //Use these names as the left side to render shapes.
 export const shapes = {
->>>>>>> d964893a
   // States
   state,
   stateStart,
@@ -88,21 +82,6 @@
   stadium,
   pill: stadium,
   term: stadium,
-<<<<<<< HEAD
-  windowPane,
-  'window-pane': windowPane,
-  'win-pane': windowPane,
-  'internal-storage': windowPane,
-  dividedRectangle,
-  'divided-rectangle': dividedRectangle,
-  'div-rect': dividedRectangle,
-  'div-proc': dividedRectangle,
-  taggedRect,
-  'tagged-rect': taggedRect,
-  'tag-rect': taggedRect,
-  'tag-proc': taggedRect,
-  multiRect,
-=======
   'window-pane': windowPane,
   'win-pane': windowPane,
   'internal-storage': windowPane,
@@ -112,7 +91,6 @@
   'tagged-rect': taggedRect,
   'tag-rect': taggedRect,
   'tag-proc': taggedRect,
->>>>>>> d964893a
   'multi-rect': multiRect,
   'mul-rect': multiRect,
   'mul-proc': multiRect,
@@ -127,43 +105,15 @@
   cylinder,
   cyl: cylinder,
   db: cylinder,
-<<<<<<< HEAD
-  tiltedCylinder,
   'tilted-cylinder': tiltedCylinder,
   't-cyl': tiltedCylinder,
   das: tiltedCylinder,
-  linedCylinder,
-=======
-  'tilted-cylinder': tiltedCylinder,
-  't-cyl': tiltedCylinder,
-  das: tiltedCylinder,
->>>>>>> d964893a
   'lined-cylinder': linedCylinder,
   'l-cyl': linedCylinder,
   disk: linedCylinder,
 
   // Circles
   circle,
-<<<<<<< HEAD
-  doublecircle,
-  'double-circle': doublecircle,
-  dc: doublecircle,
-  crossedCircle,
-  'crossed-circle': crossedCircle,
-  'cross-circle': crossedCircle,
-  summary: crossedCircle,
-  filledCircle,
-  'filled-circle': filledCircle,
-  fc: filledCircle,
-  junction: filledCircle,
-  shadedProcess,
-  'lined-proc': shadedProcess,
-  'lined-rect': shadedProcess,
-
-  // Trapezoids
-  trapezoid,
-  trapezoidBaseBottom: trapezoid,
-=======
   'double-circle': doublecircle,
   dc: doublecircle,
   'crossed-circle': crossedCircle,
@@ -178,20 +128,10 @@
 
   // Trapezoids
   trapezoid,
->>>>>>> d964893a
   'trapezoid-bottom': trapezoid,
   'trap-b': trapezoid,
   priority: trapezoid,
   inv_trapezoid,
-<<<<<<< HEAD
-  'trapezoid-top': inv_trapezoid,
-  'trap-t': inv_trapezoid,
-  manual: inv_trapezoid,
-  curvedTrapezoid,
-  'curved-trapezoid': curvedTrapezoid,
-  'cur-trap': curvedTrapezoid,
-  disp: curvedTrapezoid,
-=======
   'inv-trapezoid': inv_trapezoid,
   'trapezoid-top': inv_trapezoid,
   'trap-t': inv_trapezoid,
@@ -200,7 +140,6 @@
   'cur-trap': curvedTrapezoid,
   disp: curvedTrapezoid,
   display: curvedTrapezoid,
->>>>>>> d964893a
 
   // Hexagons & Misc Geometric
   hexagon,
@@ -210,19 +149,6 @@
   'small-triangle': triangle,
   'sm-tri': triangle,
   extract: triangle,
-<<<<<<< HEAD
-  flippedTriangle,
-  'flipped-triangle': flippedTriangle,
-  'flip-tria': flippedTriangle,
-  'manual-file': flippedTriangle,
-  trapezoidalPentagon,
-  'notched-pentagon': trapezoidalPentagon,
-  'not-pent': trapezoidalPentagon,
-  'loop-limit': trapezoidalPentagon,
-
-  //wave Edged Rectangles
-  waveRectangle,
-=======
   'flipped-triangle': flippedTriangle,
   'flip-tri': flippedTriangle,
   'manual-file': flippedTriangle,
@@ -231,27 +157,10 @@
   'loop-limit': trapezoidalPentagon,
 
   //wave Edged Rectangles
->>>>>>> d964893a
   'wave-rectangle': waveRectangle,
   'w-rect': waveRectangle,
   flag: waveRectangle,
   'paper-tape': waveRectangle,
-<<<<<<< HEAD
-  waveEdgedRectangle,
-  'wave-edge-rect': waveEdgedRectangle,
-  'wave-rect': waveEdgedRectangle,
-  'we-rect': waveEdgedRectangle,
-  doc: waveEdgedRectangle,
-  multiWaveEdgedRectangle,
-  'multi-wave-edged-rectangle': multiWaveEdgedRectangle,
-  'mul-we-rect': multiWaveEdgedRectangle,
-  'mul-doc': multiWaveEdgedRectangle,
-  linedWaveEdgedRect,
-  'lined-wave-edged-rect': linedWaveEdgedRect,
-  'lin-we-rect': linedWaveEdgedRect,
-  'lin-doc': linedWaveEdgedRect,
-  taggedWaveEdgedRectangle,
-=======
   'wave-edge-rect': waveEdgedRectangle,
   'wave-edged-rectangle': waveEdgedRectangle,
   'wave-rect': waveEdgedRectangle,
@@ -263,30 +172,17 @@
   'lined-wave-edged-rect': linedWaveEdgedRect,
   'lin-we-rect': linedWaveEdgedRect,
   'lin-doc': linedWaveEdgedRect,
->>>>>>> d964893a
   'tagged-wave-edged-rectangle': taggedWaveEdgedRectangle,
   'tag-we-rect': taggedWaveEdgedRectangle,
   'tag-doc': taggedWaveEdgedRectangle,
 
   // Custom Rectangles
-<<<<<<< HEAD
-  bowTieRect,
-  'bow-tie-rect': bowTieRect,
-  'bt-rect': bowTieRect,
-  'stored-data': bowTieRect,
-  slopedRect,
-  'sloped-rectangle': slopedRect,
-  'sloped-rect': slopedRect,
-  'manual-input': slopedRect,
-  halfRoundedRectangle,
-=======
   'bow-tie-rect': bowTieRect,
   'bt-rect': bowTieRect,
   'stored-data': bowTieRect,
   'sloped-rectangle': slopedRect,
   'sloped-rect': slopedRect,
   'manual-input': slopedRect,
->>>>>>> d964893a
   'half-rounded-rect': halfRoundedRectangle,
   delay: halfRoundedRectangle,
   card,
@@ -311,14 +207,6 @@
   text,
   anchor,
   diamond: question,
-<<<<<<< HEAD
-  lightningBolt,
-  'lightning-bolt': lightningBolt,
-  bolt: lightningBolt,
-  'com-link': lightningBolt,
-  curlyBraceLeft,
-  'brace-l': curlyBraceLeft,
-=======
   diam: question,
   decision: question,
   'lightning-bolt': lightningBolt,
@@ -326,16 +214,10 @@
   'com-link': lightningBolt,
   'brace-l': curlyBraceLeft,
   brace: curlyBraceLeft,
->>>>>>> d964893a
   comment: curlyBraceLeft,
   hourglass,
   odd: rect_left_inv_arrow,
   labelRect,
-<<<<<<< HEAD
-  curlyBraceRight,
-  'brace-r': curlyBraceRight,
-  braces: curlyBraces,
-=======
   'brace-r': curlyBraceRight,
   braces: curlyBraces,
   iconSquare,
@@ -343,7 +225,6 @@
   icon,
   iconRounded,
   imageSquare,
->>>>>>> d964893a
 };
 
 const nodeElems = new Map();
