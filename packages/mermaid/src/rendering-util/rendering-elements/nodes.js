import { log } from '../../logger.js';
import { state } from './shapes/state.ts';
import { roundedRect } from './shapes/roundedRect.ts';
import { squareRect } from './shapes/squareRect.ts';
import { stateStart } from './shapes/stateStart.ts';
import { stateEnd } from './shapes/stateEnd.ts';
import { forkJoin } from './shapes/forkJoin.ts';
import { choice } from './shapes/choice.ts';
import { note } from './shapes/note.ts';
import { stadium } from './shapes/stadium.js';
import { rectWithTitle } from './shapes/rectWithTitle.js';
import { getConfig } from '../../diagram-api/diagramAPI.js';
import { subroutine } from './shapes/subroutine.js';
import { cylinder } from './shapes/cylinder.js';
import { circle } from './shapes/circle.js';
import { doublecircle } from './shapes/doubleCircle.js';
import { rect_left_inv_arrow } from './shapes/rectLeftInvArrow.js';
import { question } from './shapes/question.js';
import { hexagon } from './shapes/hexagon.js';
import { text } from './shapes/text.js';
import { card } from './shapes/card.js';
import { shadedProcess } from './shapes/shadedProcess.js';
import { anchor } from './shapes/anchor.js';
import { lean_right } from './shapes/leanRight.js';
import { lean_left } from './shapes/leanLeft.js';
import { trapezoid } from './shapes/trapezoid.js';
import { inv_trapezoid } from './shapes/invertedTrapezoid.js';
import { labelRect } from './shapes/labelRect.js';
import { triangle } from './shapes/triangle.js';
import { halfRoundedRectangle } from './shapes/halfRoundedRectangle.js';
import { curvedTrapezoid } from './shapes/curvedTrapezoid.js';
import { slopedRect } from './shapes/slopedRect.js';
import { bowTieRect } from './shapes/bowTieRect.js';
import { dividedRectangle } from './shapes/dividedRect.js';
import { crossedCircle } from './shapes/crossedCircle.js';
import { waveRectangle } from './shapes/waveRectangle.js';
import { tiltedCylinder } from './shapes/tiltedCylinder.js';
import { trapezoidalPentagon } from './shapes/trapezoidalPentagon.js';
import { flippedTriangle } from './shapes/flippedTriangle.js';
import { hourglass } from './shapes/hourglass.js';
import { taggedRect } from './shapes/taggedRect.js';
import { multiRect } from './shapes/multiRect.js';
import { linedCylinder } from './shapes/linedCylinder.js';
import { waveEdgedRectangle } from './shapes/waveEdgedRectangle.js';
import { lightningBolt } from './shapes/lightningBolt.js';
import { filledCircle } from './shapes/filledCircle.js';
import { multiWaveEdgedRectangle } from './shapes/multiWaveEdgedRectangle.js';
import { windowPane } from './shapes/windowPane.js';
import { linedWaveEdgedRect } from './shapes/linedWaveEdgedRect.js';
import { taggedWaveEdgedRectangle } from './shapes/taggedWaveEdgedRectangle.js';
import { curlyBraceLeft } from './shapes/curlyBraceLeft.js';
import { curlyBraceRight } from './shapes/curlyBraceRight.js';
import { curlyBraces } from './shapes/curlyBraces.js';
<<<<<<< HEAD
import { iconSquare } from './shapes/iconSquare.js';
import { iconCircle } from './shapes/iconCircle.js';
import { icon } from './shapes/icon.js';
import { imageSquare } from './shapes/imageSquare.js';

//Use these names as the left side to render shapes.
const shapes = {
=======

//Use these names as the left side to render shapes.
export const shapes = {
>>>>>>> a601d3bc
  // States
  state,
  stateStart,
  'small-circle': stateStart,
  'sm-circ': stateStart,
  start: stateStart,
  stateEnd,
  'framed-circle': stateEnd,
  stop: stateEnd,

  // Rectangles
  rectWithTitle,
<<<<<<< HEAD
  rect: rectWithTitle,
  process: rectWithTitle,
  proc: rectWithTitle,
=======
>>>>>>> a601d3bc
  roundedRect,
  rounded: roundedRect,
  event: roundedRect,
  squareRect,
  rectangle: squareRect,
  rect: squareRect,
  process: squareRect,
  proc: squareRect,
  stadium,
  pill: stadium,
  term: stadium,
<<<<<<< HEAD
  windowPane,
  'win-pane': windowPane,
  'internal-storage': windowPane,
  dividedRectangle,
  'divided-rectangle': dividedRectangle,
  'div-rect': dividedRectangle,
  'div-proc': dividedRectangle,
  taggedRect,
  'tagged-rect': taggedRect,
  'tag-rect': taggedRect,
  'tag-proc': taggedRect,
  multiRect,
=======
  'window-pane': windowPane,
  'win-pane': windowPane,
  'internal-storage': windowPane,
  'divided-rectangle': dividedRectangle,
  'div-rect': dividedRectangle,
  'div-proc': dividedRectangle,
  'tagged-rect': taggedRect,
  'tag-rect': taggedRect,
  'tag-proc': taggedRect,
>>>>>>> a601d3bc
  'multi-rect': multiRect,
  'mul-rect': multiRect,
  'mul-proc': multiRect,

  // Subroutine
  subroutine,
  'framed-rectangle': subroutine,
  fr: subroutine,
  subproc: subroutine,

  // Cylinders
  cylinder,
  cyl: cylinder,
  db: cylinder,
<<<<<<< HEAD
  tiltedCylinder,
  'tilted-cylinder': tiltedCylinder,
  't-cyl': tiltedCylinder,
  das: tiltedCylinder,
  linedCylinder,
=======
  'tilted-cylinder': tiltedCylinder,
  't-cyl': tiltedCylinder,
  das: tiltedCylinder,
>>>>>>> a601d3bc
  'lined-cylinder': linedCylinder,
  'l-cyl': linedCylinder,
  disk: linedCylinder,

  // Circles
  circle,
<<<<<<< HEAD
  doublecircle,
  dc: doublecircle,
  crossedCircle,
  'crossed-circ': crossedCircle,
  'cross-circ': crossedCircle,
  summary: crossedCircle,
  filledCircle,
  'filled-circle': filledCircle,
  fc: filledCircle,
  junction: filledCircle,
  shadedProcess,
  'lined-proc': shadedProcess,
  'lined-rect': shadedProcess,

  // Trapezoids
  trapezoid,
  trapezoidBaseBottom: trapezoid,
=======
  'double-circle': doublecircle,
  dc: doublecircle,
  'crossed-circle': crossedCircle,
  'cross-circle': crossedCircle,
  summary: crossedCircle,
  'filled-circle': filledCircle,
  fc: filledCircle,
  junction: filledCircle,
  'lined-proc': shadedProcess,
  'lined-rect': shadedProcess,
  'shaded-proc': shadedProcess,

  // Trapezoids
  trapezoid,
>>>>>>> a601d3bc
  'trapezoid-bottom': trapezoid,
  'trap-b': trapezoid,
  priority: trapezoid,
  inv_trapezoid,
<<<<<<< HEAD
  'trapezoid-top': inv_trapezoid,
  'trap-t': inv_trapezoid,
  manual: inv_trapezoid,
  curvedTrapezoid,
  'curved-trapezoid': curvedTrapezoid,
  'cur-trap': curvedTrapezoid,
  disp: curvedTrapezoid,
=======
  'inv-trapezoid': inv_trapezoid,
  'trapezoid-top': inv_trapezoid,
  'trap-t': inv_trapezoid,
  manual: inv_trapezoid,
  'curved-trapezoid': curvedTrapezoid,
  'cur-trap': curvedTrapezoid,
  disp: curvedTrapezoid,
  display: curvedTrapezoid,
>>>>>>> a601d3bc

  // Hexagons & Misc Geometric
  hexagon,
  hex: hexagon,
  prepare: hexagon,
  triangle,
  'small-triangle': triangle,
  'sm-tri': triangle,
  extract: triangle,
<<<<<<< HEAD
  flippedTriangle,
  'flipped-triangle': flippedTriangle,
  'flip-tria': flippedTriangle,
  'manual-file': flippedTriangle,
  trapezoidalPentagon,
  'notched-pentagon': trapezoidalPentagon,
  'not-pen': trapezoidalPentagon,
  'loop-limit': trapezoidalPentagon,

  //wave Edged Rectangles
  waveRectangle,
=======
  'flipped-triangle': flippedTriangle,
  'flip-tri': flippedTriangle,
  'manual-file': flippedTriangle,
  'notched-pentagon': trapezoidalPentagon,
  'notch-pent': trapezoidalPentagon,
  'loop-limit': trapezoidalPentagon,

  //wave Edged Rectangles
>>>>>>> a601d3bc
  'wave-rectangle': waveRectangle,
  'w-rect': waveRectangle,
  flag: waveRectangle,
  'paper-tape': waveRectangle,
<<<<<<< HEAD
  waveEdgedRectangle,
  'wave-rect': waveEdgedRectangle,
  'we-rect': waveEdgedRectangle,
  doc: waveEdgedRectangle,
  multiWaveEdgedRectangle,
  'multi-wave-edged-rectangle': multiWaveEdgedRectangle,
  'mul-we-rect': multiWaveEdgedRectangle,
  'mul-doc': multiWaveEdgedRectangle,
  linedWaveEdgedRect,
  'lined-wave-edged-rect': linedWaveEdgedRect,
  'lin-we-rect': linedWaveEdgedRect,
  'lin-doc': linedWaveEdgedRect,
  taggedWaveEdgedRectangle,
  'tagged-wave-edged-rect': taggedWaveEdgedRectangle,
  'tag-we-rect': taggedWaveEdgedRectangle,

  // Custom Rectangles
  bowTieRect,
  'bow-tie-rect': bowTieRect,
  'bt-rect': bowTieRect,
  'stored-data': bowTieRect,
  slopedRect,
  'sloped-rectangle': slopedRect,
  'sloped-rect': slopedRect,
  'manual-input': slopedRect,
  halfRoundedRectangle,
=======
  'wave-edge-rect': waveEdgedRectangle,
  'wave-edged-rectangle': waveEdgedRectangle,
  'wave-rect': waveEdgedRectangle,
  'we-rect': waveEdgedRectangle,
  doc: waveEdgedRectangle,
  'multi-wave-edged-rectangle': multiWaveEdgedRectangle,
  'mul-we-rect': multiWaveEdgedRectangle,
  'mul-doc': multiWaveEdgedRectangle,
  'lined-wave-edged-rect': linedWaveEdgedRect,
  'lin-we-rect': linedWaveEdgedRect,
  'lin-doc': linedWaveEdgedRect,
  'tagged-wave-edged-rectangle': taggedWaveEdgedRectangle,
  'tag-we-rect': taggedWaveEdgedRectangle,
  'tag-doc': taggedWaveEdgedRectangle,

  // Custom Rectangles
  'bow-tie-rect': bowTieRect,
  'bt-rect': bowTieRect,
  'stored-data': bowTieRect,
  'sloped-rectangle': slopedRect,
  'sloped-rect': slopedRect,
  'manual-input': slopedRect,
>>>>>>> a601d3bc
  'half-rounded-rect': halfRoundedRectangle,
  delay: halfRoundedRectangle,
  card,
  'notched-rect': card,
  'notch-rect': card,
<<<<<<< HEAD
  lean_right,
  'l-r': lean_right,
  'in-out': lean_right,
  lean_left,
=======
  'lean-right': lean_right,
  lean_right: lean_right,
  'l-r': lean_right,
  'in-out': lean_right,
  'lean-left': lean_left,
  lean_left: lean_left,
>>>>>>> a601d3bc
  'l-l': lean_left,
  'out-in': lean_left,

  // Miscellaneous
  forkJoin,
<<<<<<< HEAD
=======
  'long-rect': forkJoin,
>>>>>>> a601d3bc
  fork: forkJoin,
  join: forkJoin,
  choice,
  note,
  text,
  anchor,
  diamond: question,
<<<<<<< HEAD
  lightningBolt,
  bolt: lightningBolt,
  'com-link': lightningBolt,
  curlyBraceLeft,
  'brace-l': curlyBraceLeft,
=======
  diam: question,
  decision: question,
  'lightning-bolt': lightningBolt,
  bolt: lightningBolt,
  'com-link': lightningBolt,
  'brace-l': curlyBraceLeft,
  brace: curlyBraceLeft,
>>>>>>> a601d3bc
  comment: curlyBraceLeft,
  hourglass,
  odd: rect_left_inv_arrow,
  labelRect,
<<<<<<< HEAD
  curlyBraceRight,
  'brace-r': curlyBraceRight,
  curlyBraces,
  iconSquare,
  iconCircle,
  icon,
  imageSquare,
=======
  'brace-r': curlyBraceRight,
  braces: curlyBraces,
>>>>>>> a601d3bc
};

const nodeElems = new Map();

export const insertNode = async (elem, node, dir) => {
  let newEl;
  let el;

  // console.log("node is ", node.icon, node.shape)

  //special check for rect shape (with or without rounded corners)
  if (node.shape === 'rect') {
    if (node.rx && node.ry) {
      node.shape = 'roundedRect';
    } else {
      node.shape = 'squareRect';
    }
  }

  // Add link when appropriate
  if (node.link) {
    let target;
    if (getConfig().securityLevel === 'sandbox') {
      target = '_top';
    } else if (node.linkTarget) {
      target = node.linkTarget || '_blank';
    }
    newEl = elem.insert('svg:a').attr('xlink:href', node.link).attr('target', target);
    el = await shapes[node.shape](newEl, node, dir);
  } else {
    el = await shapes[node.shape](elem, node, dir);
    newEl = el;
  }
  if (node.tooltip) {
    el.attr('title', node.tooltip);
  }

  nodeElems.set(node.id, newEl);

  if (node.haveCallback) {
    nodeElems.get(node.id).attr('class', nodeElems.get(node.id).attr('class') + ' clickable');
  }
  return newEl;
};
export const setNodeElem = (elem, node) => {
  nodeElems.set(node.id, elem);
};
export const clear = () => {
  nodeElems.clear();
};

export const positionNode = (node) => {
  const el = nodeElems.get(node.id);
  log.trace(
    'Transforming node',
    node.diff,
    node,
    'translate(' + (node.x - node.width / 2 - 5) + ', ' + node.width / 2 + ')'
  );
  const padding = 8;
  const diff = node.diff || 0;
  if (node.clusterNode) {
    el.attr(
      'transform',
      'translate(' +
        (node.x + diff - node.width / 2) +
        ', ' +
        (node.y - node.height / 2 - padding) +
        ')'
    );
  } else {
    el.attr('transform', 'translate(' + node.x + ', ' + node.y + ')');
  }
  return diff;
};<|MERGE_RESOLUTION|>--- conflicted
+++ resolved
@@ -51,19 +51,13 @@
 import { curlyBraceLeft } from './shapes/curlyBraceLeft.js';
 import { curlyBraceRight } from './shapes/curlyBraceRight.js';
 import { curlyBraces } from './shapes/curlyBraces.js';
-<<<<<<< HEAD
 import { iconSquare } from './shapes/iconSquare.js';
 import { iconCircle } from './shapes/iconCircle.js';
 import { icon } from './shapes/icon.js';
 import { imageSquare } from './shapes/imageSquare.js';
 
 //Use these names as the left side to render shapes.
-const shapes = {
-=======
-
-//Use these names as the left side to render shapes.
 export const shapes = {
->>>>>>> a601d3bc
   // States
   state,
   stateStart,
@@ -76,12 +70,6 @@
 
   // Rectangles
   rectWithTitle,
-<<<<<<< HEAD
-  rect: rectWithTitle,
-  process: rectWithTitle,
-  proc: rectWithTitle,
-=======
->>>>>>> a601d3bc
   roundedRect,
   rounded: roundedRect,
   event: roundedRect,
@@ -93,20 +81,6 @@
   stadium,
   pill: stadium,
   term: stadium,
-<<<<<<< HEAD
-  windowPane,
-  'win-pane': windowPane,
-  'internal-storage': windowPane,
-  dividedRectangle,
-  'divided-rectangle': dividedRectangle,
-  'div-rect': dividedRectangle,
-  'div-proc': dividedRectangle,
-  taggedRect,
-  'tagged-rect': taggedRect,
-  'tag-rect': taggedRect,
-  'tag-proc': taggedRect,
-  multiRect,
-=======
   'window-pane': windowPane,
   'win-pane': windowPane,
   'internal-storage': windowPane,
@@ -116,7 +90,6 @@
   'tagged-rect': taggedRect,
   'tag-rect': taggedRect,
   'tag-proc': taggedRect,
->>>>>>> a601d3bc
   'multi-rect': multiRect,
   'mul-rect': multiRect,
   'mul-proc': multiRect,
@@ -131,42 +104,15 @@
   cylinder,
   cyl: cylinder,
   db: cylinder,
-<<<<<<< HEAD
-  tiltedCylinder,
   'tilted-cylinder': tiltedCylinder,
   't-cyl': tiltedCylinder,
   das: tiltedCylinder,
-  linedCylinder,
-=======
-  'tilted-cylinder': tiltedCylinder,
-  't-cyl': tiltedCylinder,
-  das: tiltedCylinder,
->>>>>>> a601d3bc
   'lined-cylinder': linedCylinder,
   'l-cyl': linedCylinder,
   disk: linedCylinder,
 
   // Circles
   circle,
-<<<<<<< HEAD
-  doublecircle,
-  dc: doublecircle,
-  crossedCircle,
-  'crossed-circ': crossedCircle,
-  'cross-circ': crossedCircle,
-  summary: crossedCircle,
-  filledCircle,
-  'filled-circle': filledCircle,
-  fc: filledCircle,
-  junction: filledCircle,
-  shadedProcess,
-  'lined-proc': shadedProcess,
-  'lined-rect': shadedProcess,
-
-  // Trapezoids
-  trapezoid,
-  trapezoidBaseBottom: trapezoid,
-=======
   'double-circle': doublecircle,
   dc: doublecircle,
   'crossed-circle': crossedCircle,
@@ -181,20 +127,10 @@
 
   // Trapezoids
   trapezoid,
->>>>>>> a601d3bc
   'trapezoid-bottom': trapezoid,
   'trap-b': trapezoid,
   priority: trapezoid,
   inv_trapezoid,
-<<<<<<< HEAD
-  'trapezoid-top': inv_trapezoid,
-  'trap-t': inv_trapezoid,
-  manual: inv_trapezoid,
-  curvedTrapezoid,
-  'curved-trapezoid': curvedTrapezoid,
-  'cur-trap': curvedTrapezoid,
-  disp: curvedTrapezoid,
-=======
   'inv-trapezoid': inv_trapezoid,
   'trapezoid-top': inv_trapezoid,
   'trap-t': inv_trapezoid,
@@ -203,7 +139,6 @@
   'cur-trap': curvedTrapezoid,
   disp: curvedTrapezoid,
   display: curvedTrapezoid,
->>>>>>> a601d3bc
 
   // Hexagons & Misc Geometric
   hexagon,
@@ -213,19 +148,6 @@
   'small-triangle': triangle,
   'sm-tri': triangle,
   extract: triangle,
-<<<<<<< HEAD
-  flippedTriangle,
-  'flipped-triangle': flippedTriangle,
-  'flip-tria': flippedTriangle,
-  'manual-file': flippedTriangle,
-  trapezoidalPentagon,
-  'notched-pentagon': trapezoidalPentagon,
-  'not-pen': trapezoidalPentagon,
-  'loop-limit': trapezoidalPentagon,
-
-  //wave Edged Rectangles
-  waveRectangle,
-=======
   'flipped-triangle': flippedTriangle,
   'flip-tri': flippedTriangle,
   'manual-file': flippedTriangle,
@@ -234,39 +156,10 @@
   'loop-limit': trapezoidalPentagon,
 
   //wave Edged Rectangles
->>>>>>> a601d3bc
   'wave-rectangle': waveRectangle,
   'w-rect': waveRectangle,
   flag: waveRectangle,
   'paper-tape': waveRectangle,
-<<<<<<< HEAD
-  waveEdgedRectangle,
-  'wave-rect': waveEdgedRectangle,
-  'we-rect': waveEdgedRectangle,
-  doc: waveEdgedRectangle,
-  multiWaveEdgedRectangle,
-  'multi-wave-edged-rectangle': multiWaveEdgedRectangle,
-  'mul-we-rect': multiWaveEdgedRectangle,
-  'mul-doc': multiWaveEdgedRectangle,
-  linedWaveEdgedRect,
-  'lined-wave-edged-rect': linedWaveEdgedRect,
-  'lin-we-rect': linedWaveEdgedRect,
-  'lin-doc': linedWaveEdgedRect,
-  taggedWaveEdgedRectangle,
-  'tagged-wave-edged-rect': taggedWaveEdgedRectangle,
-  'tag-we-rect': taggedWaveEdgedRectangle,
-
-  // Custom Rectangles
-  bowTieRect,
-  'bow-tie-rect': bowTieRect,
-  'bt-rect': bowTieRect,
-  'stored-data': bowTieRect,
-  slopedRect,
-  'sloped-rectangle': slopedRect,
-  'sloped-rect': slopedRect,
-  'manual-input': slopedRect,
-  halfRoundedRectangle,
-=======
   'wave-edge-rect': waveEdgedRectangle,
   'wave-edged-rectangle': waveEdgedRectangle,
   'wave-rect': waveEdgedRectangle,
@@ -289,34 +182,23 @@
   'sloped-rectangle': slopedRect,
   'sloped-rect': slopedRect,
   'manual-input': slopedRect,
->>>>>>> a601d3bc
   'half-rounded-rect': halfRoundedRectangle,
   delay: halfRoundedRectangle,
   card,
   'notched-rect': card,
   'notch-rect': card,
-<<<<<<< HEAD
-  lean_right,
-  'l-r': lean_right,
-  'in-out': lean_right,
-  lean_left,
-=======
   'lean-right': lean_right,
   lean_right: lean_right,
   'l-r': lean_right,
   'in-out': lean_right,
   'lean-left': lean_left,
   lean_left: lean_left,
->>>>>>> a601d3bc
   'l-l': lean_left,
   'out-in': lean_left,
 
   // Miscellaneous
   forkJoin,
-<<<<<<< HEAD
-=======
   'long-rect': forkJoin,
->>>>>>> a601d3bc
   fork: forkJoin,
   join: forkJoin,
   choice,
@@ -324,13 +206,6 @@
   text,
   anchor,
   diamond: question,
-<<<<<<< HEAD
-  lightningBolt,
-  bolt: lightningBolt,
-  'com-link': lightningBolt,
-  curlyBraceLeft,
-  'brace-l': curlyBraceLeft,
-=======
   diam: question,
   decision: question,
   'lightning-bolt': lightningBolt,
@@ -338,23 +213,16 @@
   'com-link': lightningBolt,
   'brace-l': curlyBraceLeft,
   brace: curlyBraceLeft,
->>>>>>> a601d3bc
   comment: curlyBraceLeft,
   hourglass,
   odd: rect_left_inv_arrow,
   labelRect,
-<<<<<<< HEAD
-  curlyBraceRight,
   'brace-r': curlyBraceRight,
-  curlyBraces,
+  braces: curlyBraces,
   iconSquare,
   iconCircle,
   icon,
   imageSquare,
-=======
-  'brace-r': curlyBraceRight,
-  braces: curlyBraces,
->>>>>>> a601d3bc
 };
 
 const nodeElems = new Map();
