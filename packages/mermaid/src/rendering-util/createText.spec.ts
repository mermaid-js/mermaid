import { describe, expect, it } from 'vitest';
import { replaceIconSubstring } from './createText.js';
<<<<<<< HEAD
import { icon } from '@fortawesome/fontawesome-svg-core';
import { faUser, faArrowRight, faHome } from '@fortawesome/free-solid-svg-icons';
import { faGithub } from '@fortawesome/free-brands-svg-icons';
=======
import mermaid from '../mermaid.js';
>>>>>>> 16573d97

describe('replaceIconSubstring', () => {
  it('converts FontAwesome icon notations to HTML tags', async () => {
    const input = 'This is an icon: fa:fa-user and fab:fa-github';
<<<<<<< HEAD
    const output = replaceIconSubstring(input);
    const expected = `This is an icon: ${icon(faUser).html.join('')} and ${icon(faGithub).html.join('')}`;
=======
    const output = await replaceIconSubstring(input);
    const expected = `This is an icon: <i class='fa fa-user'></i> and <i class='fab fa-github'></i>`;
>>>>>>> 16573d97
    expect(output).toEqual(expected);
  });

  it('handles strings without FontAwesome icon notations', async () => {
    const input = 'This string has no icons';
    const output = await replaceIconSubstring(input);
    expect(output).toEqual(input); // No change expected
  });

  it('correctly processes multiple FontAwesome icon notations in one string', async () => {
    const input = 'Icons galore: fa:fa-arrow-right, fak:fa-truck, fas:fa-home';
<<<<<<< HEAD
    const output = replaceIconSubstring(input);
    const expected = `Icons galore: ${icon(faArrowRight).html.join()}, <i class='fak fa-truck'></i>, ${icon(faHome).html.join()}`;
=======
    const output = await replaceIconSubstring(input);
    const expected = `Icons galore: <i class='fa fa-arrow-right'></i>, <i class='fak fa-truck'></i>, <i class='fas fa-home'></i>`;
>>>>>>> 16573d97
    expect(output).toEqual(expected);
  });

  it('correctly replaces a very long icon name with the fak prefix', async () => {
    const input = 'Here is a long icon: fak:fa-truck-driving-long-winding-road in use';
    const output = await replaceIconSubstring(input);
    const expected =
      "Here is a long icon: <i class='fak fa-truck-driving-long-winding-road'></i> in use";
    expect(output).toEqual(expected);
  });

  it('correctly process the registered icons', async () => {
    const staticBellIconPack = {
      prefix: 'fa',
      icons: {
        bell: {
          body: '<path fill="currentColor" d="M224 0c-17.7 0-32 14.3-32 32v19.2C119 66 64 130.6 64 208v25.4c0 45.4-15.5 89.5-43.8 124.9L5.3 377c-5.8 7.2-6.9 17.1-2.9 25.4S14.8 416 24 416h400c9.2 0 17.6-5.3 21.6-13.6s2.9-18.2-2.9-25.4l-14.9-18.6c-28.3-35.5-43.8-79.6-43.8-125V208c0-77.4-55-142-128-156.8V32c0-17.7-14.3-32-32-32m0 96c61.9 0 112 50.1 112 112v25.4c0 47.9 13.9 94.6 39.7 134.6H72.3c25.8-40 39.7-86.7 39.7-134.6V208c0-61.9 50.1-112 112-112m64 352H160c0 17 6.7 33.3 18.7 45.3S207 512 224 512s33.3-6.7 45.3-18.7S288 465 288 448"/>',
          width: 448,
        },
      },
      width: 512,
      height: 512,
    };
    mermaid.registerIconPacks([
      {
        name: 'fa',
        loader: () => Promise.resolve(staticBellIconPack),
      },
    ]);
    const input = 'Icons galore: fa:fa-bell';
    const output = await replaceIconSubstring(input);
    const expected = staticBellIconPack.icons.bell.body;
    expect(output).toContain(expected);
  });
});<|MERGE_RESOLUTION|>--- conflicted
+++ resolved
@@ -1,23 +1,12 @@
 import { describe, expect, it } from 'vitest';
 import { replaceIconSubstring } from './createText.js';
-<<<<<<< HEAD
-import { icon } from '@fortawesome/fontawesome-svg-core';
-import { faUser, faArrowRight, faHome } from '@fortawesome/free-solid-svg-icons';
-import { faGithub } from '@fortawesome/free-brands-svg-icons';
-=======
 import mermaid from '../mermaid.js';
->>>>>>> 16573d97
 
 describe('replaceIconSubstring', () => {
   it('converts FontAwesome icon notations to HTML tags', async () => {
     const input = 'This is an icon: fa:fa-user and fab:fa-github';
-<<<<<<< HEAD
-    const output = replaceIconSubstring(input);
-    const expected = `This is an icon: ${icon(faUser).html.join('')} and ${icon(faGithub).html.join('')}`;
-=======
     const output = await replaceIconSubstring(input);
     const expected = `This is an icon: <i class='fa fa-user'></i> and <i class='fab fa-github'></i>`;
->>>>>>> 16573d97
     expect(output).toEqual(expected);
   });
 
@@ -29,13 +18,8 @@
 
   it('correctly processes multiple FontAwesome icon notations in one string', async () => {
     const input = 'Icons galore: fa:fa-arrow-right, fak:fa-truck, fas:fa-home';
-<<<<<<< HEAD
-    const output = replaceIconSubstring(input);
-    const expected = `Icons galore: ${icon(faArrowRight).html.join()}, <i class='fak fa-truck'></i>, ${icon(faHome).html.join()}`;
-=======
     const output = await replaceIconSubstring(input);
     const expected = `Icons galore: <i class='fa fa-arrow-right'></i>, <i class='fak fa-truck'></i>, <i class='fas fa-home'></i>`;
->>>>>>> 16573d97
     expect(output).toEqual(expected);
   });
 
