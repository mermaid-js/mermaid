import config from '../../dist/defaultConfig';
import type { MermaidConfig } from '../../dist/config.type';
export type MarkdownWordType = 'normal' | 'strong' | 'emphasis';
export interface MarkdownWord {
  content: string;
  type: MarkdownWordType;
}
export type MarkdownLine = MarkdownWord[];
/** Returns `true` if the line fits a constraint (e.g. it's under 𝑛 chars) */
export type CheckFitFunction = (text: MarkdownLine) => boolean;

// Common properties for any node in the system
interface Node {
  id: string;
  label?: string;
  parentId?: string;
  position?: string; // Keep, this is for notes 'left of', 'right of', etc. Move into nodeNode
  cssStyles?: string; // Renamed from `styles` to `cssStyles`
  cssClasses?: string; // Renamed from `classes` to `cssClasses`
  // style?: string; //REMOVE ✅
  // class?: string; //REMOVE ✅
  // labelText?: string; //REMOVE, use `label` instead  ✅
  // props?: Record<string, unknown>; //REMOVE  ✅
  // type: string; // REMOVE, replace with isGroup: boolean, default false  ✅
  // borders?: string; //REMOVE  ✅
  labelStyle?: string;

  // Flowchart specific properties
  labelType?: string; // REMOVE? Always use markdown string, need to check for KaTeX - ⏳ wait with this one

  domId?: string; // When you create the node in the getData function you do not have the domId yet
  // Rendering specific properties for both Flowchart and State Diagram nodes
  dir?: string; // Only relevant for isGroup true, i.e. a sub-graph or composite state.
  haveCallback?: boolean;
  link?: string;
  linkTarget?: string;
  padding?: number; //REMOVE?, use from LayoutData.config - Keep, this could be shape specific
  shape?: string;
  tooltip?: string;
  isGroup: boolean;
  width?: number;
  height?: number;
  // Specific properties for State Diagram nodes TODO remove and use generic properties
  intersect?: (point: any) => any;

  // Non-generic properties
  rx?: number; // Used for rounded corners in Rect, Ellipse, etc.Maybe it to specialized RectNode, EllipseNode, etc.
  ry?: number;

  useHtmlLabels?: boolean;
  centerLabel?: boolean; //keep for now.
  //Candidate for removal, maybe rely on labelStyle or a specific property labelPosition: Top, Center, Bottom

  //Node style properties
  backgroundColor?: string;
  borderColor?: string;
  borderStyle?: string;
  borderWidth?: number;
  labelTextColor?: string;

  // Flowchart specific properties
  x?: number;
  y?: number;

<<<<<<< HEAD
  // Added look to handle
=======
>>>>>>> a3515284
  look?: string;
}

// Common properties for any edge in the system
interface Edge {
  id: string;
  label?: string;
  classes?: string;
  style?: string;
  // Properties common to both Flowchart and State Diagram edges
  arrowhead?: string;
  arrowheadStyle?: string;
  arrowTypeEnd?: string;
  arrowTypeStart?: string;
  // Flowchart specific properties
  defaultInterpolate?: string;
  end?: string;
  interpolate?: string;
  labelType?: string;
  length?: number;
  start?: string;
  stroke?: string;
  text?: string;
  type: string;
  // Rendering specific properties
  curve?: string;
  labelpos?: string;
  labelStyle?: string;
  minlen?: number;
  pattern?: string;
  thickness?: 'normal' | 'thick' | 'invisible';
<<<<<<< HEAD

=======
>>>>>>> a3515284
  look?: string;
}

interface RectOptions {
  rx: number;
  ry: number;
  labelPaddingX: number;
  labelPaddingY: number;
  classes: string;
}

// Extending the Node interface for specific types if needed
interface ClassDiagramNode extends Node {
  memberData: any; // Specific property for class diagram nodes
}

// Specific interfaces for layout and render data
export interface LayoutData {
  nodes: Node[];
  edges: Edge[];
  config: MermaidConfig;
  [key: string]: any; // Additional properties not yet defined
}

export interface RenderData {
  items: (Node | Edge)[];
  [key: string]: any; // Additional properties not yet defined
}

// This refactored approach ensures that common properties are included in the base `Node` and `Edge` interfaces, with specific types extending these bases with additional properties as needed. This maintains flexibility while ensuring type safety and reducing redundancy.

export type LayoutMethod =
  | 'dagre'
  | 'dagre-wrapper'
  | 'elk'
  | 'neato'
  | 'dot'
  | 'circo'
  | 'fdp'
  | 'osage'
  | 'grid';

export function createDomElement(node: Node): Node {
  // Create a new DOM element. Assuming we're creating a div as an example
  const element = document.createElement('div');

  // Check if node.domId is set, if not generate a unique identifier for it
  if (!node.domId) {
    // This is a simplistic approach to generate a unique ID
    // In a real application, you might want to use a more robust method
    node.domId = `node-${Math.random().toString(36).substr(2, 9)}`;
  }

  // Set the ID of the DOM element
  element.id = node.domId;

  // Optional: Apply styles and classes to the element
  if (node.cssStyles) {
    element.style.cssText = node.cssStyles;
  }
  if (node.classes) {
    element.className = node.classes;
  }

  // Optional: Add content or additional attributes to the element
  // This can be based on other properties of the node
  if (node.label) {
    element.textContent = node.label;
  }

  // Append the newly created element to the document body or a specific container
  // This is just an example; in a real application, you might append it somewhere specific
  document.body.appendChild(element);

  // Return the updated node with its domId set
  return node;
}<|MERGE_RESOLUTION|>--- conflicted
+++ resolved
@@ -62,10 +62,6 @@
   x?: number;
   y?: number;
 
-<<<<<<< HEAD
-  // Added look to handle
-=======
->>>>>>> a3515284
   look?: string;
 }
 
@@ -97,10 +93,6 @@
   minlen?: number;
   pattern?: string;
   thickness?: 'normal' | 'thick' | 'invisible';
-<<<<<<< HEAD
-
-=======
->>>>>>> a3515284
   look?: string;
 }
 
