<<<<<<< HEAD
import type { MermaidConfig } from '../../dist/config.type';
export type MarkdownWordType = 'normal' | 'strong' | 'emphasis';
=======
export type MarkdownWordType = 'normal' | 'strong' | 'em';
>>>>>>> b1b480a1
export interface MarkdownWord {
  content: string;
  type: MarkdownWordType;
}
export type MarkdownLine = MarkdownWord[];
/** Returns `true` if the line fits a constraint (e.g. it's under 𝑛 chars) */
export type CheckFitFunction = (text: MarkdownLine) => boolean;

// Common properties for any node in the system
interface Node {
  id: string;
  label?: string;
  description?: string[];
  parentId?: string;
  position?: string; // Keep, this is for notes 'left of', 'right of', etc. Move into nodeNode
  cssStyles?: string[]; // Renamed from `styles` to `cssStyles`
  cssCompiledStyles?: string[];
  cssClasses?: string; // Renamed from `classes` to `cssClasses`
  // style?: string; //REMOVE ✅
  // class?: string; //REMOVE ✅
  // labelText?: string; //REMOVE, use `label` instead  ✅
  // props?: Record<string, unknown>; //REMOVE  ✅
  // type: string; // REMOVE, replace with isGroup: boolean, default false  ✅
  // borders?: string; //REMOVE  ✅
  labelStyle?: string; // REMOVE - use cssStyles instead  ✅

  // Flowchart specific properties
  labelType?: string; // REMOVE? Always use markdown string, need to check for KaTeX - ⏳ wait with this one

  domId?: string; // When you create the node in the getData function you do not have the domId yet
  // Rendering specific properties for both Flowchart and State Diagram nodes
  dir?: string; // Only relevant for isGroup true, i.e. a sub-graph or composite state.
  haveCallback?: boolean;
  link?: string;
  linkTarget?: string;
  tooltip?: string;
  padding?: number; //REMOVE?, use from LayoutData.config - Keep, this could be shape specific
  shape?: string;
  tooltip?: string;
  isGroup: boolean;
  width?: number;
  height?: number;
  // Specific properties for State Diagram nodes TODO remove and use generic properties
  intersect?: (point: any) => any;

  // Non-generic properties
  rx?: number; // Used for rounded corners in Rect, Ellipse, etc.Maybe it to specialized RectNode, EllipseNode, etc.
  ry?: number;

  useHtmlLabels?: boolean;
  centerLabel?: boolean; //keep for now.
  //Candidate for removal, maybe rely on labelStyle or a specific property labelPosition: Top, Center, Bottom

  //Node style properties
  backgroundColor?: string;
  borderColor?: string;
  borderStyle?: string;
  borderWidth?: number;
  labelTextColor?: string;

  // Flowchart specific properties
  x?: number;
  y?: number;

  look?: string;
}

// Common properties for any edge in the system
interface Edge {
  id: string;
  label?: string;
  classes?: string;
  style?: string[];
  // Properties common to both Flowchart and State Diagram edges
  arrowhead?: string;
  arrowheadStyle?: string;
  arrowTypeEnd?: string;
  arrowTypeStart?: string;
  // Flowchart specific properties
  defaultInterpolate?: string;
  end?: string;
  interpolate?: string;
  labelType?: string;
  length?: number;
  start?: string;
  stroke?: string;
  text?: string;
  type: string;
  // Rendering specific properties
  curve?: string;
  labelpos?: string;
  labelStyle?: string[];
  minlen?: number;
  pattern?: string;
  thickness?: 'normal' | 'thick' | 'invisible';
  look?: string;
}

interface RectOptions {
  rx: number;
  ry: number;
  labelPaddingX: number;
  labelPaddingY: number;
  classes: string;
}

// Extending the Node interface for specific types if needed
interface ClassDiagramNode extends Node {
  memberData: any; // Specific property for class diagram nodes
}

// Specific interfaces for layout and render data
export interface LayoutData {
  nodes: Node[];
  edges: Edge[];
  config: MermaidConfig;
  [key: string]: any; // Additional properties not yet defined
}

export interface RenderData {
  items: (Node | Edge)[];
  [key: string]: any; // Additional properties not yet defined
}

// This refactored approach ensures that common properties are included in the base `Node` and `Edge` interfaces, with specific types extending these bases with additional properties as needed. This maintains flexibility while ensuring type safety and reducing redundancy.

export type LayoutMethod =
  | 'dagre'
  | 'dagre-wrapper'
  | 'elk'
  | 'neato'
  | 'dot'
  | 'circo'
  | 'fdp'
  | 'osage'
  | 'grid';<|MERGE_RESOLUTION|>--- conflicted
+++ resolved
@@ -1,9 +1,5 @@
-<<<<<<< HEAD
+export type MarkdownWordType = 'normal' | 'strong' | 'em';
 import type { MermaidConfig } from '../../dist/config.type';
-export type MarkdownWordType = 'normal' | 'strong' | 'emphasis';
-=======
-export type MarkdownWordType = 'normal' | 'strong' | 'em';
->>>>>>> b1b480a1
 export interface MarkdownWord {
   content: string;
   type: MarkdownWordType;
