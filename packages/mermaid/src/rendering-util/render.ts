--- conflicted
+++ resolved
@@ -24,17 +24,14 @@
       name: 'dagre',
       loader: async () => await import('./layout-algorithms/dagre/index.js'),
     },
-<<<<<<< HEAD
     {
       name: 'fixed',
       loader: async () => await import('./layout-algorithms/fixed/index.js'),
     },
-=======
     // {
     //   name: 'elk',
     //   loader: async () => await import('../../../mermaid-layout-elk/src/render.js'),
     // },
->>>>>>> 7fbe1661
   ]);
 };
 
