import { log } from '$root/logger.js';

export interface LayoutAlgorithm {
  render(data4Layout: any, svg: any, element: any, algorithm?: string, positions: any): any;
}

export type LayoutLoader = () => Promise<LayoutAlgorithm>;
export interface LayoutLoaderDefinition {
  name: string;
  loader: LayoutLoader;
  algorithm?: string;
}

const layoutAlgorithms: Record<string, LayoutLoaderDefinition> = {};

export const registerLayoutLoaders = (loaders: LayoutLoaderDefinition[]) => {
  for (const loader of loaders) {
    layoutAlgorithms[loader.name] = loader;
  }
};

// TODO: Should we load dagre without lazy loading?
const registerDefaultLayoutLoaders = () => {
  registerLayoutLoaders([
    {
      name: 'dagre',
      loader: async () => await import('./layout-algorithms/dagre/index.js'),
    },
<<<<<<< HEAD
    {
      name: 'fixed',
      loader: async () => await import('./layout-algorithms/fixed/index.js'),
    },
    // {
    //   name: 'elk',
    //   loader: async () => await import('../../../mermaid-layout-elk/src/render.js'),
    // },
=======
>>>>>>> 4298a572
  ]);
};

registerDefaultLayoutLoaders();

export const render = async (data4Layout: any, svg: any, element: any, positions?: any) => {
  if (!(data4Layout.layoutAlgorithm in layoutAlgorithms)) {
    throw new Error(`Unknown layout algorithm: ${data4Layout.layoutAlgorithm}`);
  }

  const layoutDefinition = layoutAlgorithms[data4Layout.layoutAlgorithm];
  const layoutRenderer = await layoutDefinition.loader();
<<<<<<< HEAD

  const { useGradient, gradientStart, gradientStop } = data4Layout.config.themeVariables;

  // console.log('IPI data4Layout', svg.attr('id'));

  if (useGradient) {
    const gradient = svg
      .append('linearGradient')
      .attr('id', svg.attr('id') + '-gradient')
      .attr('gradientUnits', 'objectBoundingBox') // Changed to objectBoundingBox for relative sizing
      .attr('x1', '0%')
      .attr('y1', '0%')
      .attr('x2', '100%')
      .attr('y2', '0%');

    gradient
      .append('svg:stop')
      .attr('offset', '0%')
      .attr('stop-color', gradientStart)
      .attr('stop-opacity', 1);

    gradient
      .append('svg:stop')
      .attr('offset', '100%') // Adjusted to 100% to ensure full gradient spread
      .attr('stop-color', gradientStop)
      .attr('stop-opacity', 1);
  }
  return layoutRenderer.render(data4Layout, svg, element, layoutDefinition.algorithm, positions);
=======
  return layoutRenderer.render(data4Layout, svg, element, layoutDefinition.algorithm);
};

/**
 * Get the registered layout algorithm. If the algorithm is not registered, use the fallback algorithm.
 */
export const getRegisteredLayoutAlgorithm = (algorithm = '', { fallback = 'dagre' } = {}) => {
  if (algorithm in layoutAlgorithms) {
    return algorithm;
  }
  if (fallback in layoutAlgorithms) {
    log.warn(`Layout algorithm ${algorithm} is not registered. Using ${fallback} as fallback.`);
    return fallback;
  }
  throw new Error(`Both layout algorithms ${algorithm} and ${fallback} are not registered.`);
>>>>>>> 4298a572
};<|MERGE_RESOLUTION|>--- conflicted
+++ resolved
@@ -26,17 +26,10 @@
       name: 'dagre',
       loader: async () => await import('./layout-algorithms/dagre/index.js'),
     },
-<<<<<<< HEAD
     {
       name: 'fixed',
       loader: async () => await import('./layout-algorithms/fixed/index.js'),
     },
-    // {
-    //   name: 'elk',
-    //   loader: async () => await import('../../../mermaid-layout-elk/src/render.js'),
-    // },
-=======
->>>>>>> 4298a572
   ]);
 };
 
@@ -49,7 +42,6 @@
 
   const layoutDefinition = layoutAlgorithms[data4Layout.layoutAlgorithm];
   const layoutRenderer = await layoutDefinition.loader();
-<<<<<<< HEAD
 
   const { useGradient, gradientStart, gradientStop } = data4Layout.config.themeVariables;
 
@@ -78,8 +70,6 @@
       .attr('stop-opacity', 1);
   }
   return layoutRenderer.render(data4Layout, svg, element, layoutDefinition.algorithm, positions);
-=======
-  return layoutRenderer.render(data4Layout, svg, element, layoutDefinition.algorithm);
 };
 
 /**
@@ -94,5 +84,4 @@
     return fallback;
   }
   throw new Error(`Both layout algorithms ${algorithm} and ${fallback} are not registered.`);
->>>>>>> 4298a572
 };