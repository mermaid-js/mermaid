/**
 * Script to load Mermaid Config JSON Schema from YAML and to:
 *
 * - Validate JSON Schema
 *
 * Then to generate:
 *
 * - config.types.ts TypeScript file
 */

/* eslint-disable no-console */

import _Ajv2019, { type JSONSchemaType } from 'ajv/dist/2019.js';
import { JSON_SCHEMA, load } from 'js-yaml';
import { compile, type JSONSchema } from 'json-schema-to-typescript';
import assert from 'node:assert';
import { execFile } from 'node:child_process';
import { readFile, writeFile } from 'node:fs/promises';
import { join } from 'node:path';
import { promisify } from 'node:util';
import prettier from 'prettier';

// Workaround for wrong AJV types, see
// https://github.com/ajv-validator/ajv/issues/2132#issuecomment-1290409907
const Ajv2019 = _Ajv2019 as unknown as typeof _Ajv2019.default;

// !!! -- The config.type.js file is created by this script -- !!!
import type { MermaidConfig } from '../src/config.type.js';

// options for running the main command
const verifyOnly = process.argv.includes('--verify');
/** If `true`, automatically `git add` any changes (i.e. during `pnpm run pre-commit`)*/
const git = process.argv.includes('--git');

/**
<<<<<<< HEAD
 * All of the keys in the mermaid config that have a mermaid diagram config.
 */
const MERMAID_CONFIG_DIAGRAM_KEYS = [
  'flowchart',
  'sequence',
  'gantt',
  'journey',
  'class',
  'state',
  'er',
  'pie',
  'quadrantChart',
  'xyChart',
  'requirement',
  'mindmap',
  'timeline',
  'gitGraph',
  'c4',
  'sankey',
  'railroad',
];

/**
=======
>>>>>>> ecee23d8
 * Loads the MermaidConfig JSON schema YAML file.
 *
 * @returns The loaded JSON Schema, use {@link validateSchema} to confirm it is a valid JSON Schema.
 */
async function loadJsonSchemaFromYaml() {
  const configSchemaFile = join('src', 'schemas', 'config.schema.yaml');
  const contentsYaml = await readFile(configSchemaFile, { encoding: 'utf8' });
  const jsonSchema = load(contentsYaml, {
    filename: configSchemaFile,
    // only allow JSON types in our YAML doc (will probably be default in YAML 1.3)
    // e.g. `true` will be parsed a boolean `true`, `True` will be parsed as string `"True"`.
    schema: JSON_SCHEMA,
  });
  return jsonSchema;
}

/**
 * Asserts that the given value is a valid JSON Schema object.
 *
 * @param jsonSchema - The value to validate as JSON Schema 2019-09
 * @throws {Error} if the given object is invalid.
 */
function validateSchema(jsonSchema: unknown): asserts jsonSchema is JSONSchemaType<MermaidConfig> {
  if (typeof jsonSchema !== 'object') {
    throw new Error(`jsonSchema param is not an object: actual type is ${typeof jsonSchema}`);
  }
  if (jsonSchema === null) {
    throw new Error('jsonSchema param must not be null');
  }
  const ajv = new Ajv2019({
    allErrors: true,
    allowUnionTypes: true,
    strict: true,
  });

  ajv.addKeyword({
    keyword: 'meta:enum', // used by jsonschema2md (in docs.mts script)
    errors: false,
  });
  ajv.addKeyword({
    keyword: 'tsType', // used by json-schema-to-typescript
    errors: false,
  });

  ajv.compile(jsonSchema);
}

/**
 * Generate a typescript definition from a JSON Schema using json-schema-to-typescript.
 *
 * @param mermaidConfigSchema - The input JSON Schema.
 */
async function generateTypescript(mermaidConfigSchema: JSONSchemaType<MermaidConfig>) {
  /**
   * Replace all usages of `allOf` with `extends`.
   *
   * `extends` is only valid JSON Schema in very old versions of JSON Schema.
   * However, json-schema-to-typescript creates much nicer types when using
   * `extends`, so we should use them instead when possible.
   *
   * @param schema - The input schema.
   * @returns The schema with `allOf` replaced with `extends`.
   */
  function replaceAllOfWithExtends(schema: JSONSchemaType<Record<string, any>>) {
    if (schema['allOf']) {
      const { allOf, ...schemaWithoutAllOf } = schema;
      return {
        ...schemaWithoutAllOf,
        extends: allOf,
      };
    }
    return schema;
  }

  /**
   * For backwards compatibility with older Mermaid Typescript defs,
   * we need to make all value optional instead of required.
   *
   * This is because the `MermaidConfig` type is used as an input, and everything is optional,
   * since all the required values have default values.s
   *
   * In the future, we should make make the input to Mermaid `Partial<MermaidConfig>`.
   *
   * @todo TODO: Remove this function when Mermaid releases a new breaking change.
   * @param schema - The input schema.
   * @returns The schema with all required values removed.
   */
  function removeRequired(schema: JSONSchemaType<Record<string, any>>) {
    return { ...schema, required: [] };
  }

  assert.ok(mermaidConfigSchema.$defs);
  const modifiedSchema = {
<<<<<<< HEAD
    ...unrefSubschemas(removeRequired(mermaidConfigSchema)),
    //...removeRequired(mermaidConfigSchema),
=======
    ...removeRequired(mermaidConfigSchema),
>>>>>>> ecee23d8

    $defs: Object.fromEntries(
      Object.entries(mermaidConfigSchema.$defs).map(([key, subSchema]) => {
        return [key, removeRequired(replaceAllOfWithExtends(subSchema))];
      })
    ),
  };

  const typescriptFile = await compile(
    modifiedSchema as JSONSchema, // json-schema-to-typescript only allows JSON Schema 4 as input type
    'MermaidConfig',
    {
      additionalProperties: false, // in JSON Schema 2019-09, these are called `unevaluatedProperties`
      unreachableDefinitions: true, // definition for FontConfig is unreachable
      style: (await prettier.resolveConfig('.')) ?? {},
    }
  );

  // TODO, should we somehow use the functions from `docs.mts` instead?
  if (verifyOnly) {
    const originalFile = await readFile('./src/config.type.ts', { encoding: 'utf-8' });
    if (typescriptFile !== originalFile) {
      console.error('❌ Error: ./src/config.type.ts will be changed.');
      console.error("Please run 'pnpm run --filter mermaid types:build-config' to update this");
      process.exitCode = 1;
    } else {
      console.log('✅ ./src/config.type.ts will be unchanged');
    }
  } else {
    console.log('Writing typescript file to ./src/config.type.ts');
    await writeFile('./src/config.type.ts', typescriptFile, { encoding: 'utf8' });
    if (git) {
      console.log('📧 Git: Adding ./src/config.type.ts changed');
      await promisify(execFile)('git', ['add', './src/config.type.ts']);
    }
  }
}

/**
 * Workaround for type duplication when a $ref property has siblings.
 *
 * @param json - The input JSON object.
 *
 * @see https://github.com/bcherny/json-schema-to-typescript/issues/193
 */
function removeProp(json: any, name: string) {
  for (const prop in json) {
    if (prop === name) {
      delete json[prop];
    } else if (typeof json[prop] === 'object') {
      removeProp(json[prop], name);
    }
  }
}

/** Main function */
async function main() {
  if (verifyOnly) {
    console.log(
      'Verifying that ./src/config.type.ts is in sync with src/schemas/config.schema.yaml'
    );
  }

  const configJsonSchema = await loadJsonSchemaFromYaml();

  removeProp(configJsonSchema, 'default');

  validateSchema(configJsonSchema);

  // Generate types from JSON Schema
  await generateTypescript(configJsonSchema);
}

main().catch((error) => {
  console.error(error);
  process.exitCode = 1;
});<|MERGE_RESOLUTION|>--- conflicted
+++ resolved
@@ -33,32 +33,6 @@
 const git = process.argv.includes('--git');
 
 /**
-<<<<<<< HEAD
- * All of the keys in the mermaid config that have a mermaid diagram config.
- */
-const MERMAID_CONFIG_DIAGRAM_KEYS = [
-  'flowchart',
-  'sequence',
-  'gantt',
-  'journey',
-  'class',
-  'state',
-  'er',
-  'pie',
-  'quadrantChart',
-  'xyChart',
-  'requirement',
-  'mindmap',
-  'timeline',
-  'gitGraph',
-  'c4',
-  'sankey',
-  'railroad',
-];
-
-/**
-=======
->>>>>>> ecee23d8
  * Loads the MermaidConfig JSON schema YAML file.
  *
  * @returns The loaded JSON Schema, use {@link validateSchema} to confirm it is a valid JSON Schema.
@@ -152,13 +126,7 @@
 
   assert.ok(mermaidConfigSchema.$defs);
   const modifiedSchema = {
-<<<<<<< HEAD
-    ...unrefSubschemas(removeRequired(mermaidConfigSchema)),
-    //...removeRequired(mermaidConfigSchema),
-=======
     ...removeRequired(mermaidConfigSchema),
->>>>>>> ecee23d8
-
     $defs: Object.fromEntries(
       Object.entries(mermaidConfigSchema.$defs).map(([key, subSchema]) => {
         return [key, removeRequired(replaceAllOfWithExtends(subSchema))];
