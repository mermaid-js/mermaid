--- conflicted
+++ resolved
@@ -103,10 +103,7 @@
     "eslint-plugin-jsdoc": "^39.3.6",
     "eslint-plugin-json": "^3.1.0",
     "eslint-plugin-markdown": "^3.0.0",
-<<<<<<< HEAD
     "globby": "^13.1.2",
-=======
->>>>>>> d52c1f09
     "husky": "^8.0.0",
     "identity-obj-proxy": "^3.0.0",
     "jest": "^28.0.3",
