--- conflicted
+++ resolved
@@ -45,14 +45,9 @@
     "ci": "vitest run",
     "test": "pnpm lint && vitest run",
     "test:watch": "vitest --coverage --watch",
-<<<<<<< HEAD
     "test:debug": "vitest --watch src/diagrams/sequence/seq*.spec.js",
-    "prepublishOnly": "yarn build && yarn test",
-    "prepare": "concurrently \"husky install\" \"yarn build\"",
-=======
     "prepublishOnly": "pnpm build && pnpm test",
     "prepare": "concurrently \"husky install\" \"pnpm build\"",
->>>>>>> 03190c1d
     "pre-commit": "lint-staged"
   },
   "repository": {
