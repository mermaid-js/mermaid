{
  "name": "mermaid",
  "version": "9.1.6",
  "description": "Markdownish syntax for generating flowcharts, sequence diagrams, class diagrams, gantt charts and git graphs.",
  "main": "dist/mermaid.min.js",
  "module": "dist/mermaid.esm.min.mjs",
  "types": "dist/mermaid.d.ts",
  "exports": {
    ".": {
      "require": "./dist/mermaid.min.js",
      "import": "./dist/mermaid.esm.min.mjs",
      "types": "./dist/mermaid.d.ts"
    },
    "./*": "./*"
  },
  "keywords": [
    "diagram",
    "markdown",
    "flowchart",
    "sequence diagram",
    "gantt",
    "class diagram",
    "git graph"
  ],
  "scripts": {
    "clean": "rimraf dist",
    "build:code": "node .esbuild/esbuild.cjs",
    "build:types": "tsc -p ./tsconfig.json --emitDeclarationOnly",
    "build:webpack": "webpack --mode production --progress --color",
    "build:watch": "yarn build:code --watch",
    "build": "yarn clean; concurrently \"yarn build:code\" \"yarn build:types\"",
    "docs:build": "ts-node-esm src/docs.mts",
    "docs:verify": "ts-node-esm src/docs.mts --verify",
    "postbuild": "documentation build src/mermaidAPI.ts src/config.ts src/defaultConfig.ts --shallow -f md --markdown-toc false > src/docs/Setup.md; yarn docs:build",
    "release": "yarn build",
    "lint": "eslint --cache --ignore-path .gitignore .; prettier --check .",
    "lint:fix": "eslint --fix --ignore-path .gitignore .; prettier --write .",
    "e2e:depr": "yarn lint && jest e2e --config e2e/jest.config.js",
    "cypress": "cypress run",
    "cypress:open": "cypress open",
    "e2e": "start-server-and-test dev http://localhost:9000/ cypress",
    "e2e-upd": "yarn lint && jest e2e -u --config e2e/jest.config.js",
    "dev": "webpack serve --config ./.webpack/webpack.config.e2e.babel.js",
    "ci": "jest src/.*",
    "test": "yarn lint && jest src/.*",
    "test:watch": "jest --watch src",
    "prepublishOnly": "yarn build && yarn test",
    "prepare": "concurrently \"husky install\" \"yarn build\"",
    "pre-commit": "lint-staged"
  },
  "repository": {
    "type": "git",
    "url": "https://github.com/mermaid-js/mermaid"
  },
  "author": "Knut Sveidqvist",
  "license": "MIT",
  "standard": {
    "ignore": [
      "**/parser/*.js",
      "dist/**/*.js",
      "cypress/**/*.js"
    ],
    "globals": [
      "page"
    ]
  },
  "dependencies": {
    "@braintree/sanitize-url": "^6.0.0",
    "d3": "^7.0.0",
    "dagre": "^0.8.5",
    "dagre-d3": "^0.6.4",
    "dompurify": "2.4.0",
    "graphlib": "^2.1.8",
    "khroma": "^2.0.0",
    "moment-mini": "2.24.0",
    "stylis": "^4.0.10"
  },
  "devDependencies": {
    "@applitools/eyes-cypress": "^3.25.7",
    "@babel/core": "^7.14.6",
    "@babel/eslint-parser": "^7.14.7",
    "@babel/preset-env": "^7.14.7",
    "@babel/register": "^7.14.5",
    "@commitlint/cli": "^17.1.2",
    "@commitlint/config-conventional": "^17.0.0",
    "@types/d3": "^7.4.0",
    "@types/dompurify": "^2.3.4",
    "@types/jest": "^28.1.7",
    "@types/stylis": "^4.0.2",
    "@typescript-eslint/eslint-plugin": "^5.36.1",
    "@typescript-eslint/parser": "^5.36.1",
    "babel-jest": "^29.0.1",
    "babel-loader": "^8.2.2",
    "concurrently": "^7.0.0",
    "coveralls": "^3.0.2",
    "css-to-string-loader": "^0.1.3",
    "cypress": "9.7.0",
    "cypress-image-snapshot": "^4.0.1",
    "documentation": "13.2.0",
    "esbuild": "^0.15.6",
    "esbuild-loader": "^2.19.0",
    "eslint": "^8.23.0",
    "eslint-config-prettier": "^8.5.0",
    "eslint-plugin-cypress": "^2.12.1",
    "eslint-plugin-html": "^7.1.0",
    "eslint-plugin-jest": "^27.0.1",
    "eslint-plugin-jsdoc": "^39.3.6",
    "eslint-plugin-json": "^3.1.0",
    "eslint-plugin-markdown": "^3.0.0",
    "globby": "^13.1.2",
    "husky": "^8.0.0",
    "identity-obj-proxy": "^3.0.0",
    "jest": "^28.0.3",
<<<<<<< HEAD
    "jest-environment-jsdom": "^29.0.1",
    "jest-esbuild": "^0.2.9",
=======
    "jest-environment-jsdom": "^29.0.2",
>>>>>>> 8020ab9f
    "jison": "^0.4.18",
    "js-base64": "3.7.2",
    "lint-staged": "^13.0.0",
    "moment": "^2.23.0",
    "path-browserify": "^1.0.1",
    "prettier": "^2.3.2",
    "prettier-plugin-jsdoc": "^0.3.30",
    "remark": "^14.0.2",
    "rimraf": "^3.0.2",
    "start-server-and-test": "^1.12.6",
    "terser-webpack-plugin": "^5.3.6",
    "ts-jest": "^28.0.8",
    "ts-loader": "^9.3.1",
    "ts-node": "^10.9.1",
    "typescript": "^4.7.4",
    "unist-util-flatmap": "^1.0.0",
    "webpack": "^5.53.0",
    "webpack-cli": "^4.7.2",
    "webpack-dev-server": "^4.10.1",
    "webpack-merge": "^5.8.0",
    "webpack-node-externals": "^3.0.0"
  },
  "resolutions": {
    "d3": "^7.0.0"
  },
  "files": [
    "dist"
  ],
  "sideEffects": [
    "**/*.css",
    "**/*.scss"
  ]
}<|MERGE_RESOLUTION|>--- conflicted
+++ resolved
@@ -111,12 +111,8 @@
     "husky": "^8.0.0",
     "identity-obj-proxy": "^3.0.0",
     "jest": "^28.0.3",
-<<<<<<< HEAD
-    "jest-environment-jsdom": "^29.0.1",
+    "jest-environment-jsdom": "^29.0.2",
     "jest-esbuild": "^0.2.9",
-=======
-    "jest-environment-jsdom": "^29.0.2",
->>>>>>> 8020ab9f
     "jison": "^0.4.18",
     "js-base64": "3.7.2",
     "lint-staged": "^13.0.0",
