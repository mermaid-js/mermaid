{
  "name": "mermaid-monorepo",
  "private": true,
  "version": "9.2.0-rc2",
  "description": "Markdownish syntax for generating flowcharts, sequence diagrams, class diagrams, gantt charts and git graphs.",
  "main": "dist/mermaid.core.mjs",
  "module": "dist/mermaid.core.mjs",
  "types": "dist/mermaid.d.ts",
  "type": "module",
  "packageManager": "pnpm@7.15.0",
  "exports": {
    ".": {
      "require": "./dist/mermaid.min.js",
      "import": "./dist/mermaid.core.mjs",
      "types": "./dist/mermaid.d.ts"
    },
    "./*": "./*"
  },
  "keywords": [
    "diagram",
    "markdown",
    "flowchart",
    "sequence diagram",
    "gantt",
    "class diagram",
    "git graph"
  ],
  "scripts": {
    "build:vite": "ts-node-esm --transpileOnly --project=.vite/tsconfig.json .vite/build.ts",
    "build:types": "concurrently \"tsc -p ./packages/mermaid/tsconfig.json --emitDeclarationOnly\" \"tsc -p ./packages/mermaid-mindmap/tsconfig.json --emitDeclarationOnly\"",
    "build:watch": "pnpm build:vite --watch",
    "build": "pnpm run -r clean && concurrently \"pnpm build:vite\" \"pnpm build:types\"",
    "dev": "concurrently \"pnpm build:vite --watch\" \"ts-node-esm .vite/server.ts\"",
    "release": "pnpm build",
    "lint": "eslint --cache --ignore-path .gitignore . && pnpm --filter mermaid run lint:jison && prettier --check .",
    "lint:fix": "eslint --fix --ignore-path .gitignore . && prettier --write . && ts-node-esm scripts/fixCSpell.ts",
    "cypress": "cypress run",
    "cypress:open": "cypress open",
    "e2e": "start-server-and-test dev http://localhost:9000/ cypress",
    "ci": "vitest run",
    "test": "pnpm lint && vitest run",
    "test:watch": "vitest --watch",
    "test:coverage": "vitest --coverage",
    "prepublishOnly": "pnpm build && pnpm test",
    "prepare": "concurrently \"husky install\" \"pnpm build\"",
    "pre-commit": "lint-staged"
  },
  "repository": {
    "type": "git",
    "url": "https://github.com/mermaid-js/mermaid"
  },
  "author": "Knut Sveidqvist",
  "license": "MIT",
  "standard": {
    "ignore": [
      "**/parser/*.js",
      "dist/**/*.js",
      "cypress/**/*.js"
    ],
    "globals": [
      "page"
    ]
  },
  "dependencies": {
    "@braintree/sanitize-url": "6.0.2",
    "@types/node": "18.11.9",
    "@types/uuid": "8.3.4",
    "d3": "7.6.1",
    "dagre": "0.8.5",
    "dagre-d3": "0.6.4",
    "dompurify": "2.4.1",
    "fast-clone": "1.5.13",
    "graphlib": "2.1.8",
    "khroma": "2.0.0",
    "lodash": "4.17.21",
    "moment-mini": "2.29.4",
    "non-layered-tidy-tree-layout": "2.0.2",
    "rollup": "3.3.0",
    "stylis": "4.1.3",
    "uuid": "9.0.0"
  },
  "devDependencies": {
    "@applitools/eyes-cypress": "3.27.6",
    "@commitlint/cli": "17.2.0",
    "@commitlint/config-conventional": "17.2.0",
    "@cspell/eslint-plugin": "6.14.2",
    "@types/d3": "7.4.0",
    "@types/dompurify": "2.4.0",
    "@types/eslint": "8.4.10",
    "@types/express": "4.17.14",
    "@types/jsdom": "20.0.1",
    "@types/lodash": "4.14.188",
    "@types/mdast": "3.0.10",
    "@types/prettier": "2.7.1",
    "@types/stylis": "4.0.2",
    "@typescript-eslint/eslint-plugin": "5.42.1",
    "@typescript-eslint/parser": "5.42.1",
    "@vitest/coverage-c8": "0.25.1",
    "@vitest/ui": "0.25.1",
    "concurrently": "7.5.0",
    "coveralls": "3.1.1",
    "cypress": "10.11.0",
    "cypress-image-snapshot": "4.0.1",
    "esbuild": "0.15.13",
    "eslint": "8.27.0",
    "eslint-config-prettier": "8.5.0",
    "eslint-plugin-cypress": "2.12.1",
    "eslint-plugin-html": "7.1.0",
    "eslint-plugin-jest": "27.1.5",
    "eslint-plugin-jsdoc": "39.6.2",
    "eslint-plugin-json": "3.1.0",
    "eslint-plugin-markdown": "3.0.0",
    "eslint-plugin-no-only-tests": "3.1.0",
    "eslint-plugin-tsdoc": "0.2.17",
    "express": "4.18.2",
    "globby": "13.1.2",
    "husky": "8.0.2",
    "identity-obj-proxy": "3.0.0",
    "jest": "29.3.1",
    "jison": "0.4.18",
    "jsdom": "20.0.2",
    "lint-staged": "13.0.3",
    "markdown-it": "13.0.1",
    "path-browserify": "1.0.1",
    "pnpm": "7.15.0",
    "prettier": "2.7.1",
    "prettier-plugin-jsdoc": "0.4.2",
    "remark": "14.0.2",
    "rimraf": "3.0.2",
    "start-server-and-test": "1.14.0",
    "ts-node": "10.9.1",
    "typescript": "4.8.4",
    "unist-util-flatmap": "1.0.0",
    "vite": "3.2.3",
    "vitepress": "1.0.0-alpha.28",
    "vitepress-plugin-mermaid": "2.0.8",
    "vitepress-plugin-search": "1.0.4-alpha.15",
    "vitest": "0.25.1"
  },
  "resolutions": {
    "d3": "7.6.1"
  },
  "files": [
    "dist"
  ],
  "sideEffects": [
    "**/*.css",
    "**/*.scss"
  ],
  "volta": {
<<<<<<< HEAD
    "node": "18.12.0"
  },
  "pnpm": {
    "overrides": {
      "parse-path@<5.0.0": ">=5.0.0",
      "glob-parent@<5.1.2": ">=5.1.2",
      "ansi-html@<0.0.8": ">=0.0.8",
      "parse-url@<8.1.0": ">=8.1.0"
    }
=======
    "node": "18.12.1"
>>>>>>> 752cc3a5
  }
}<|MERGE_RESOLUTION|>--- conflicted
+++ resolved
@@ -147,10 +147,6 @@
     "**/*.css",
     "**/*.scss"
   ],
-  "volta": {
-<<<<<<< HEAD
-    "node": "18.12.0"
-  },
   "pnpm": {
     "overrides": {
       "parse-path@<5.0.0": ">=5.0.0",
@@ -158,8 +154,8 @@
       "ansi-html@<0.0.8": ">=0.0.8",
       "parse-url@<8.1.0": ">=8.1.0"
     }
-=======
+  },
+  "volta": {
     "node": "18.12.1"
->>>>>>> 752cc3a5
   }
 }