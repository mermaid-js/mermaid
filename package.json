{
  "name": "mermaid-monorepo",
  "private": true,
  "version": "9.2.0-rc2",
  "description": "Markdownish syntax for generating flowcharts, sequence diagrams, class diagrams, gantt charts and git graphs.",
  "main": "dist/mermaid.core.mjs",
  "module": "dist/mermaid.core.mjs",
  "types": "dist/mermaid.d.ts",
  "type": "module",
  "packageManager": "pnpm@7.14.1",
  "exports": {
    ".": {
      "require": "./dist/mermaid.min.js",
      "import": "./dist/mermaid.core.mjs",
      "types": "./dist/mermaid.d.ts"
    },
    "./*": "./*"
  },
  "keywords": [
    "diagram",
    "markdown",
    "flowchart",
    "sequence diagram",
    "gantt",
    "class diagram",
    "git graph"
  ],
  "scripts": {
    "build:vite": "ts-node-esm --transpileOnly --project=.vite/tsconfig.json .vite/build.ts",
    "build:types": "concurrently \"tsc -p ./packages/mermaid/tsconfig.json --emitDeclarationOnly\" \"tsc -p ./packages/mermaid-mindmap/tsconfig.json --emitDeclarationOnly\"",
    "build:watch": "pnpm build:vite --watch",
    "build": "pnpm run -r clean && concurrently \"pnpm build:vite\" \"pnpm build:types\"",
    "dev": "concurrently \"pnpm build:vite --watch\" \"ts-node-esm .vite/server.ts\"",
    "docs:build": "ts-node-esm --transpileOnly packages/mermaid/src/docs.mts",
    "docs:verify": "pnpm docs:build --verify",
    "todo-postbuild": "documentation build src/mermaidAPI.ts src/config.ts src/defaultConfig.ts --shallow -f md --markdown-toc false > src/docs/Setup.md && prettier --write src/docs/Setup.md",
    "release": "pnpm build",
    "lint": "eslint --cache --ignore-path .gitignore . && pnpm lint:jison && prettier --check .",
    "vdocs:dev": "vitepress dev vdocs",
    "vdocs:build": "vitepress build vdocs",
    "vdocs:serve": "vitepress serve vdocs",
    "postbuild": "echo 'building docs from code here soon'",
    "lint:fix": "eslint --fix --ignore-path .gitignore . && prettier --write .",
    "lint:jison": "ts-node-esm --transpileOnly packages/mermaid/src/jison/lint.mts",
    "cypress": "cypress run",
    "cypress:open": "cypress open",
    "e2e": "start-server-and-test dev http://localhost:9000/ cypress",
    "ci": "vitest run",
    "test": "pnpm lint && vitest run",
    "test:watch": "vitest --watch",
    "test:coverage": "vitest --coverage",
    "prepublishOnly": "pnpm build && pnpm test",
    "prepare": "concurrently \"husky install\" \"pnpm build\"",
    "pre-commit": "lint-staged"
  },
  "repository": {
    "type": "git",
    "url": "https://github.com/mermaid-js/mermaid"
  },
  "author": "Knut Sveidqvist",
  "license": "MIT",
  "standard": {
    "ignore": [
      "**/parser/*.js",
      "dist/**/*.js",
      "cypress/**/*.js"
    ],
    "globals": [
      "page"
    ]
  },
  "dependencies": {
    "@braintree/sanitize-url": "6.0.1",
    "@types/node": "18.11.8",
    "@types/uuid": "8.3.4",
    "d3": "7.6.1",
    "dagre": "0.8.5",
    "dagre-d3": "0.6.4",
    "dompurify": "2.4.0",
    "fast-clone": "1.5.13",
    "graphlib": "2.1.8",
    "khroma": "2.0.0",
    "lodash": "4.17.21",
    "moment-mini": "2.29.4",
    "non-layered-tidy-tree-layout": "2.0.2",
    "rollup": "2.79.1",
    "stylis": "4.1.3",
    "uuid": "9.0.0"
  },
  "devDependencies": {
    "@applitools/eyes-cypress": "3.27.6",
    "@commitlint/cli": "17.1.2",
    "@commitlint/config-conventional": "17.1.0",
    "@cspell/eslint-plugin": "6.13.2",
    "@types/d3": "7.4.0",
    "@types/dompurify": "2.3.4",
    "@types/eslint": "8.4.9",
    "@types/express": "4.17.14",
    "@types/jsdom": "20.0.0",
    "@types/lodash": "4.14.186",
    "@types/mdast": "3.0.10",
    "@types/prettier": "2.7.1",
    "@types/stylis": "4.0.2",
    "@typescript-eslint/eslint-plugin": "5.41.0",
    "@typescript-eslint/parser": "5.41.0",
    "@vitest/coverage-c8": "0.24.3",
    "@vitest/ui": "0.24.3",
    "concurrently": "7.5.0",
    "coveralls": "3.1.1",
    "cypress": "10.11.0",
    "cypress-image-snapshot": "4.0.1",
    "documentation": "13.2.5",
    "esbuild": "0.15.12",
    "eslint": "8.26.0",
    "eslint-config-prettier": "8.5.0",
    "eslint-plugin-cypress": "2.12.1",
    "eslint-plugin-html": "7.1.0",
    "eslint-plugin-jest": "27.1.3",
    "eslint-plugin-jsdoc": "39.4.0",
    "eslint-plugin-json": "3.1.0",
    "eslint-plugin-markdown": "3.0.0",
    "eslint-plugin-no-only-tests": "3.1.0",
    "eslint-plugin-tsdoc": "0.2.17",
    "express": "4.18.2",
    "globby": "13.1.2",
    "husky": "8.0.1",
    "identity-obj-proxy": "3.0.0",
    "jest": "29.2.2",
    "jison": "0.4.18",
    "jsdom": "20.0.2",
    "lint-staged": "13.0.3",
    "markdown-it": "13.0.1",
    "path-browserify": "1.0.1",
    "pnpm": "7.14.1",
    "prettier": "2.7.1",
    "prettier-plugin-jsdoc": "0.4.2",
    "remark": "14.0.2",
    "rimraf": "3.0.2",
    "start-server-and-test": "1.14.0",
    "ts-node": "10.9.1",
    "typescript": "4.8.4",
    "unist-util-flatmap": "1.0.0",
    "vite": "3.2.2",
    "vitepress": "1.0.0-alpha.26",
    "vitepress-plugin-mermaid": "2.0.8",
    "vitepress-plugin-search": "1.0.4-alpha.14",
    "vitest": "0.24.3"
  },
  "resolutions": {
    "d3": "7.6.1"
  },
  "files": [
    "dist"
  ],
  "sideEffects": [
    "**/*.css",
    "**/*.scss"
  ],
  "volta": {
<<<<<<< HEAD
    "node": "18.5.0"
  },
  "pnpm": {
    "overrides": {
      "parse-path@<5.0.0": ">=5.0.0",
      "glob-parent@<5.1.2": ">=5.1.2",
      "ansi-html@<0.0.8": ">=0.0.8",
      "parse-url@<8.1.0": ">=8.1.0"
    }
=======
    "node": "18.12.0"
>>>>>>> 7c07bc02
  }
}<|MERGE_RESOLUTION|>--- conflicted
+++ resolved
@@ -157,8 +157,7 @@
     "**/*.scss"
   ],
   "volta": {
-<<<<<<< HEAD
-    "node": "18.5.0"
+    "node": "18.12.0"
   },
   "pnpm": {
     "overrides": {
@@ -167,8 +166,5 @@
       "ansi-html@<0.0.8": ">=0.0.8",
       "parse-url@<8.1.0": ">=8.1.0"
     }
-=======
-    "node": "18.12.0"
->>>>>>> 7c07bc02
   }
 }