{
  "name": "mermaid-monorepo",
  "private": true,
  "version": "10.2.4",
  "description": "Markdownish syntax for generating flowcharts, sequence diagrams, class diagrams, gantt charts and git graphs.",
  "type": "module",
  "packageManager": "pnpm@8.14.1",
  "keywords": [
    "diagram",
    "markdown",
    "flowchart",
    "sequence diagram",
    "gantt",
    "class diagram",
    "git graph"
  ],
  "scripts": {
    "build": "pnpm build:esbuild && pnpm build:types",
    "build:esbuild": "pnpm run -r clean && tsx .esbuild/build.ts",
    "build:mermaid": "pnpm build:esbuild --mermaid",
    "build:viz": "pnpm build:esbuild --visualize",
    "build:types": "tsx .build/types.ts",
    "build:types:watch": "tsc -p ./packages/mermaid/tsconfig.json --emitDeclarationOnly --watch",
    "dev": "tsx .esbuild/server.ts",
    "dev:vite": "tsx .vite/server.ts",
    "dev:coverage": "pnpm coverage:cypress:clean && VITE_COVERAGE=true pnpm dev:vite",
    "release": "pnpm build",
    "lint": "eslint --cache --cache-strategy content --ignore-path .gitignore . && pnpm lint:jison && prettier --cache --check .",
    "lint:fix": "eslint --cache --cache-strategy content --fix --ignore-path .gitignore . && prettier --write . && tsx scripts/fixCSpell.ts",
    "lint:jison": "tsx ./scripts/jison/lint.mts",
    "contributors": "tsx scripts/updateContributors.ts",
    "cypress": "cypress run",
    "cypress:open": "cypress open",
    "e2e": "start-server-and-test dev http://localhost:9000/ cypress",
    "e2e:coverage": "start-server-and-test dev:coverage http://localhost:9000/ cypress",
    "coverage:cypress:clean": "rimraf .nyc_output coverage/cypress",
    "coverage:merge": "tsx scripts/coverage.ts",
    "coverage": "pnpm test:coverage --run && pnpm e2e:coverage && pnpm coverage:merge",
    "ci": "vitest run",
    "test": "pnpm lint && vitest run",
    "test:watch": "vitest --watch",
    "test:coverage": "vitest --coverage",
    "prepublishOnly": "pnpm build && pnpm test",
    "prepare": "husky install && pnpm build",
    "pre-commit": "lint-staged"
  },
  "repository": {
    "type": "git",
    "url": "https://github.com/mermaid-js/mermaid"
  },
  "author": "Knut Sveidqvist",
  "license": "MIT",
  "standard": {
    "ignore": [
      "**/parser/*.js",
      "dist/**/*.js",
      "cypress/**/*.js"
    ],
    "globals": [
      "page"
    ]
  },
  "devDependencies": {
    "@applitools/eyes-cypress": "^3.33.1",
    "@commitlint/cli": "^17.6.1",
    "@commitlint/config-conventional": "^17.6.1",
    "@cspell/eslint-plugin": "^6.31.1",
    "@cypress/code-coverage": "^3.10.7",
    "@rollup/plugin-typescript": "^11.1.1",
    "@types/cors": "^2.8.13",
    "@types/eslint": "^8.37.0",
    "@types/express": "^4.17.17",
    "@types/js-yaml": "^4.0.5",
    "@types/jsdom": "^21.1.1",
    "@types/lodash": "^4.14.194",
    "@types/mdast": "^3.0.11",
    "@types/node": "^18.16.0",
    "@types/prettier": "^2.7.2",
    "@types/rollup-plugin-visualizer": "^4.2.1",
    "@typescript-eslint/eslint-plugin": "^6.7.2",
    "@typescript-eslint/parser": "^6.7.2",
    "@vitest/coverage-v8": "^0.34.0",
    "@vitest/spy": "^0.34.0",
    "@vitest/ui": "^0.34.0",
    "ajv": "^8.12.0",
    "chokidar": "^3.5.3",
    "concurrently": "^8.0.1",
    "cors": "^2.8.5",
    "cypress": "^12.10.0",
    "cypress-image-snapshot": "^4.0.1",
    "esbuild": "^0.19.0",
    "eslint": "^8.47.0",
    "eslint-config-prettier": "^8.8.0",
    "eslint-plugin-cypress": "^2.13.2",
    "eslint-plugin-html": "^7.1.0",
    "eslint-plugin-jest": "^27.2.1",
    "eslint-plugin-jsdoc": "^46.0.0",
    "eslint-plugin-json": "^3.1.0",
    "eslint-plugin-lodash": "^7.4.0",
    "eslint-plugin-markdown": "^3.0.0",
    "eslint-plugin-no-only-tests": "^3.1.0",
    "eslint-plugin-tsdoc": "^0.2.17",
    "eslint-plugin-unicorn": "^47.0.0",
    "express": "^4.18.2",
    "globby": "^13.1.4",
    "husky": "^8.0.3",
    "jest": "^29.5.0",
    "jison": "^0.4.18",
    "js-yaml": "^4.1.0",
    "jsdom": "^22.0.0",
<<<<<<< HEAD
    "langium-cli": "2.1.0",
=======
    "langium-cli": "2.0.1",
>>>>>>> 832e3f5d
    "lint-staged": "^13.2.1",
    "nyc": "^15.1.0",
    "path-browserify": "^1.0.1",
    "pnpm": "^8.6.8",
    "prettier": "^2.8.8",
    "prettier-plugin-jsdoc": "^0.4.2",
    "rimraf": "^5.0.0",
    "rollup-plugin-visualizer": "^5.9.2",
    "start-server-and-test": "^2.0.0",
    "tsx": "^4.6.2",
    "typescript": "^5.1.3",
    "vite": "^4.4.12",
    "vite-plugin-istanbul": "^4.1.0",
    "vitest": "^0.34.0"
  },
  "volta": {
    "node": "18.19.0"
  },
  "nyc": {
    "report-dir": "coverage/cypress"
  }
}<|MERGE_RESOLUTION|>--- conflicted
+++ resolved
@@ -108,11 +108,7 @@
     "jison": "^0.4.18",
     "js-yaml": "^4.1.0",
     "jsdom": "^22.0.0",
-<<<<<<< HEAD
     "langium-cli": "2.1.0",
-=======
-    "langium-cli": "2.0.1",
->>>>>>> 832e3f5d
     "lint-staged": "^13.2.1",
     "nyc": "^15.1.0",
     "path-browserify": "^1.0.1",
