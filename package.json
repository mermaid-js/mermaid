--- conflicted
+++ resolved
@@ -64,11 +64,7 @@
   },
   "devDependencies": {
     "@applitools/eyes-cypress": "^3.44.9",
-<<<<<<< HEAD
-    "@argos-ci/cypress": "^5.0.7",
-=======
     "@argos-ci/cypress": "^6.1.1",
->>>>>>> 9e72bbf6
     "@changesets/changelog-github": "^0.5.1",
     "@changesets/cli": "^2.27.12",
     "@cspell/eslint-plugin": "^8.19.4",
