{
  "name": "mermaid",
  "version": "9.1.4",
  "description": "Markdownish syntax for generating flowcharts, sequence diagrams, class diagrams, gantt charts and git graphs.",
  "main": "dist/mermaid.core.js",
  "module": "dist/mermaid.esm.min.mjs",
  "exports": {
    ".": {
      "require": "./dist/mermaid.core.js",
      "import": "./dist/mermaid.esm.min.mjs"
    },
    "./*": "./*"
  },
  "keywords": [
    "diagram",
    "markdown",
    "flowchart",
    "sequence diagram",
    "gantt",
    "class diagram",
    "git graph"
  ],
  "scripts": {
    "build:development": "webpack --mode development --progress --color",
    "build:production": "webpack --mode production --progress --color",
    "build": "concurrently \"yarn build:development\" \"yarn build:production\"",
    "postbuild": "documentation build src/mermaidAPI.js src/config.js src/defaultConfig.js --shallow -f md --markdown-toc false > docs/Setup.md",
    "build:watch": "yarn build:development --watch",
    "release": "yarn build",
    "lint": "eslint ./ --ext .js,.json,.html",
    "lint:fix": "yarn lint --fix",
    "e2e:depr": "yarn lint && jest e2e --config e2e/jest.config.js",
    "cypress": "cypress run",
    "e2e": "start-server-and-test dev http://localhost:9000/ cypress",
    "e2e-upd": "yarn lint && jest e2e -u --config e2e/jest.config.js",
    "dev": "webpack serve --config ./.webpack/webpack.config.e2e.babel.js",
    "ci": "jest src/.*",
    "test": "yarn lint && jest src/.*",
    "test:watch": "jest --watch src",
    "prepublishOnly": "yarn build && yarn test",
    "prepare": "husky install && yarn build",
    "pre-commit": "lint-staged"
  },
  "repository": {
    "type": "git",
    "url": "https://github.com/knsv/mermaid"
  },
  "author": "Knut Sveidqvist",
  "license": "MIT",
  "standard": {
    "ignore": [
      "**/parser/*.js",
      "dist/**/*.js",
      "cypress/**/*.js"
    ],
    "globals": [
      "page"
    ]
  },
  "dependencies": {
    "@braintree/sanitize-url": "^6.0.0",
    "d3": "^7.0.0",
    "dagre": "^0.8.5",
    "dagre-d3": "^0.6.4",
<<<<<<< HEAD
    "dompurify": "2.3.8",
    "fast-clone": "^1.5.13",
=======
    "dompurify": "2.3.10",
>>>>>>> 680a06a6
    "graphlib": "^2.1.8",
    "khroma": "^2.0.0",
    "moment-mini": "^2.24.0",
    "non-layered-tidy-tree-layout": "^2.0.2",
    "stylis": "^4.0.10"
  },
  "devDependencies": {
    "@applitools/eyes-cypress": "^3.25.7",
    "@babel/core": "^7.14.6",
    "@babel/eslint-parser": "^7.14.7",
    "@babel/preset-env": "^7.14.7",
    "@babel/register": "^7.14.5",
    "@commitlint/cli": "^17.0.0",
    "@commitlint/config-conventional": "^17.0.0",
    "babel-jest": "^28.0.3",
    "babel-loader": "^8.2.2",
    "concurrently": "^7.0.0",
    "coveralls": "^3.0.2",
    "css-to-string-loader": "^0.1.3",
    "cypress": "9.7.0",
    "cypress-image-snapshot": "^4.0.1",
    "documentation": "13.2.0",
    "eslint": "^8.4.1",
    "eslint-config-prettier": "^8.3.0",
    "eslint-plugin-cypress": "^2.12.1",
    "eslint-plugin-html": "^7.1.0",
    "eslint-plugin-jest": "^26.0.0",
    "eslint-plugin-jsdoc": "^39.1.0",
    "eslint-plugin-json": "^3.1.0",
    "eslint-plugin-markdown": "^3.0.0",
    "eslint-plugin-prettier": "^4.0.0",
    "husky": "^8.0.0",
    "identity-obj-proxy": "^3.0.0",
    "jest": "^28.0.3",
    "jest-environment-jsdom": "^28.0.2",
    "jison": "^0.4.18",
    "js-base64": "3.7.2",
    "lint-staged": "^13.0.0",
    "moment": "^2.23.0",
    "path-browserify": "^1.0.1",
    "prettier": "^2.3.2",
    "prettier-plugin-jsdoc": "^0.3.30",
    "start-server-and-test": "^1.12.6",
    "terser-webpack-plugin": "^5.2.4",
    "webpack": "^5.53.0",
    "webpack-cli": "^4.7.2",
    "webpack-dev-server": "^4.3.0",
    "webpack-merge": "^5.8.0",
    "webpack-node-externals": "^3.0.0"
  },
  "resolutions": {
    "d3": "^7.0.0"
  },
  "files": [
    "dist"
  ],
  "sideEffects": [
    "**/*.css",
    "**/*.scss"
  ]
}<|MERGE_RESOLUTION|>--- conflicted
+++ resolved
@@ -62,16 +62,10 @@
     "d3": "^7.0.0",
     "dagre": "^0.8.5",
     "dagre-d3": "^0.6.4",
-<<<<<<< HEAD
-    "dompurify": "2.3.8",
-    "fast-clone": "^1.5.13",
-=======
     "dompurify": "2.3.10",
->>>>>>> 680a06a6
     "graphlib": "^2.1.8",
     "khroma": "^2.0.0",
     "moment-mini": "^2.24.0",
-    "non-layered-tidy-tree-layout": "^2.0.2",
     "stylis": "^4.0.10"
   },
   "devDependencies": {
