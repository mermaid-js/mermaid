--- conflicted
+++ resolved
@@ -88,12 +88,9 @@
 
 $(bold ./$name cypress run --spec cypress/integration/rendering/)$(underline test.spec.ts)
         Run specific test in cypress
-<<<<<<< HEAD
 
 $(bold ./$name pnpm --filter=mermaid types:build-config)
         Update mermaid config based on config schema
-=======
->>>>>>> ecee23d8
 
 $(bold xhost +local:)
         Allow local connections for x11 server
