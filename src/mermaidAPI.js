--- conflicted
+++ resolved
@@ -505,10 +505,7 @@
         cb(svgCode, ganttDb.bindFunctions)
         break
       default:
-<<<<<<< HEAD
-=======
         cb(svgCode)
->>>>>>> abdbf2cb
     }
   } else {
     logger.debug('CB = undefined!')
