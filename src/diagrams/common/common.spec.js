import { sanitizeText, removeScript, parseGenericTypes } from './common';

describe('when securityLevel is antiscript, all script must be removed', function () {
  /**
   * @param {string} original The original text
   * @param {string} result The expected sanitized text
   */
  function compareRemoveScript(original, result) {
    expect(removeScript(original).trim()).toEqual(result);
  }

  it('should remove all script block, script inline.', function () {
    const labelString = `1
		Act1: Hello 1<script src="http://abc.com/script1.js"></script>1
		<b>Act2</b>:
		1<script>
			alert('script run......');
		</script>1
	1`;
    const exactlyString = `1
		Act1: Hello 11
		<b>Act2</b>:
		11
	1`;
    compareRemoveScript(labelString, exactlyString);
  });

  it('should remove all javascript urls', function () {
    compareRemoveScript(
      `This is a <a href="javascript:runHijackingScript();">clean link</a> + <a href="javascript:runHijackingScript();">clean link</a>
  and <a href="javascript&colon;bipassedMining();">me too</a>`,
      `This is a <a>clean link</a> + <a>clean link</a>
  and <a>me too</a>`
    );
  });

  it('should detect malicious images', function () {
    compareRemoveScript(`<img onerror="alert('hello');">`, `<img>`);
  });

  it('should detect iframes', function () {
    compareRemoveScript(
      `<iframe src="http://abc.com/script1.js"></iframe>
    <iframe src="http://example.com/iframeexample"></iframe>`,
      ''
    );
  });
});

describe('Sanitize text', function () {
  it('should remove script tag', function () {
    const maliciousStr = 'javajavascript:script:alert(1)';
    const result = sanitizeText(maliciousStr, {
      securityLevel: 'strict',
      flowchart: { htmlLabels: true },
    });
    expect(result).not.toContain('javascript:alert(1)');
  });
});

describe('generic parser', function () {
  it('should parse generic types', function () {
    expect(parseGenericTypes('test~T~')).toEqual('test<T>');
<<<<<<< HEAD
=======
    expect(parseGenericTypes('test~Array~Array~string~~~')).toEqual('test<Array<Array<string>>>');
    expect(parseGenericTypes('test~Array~Array~string[]~~~')).toEqual(
      'test<Array<Array<string[]>>>'
    );
    expect(parseGenericTypes('test ~Array~Array~string[]~~~')).toEqual(
      'test <Array<Array<string[]>>>'
    );
>>>>>>> ac76fb73
  });
});<|MERGE_RESOLUTION|>--- conflicted
+++ resolved
@@ -61,8 +61,6 @@
 describe('generic parser', function () {
   it('should parse generic types', function () {
     expect(parseGenericTypes('test~T~')).toEqual('test<T>');
-<<<<<<< HEAD
-=======
     expect(parseGenericTypes('test~Array~Array~string~~~')).toEqual('test<Array<Array<string>>>');
     expect(parseGenericTypes('test~Array~Array~string[]~~~')).toEqual(
       'test<Array<Array<string[]>>>'
@@ -70,6 +68,5 @@
     expect(parseGenericTypes('test ~Array~Array~string[]~~~')).toEqual(
       'test <Array<Array<string[]>>>'
     );
->>>>>>> ac76fb73
   });
 });