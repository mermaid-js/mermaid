--- conflicted
+++ resolved
@@ -101,23 +101,16 @@
 import errorRenderer from '../diagrams/error/errorRenderer';
 import errorStyles from '../diagrams/error/styles';
 
-import errorRenderer from '../diagrams/error/errorRenderer';
-import errorStyles from '../diagrams/error/styles';
-
 export const addDiagrams = () => {
   registerDiagram(
     'error',
     // Special diagram with error messages but setup as a regular diagram
     {
-<<<<<<< HEAD
-      db: {},
-=======
       db: {
         clear: () => {
           // Quite ok, clear needs to be there for error to work as a regular diagram
         },
       },
->>>>>>> e8eb2ab0
       styles: errorStyles,
       renderer: errorRenderer,
       parser: {
