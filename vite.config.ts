--- conflicted
+++ resolved
@@ -35,11 +35,8 @@
     },
   },
   define: {
-<<<<<<< HEAD
     // Needs to be string
     includeLargeDiagrams: 'true',
-=======
     'import.meta.vitest': 'undefined',
->>>>>>> b7c72cb3
   },
 });