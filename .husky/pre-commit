--- conflicted
+++ resolved
@@ -1,8 +1,4 @@
 #!/bin/sh
 . "$(dirname "$0")/_/husky.sh"
 
-<<<<<<< HEAD
-yarn run lint-staged
-=======
-yarn pre-commit
->>>>>>> a8325c6a
+yarn pre-commit